<?xml version='1.0' encoding='UTF-8'?>
<!DOCTYPE xep SYSTEM 'xep.dtd' [
  <!ENTITY % ents SYSTEM 'xep.ent'>
%ents;
<!ENTITY ITEM "&lt;item/&gt;">
<!ENTITY ITEMS "&lt;items/&gt;">
<!ENTITY PUBSUB "&lt;pubsub/&gt;">
]>
<?xml-stylesheet type='text/xsl' href='xep.xsl'?>
<xep>
<header>
  <title>Publish-Subscribe</title>
  <abstract>This specification defines an XMPP protocol extension for generic publish-subscribe functionality. The protocol enables XMPP entities to create nodes (topics) at a pubsub service and publish information at those nodes; an event notification (with or without payload) is then broadcasted to all entities that have subscribed to the node. Pubsub therefore adheres to the classic Observer design pattern and can serve as the foundation for a wide variety of applications, including news feeds, content syndication, rich presence, geolocation, workflow systems, network management systems, and any other application that requires event notifications.</abstract>
  &LEGALNOTICE;
  <number>0060</number>
  <status>Draft</status>
  <type>Standards Track</type>
  <sig>Standards</sig>
  <dependencies>
    <spec>XMPP Core</spec>
    <spec>XEP-0004</spec>
    <spec>XEP-0030</spec>
    <spec>XEP-0059</spec>
    <spec>XEP-0068</spec>
    <spec>XEP-0082</spec>
    <spec>XEP-0131</spec>
  </dependencies>
  <supersedes/>
  <supersededby/>
  <shortname>pubsub</shortname>
  <schemaloc>
    <ns>pubsub</ns>
    <url>http://xmpp.org/schemas/pubsub.xsd</url>
  </schemaloc>
  <schemaloc>
    <ns>pubsub#errors</ns>
    <url>http://xmpp.org/schemas/pubsub-errors.xsd</url>
  </schemaloc>
  <schemaloc>
    <ns>pubsub#event</ns>
    <url>http://xmpp.org/schemas/pubsub-event.xsd</url>
  </schemaloc>
  <schemaloc>
    <ns>pubsub#owner</ns>
    <url>http://xmpp.org/schemas/pubsub-owner.xsd</url>
  </schemaloc>
  <discuss>pubsub</discuss>

  &pgmillard;
  &stpeter;
  &ralphm;
  <revision>
<<<<<<< HEAD
    <version>1.22.1</version>
    <date>2021-12-26</date>
    <initials>egp</initials>
    <remark><p>Fix indentation to be consistent.</p></remark>
=======
    <version>1.23.0</version>
    <date>2022-01-14</date>
    <initials>edhelas, pep</initials>
    <remark><p>Clarify (redefine) pubsub#type field.</p></remark>
>>>>>>> e9a33e25
  </revision>
  <revision>
    <version>1.22.0</version>
    <date>2021-09-07</date>
    <initials>jp</initials>
    <remark><p>Remove exception for last item when purging a node: all items must be removed.</p></remark>
  </revision>
  <revision>
    <version>1.21.0</version>
    <date>2021-08-03</date>
    <initials>pep</initials>
    <remark><p>Revert change from version 1.15.5 which changed meta-data to metadata in wire protocol. That was an unintended breaking change which has now been reverted.</p></remark>
  </revision>
  <revision>
    <version>1.20.0</version>
    <date>2021-06-08</date>
    <initials>pep</initials>
    <remark><p>Add integer-or-max datatype to use with Data Forms Validation.</p></remark>
  </revision>
  <revision>
    <version>1.19.1</version>
    <date>2021-03-04</date>
    <initials>mw</initials>
    <remark><p>Cross-document editorial adjustments for inclusive language.</p></remark>
  </revision>
  <revision>
    <version>1.19.0</version>
    <date>2020-08-16</date>
    <initials>ps</initials>
    <remark><p>Add missing 'item' key and 'retrieve' action to query type registry.</p></remark>
  </revision>
  <revision>
    <version>1.18.1</version>
    <date>2020-08-25</date>
    <initials>lnjx</initials>
    <remark><p>Fix trivial typo</p></remark>
  </revision>
  <revision>
    <version>1.18.0</version>
    <date>2020-02-27</date>
    <initials>jsc</initials>
    <remark><p>Properly specifiy that an empty &lt;item/&gt; is invalid on publish.</p></remark>
  </revision>
  <revision>
    <version>1.17.0</version>
    <date>2019-10-06</date>
    <initials>dg</initials>
    <remark><p>Clarify node config behaviour with regards to unlimited behaviour for fields that specify a maximum.</p></remark>
  </revision>
  <revision>
    <version>1.16.0</version>
    <date>2019-09-11</date>
    <initials>edhelas</initials>
    <remark><p>Add a pubsub#rsm disco#info feature to clear confusion</p></remark>
  </revision>
  <revision>
    <version>1.15.8</version>
    <date>2019-06-19</date>
    <initials>edhelas</initials>
    <remark><p>Add pubsub#access_model and pubsub#publish_model to examples</p></remark>
  </revision>
  <revision>
    <version>1.15.7</version>
    <date>2019-01-27</date>
    <initials>egp</initials>
    <remark>
      <p>Add 'publisher' attribute to &lt;item/&gt; in the http://jabber.org/protocol/pubsub schema, forgotten in revision 1.13.</p>
    </remark>
  </revision>
  <revision>
    <version>1.15.6</version>
    <date>2018-11-22</date>
    <initials>jsc (Editor)</initials>
    <remark>
      <ul><li>Correct several "entity element(s)" to "&lt;subscription/&gt; element(s)" (mw)</li>
      <li>Remove unused and never defined 'node' attribute in pubsub#event item schema. This had been added in version 1.8 of the JEP, but never used. (egp)</li></ul>
    </remark>
  </revision>
  <revision>
    <version>1.15.5</version>
    <date>2018-11-03</date>
    <initials>pep</initials>
    <remark>Fix a bunch of typos, batch-style.</remark>
  </revision>
  <revision>
    <version>1.15.4</version>
    <date>2018-08-11</date>
    <initials>egp</initials>
    <remark>Add example where fewer than the number of requested items are returned.</remark>
  </revision>
  <revision>
    <version>1.15.3</version>
    <date>2018-08-18</date>
    <initials>egp</initials>
    <remark>
      <p>Add a new sentence and example about what to do if there are fewer items than requested present in a node.</p>
    </remark>
  </revision>
  <revision>
    <version>1.15.2</version>
    <date>2018-05-14</date>
    <initials>egp</initials>
    <remark>
      <p>Fix a few things in the schema:</p>
      <ul>
        <li>Remove duplicated &lt;publish/&gt; element.</li>
        <li>Make &lt;affiliations/&gt;’s node attribute optional.</li>
        <li>Add a missing optional dataform in &lt;default/&gt;.</li>
      </ul>
    </remark>
  </revision>
  <revision>
    <version>1.15.1</version>
    <date>2018-02-02</date>
    <initials>sc</initials>
    <remark>
        <p>Add missing "retrieve-default-sub" feature to the XML Schema</p>
    </remark>
  </revision>
  <revision>
    <version>1.15.0</version>
    <date>2017-12-12</date>
    <initials>dg</initials>
    <remark>
      <ul>
        <li>Specify that unregistered publish-options are mapped 1:1 to node configurations</li>
        <li>Get rid of per-item OVERRIDE</li>
        <li>Get rid of METADATA publish-options</li>
        <li>Remove registration for the obsolete pubsub#access_model publish-options</li>
      </ul>
    </remark>
  </revision>
  <revision>
    <version>1.14</version>
    <date>2017-11-29</date>
    <initials>jt</initials>
    <remark><p>Add pubsub#multi-items to features.</p></remark>
  </revision>

  <revision>
    <version>1.13.8</version>
    <date>2017-10-10</date>
    <initials>fs (XEP Editor: jwi)</initials>
    <remark><p>Add missing dependency on XEP-0059.</p></remark>
  </revision>
  <revision>
    <version>1.13.7</version>
    <date>2017-08-24</date>
    <initials>egp</initials>
    <remark><p>Fix examples using invalid XEP-0082 dates.</p></remark>
  </revision>
  <revision>
    <version>1.13.6</version>
    <date>2017-06-22</date>
    <initials>dg</initials>
    <remark><p>Clarify behaviour of publish-options. Fields must be registered</p></remark>
  </revision>
  <revision>
    <version>1.13.5</version>
    <date>2016-12-21</date>
    <initials>psa (XEP Editor: ssw)</initials>
    <remark><p>Add missing options to schema.</p></remark>
  </revision>
  <revision>
    <version>1.13.4</version>
    <date>2016-12-02</date>
    <initials>psa</initials>
    <remark><p>Make Multiple Simultaneous Modifications examples consistent with text.</p></remark>
  </revision>
  <revision>
    <version>1.13.3</version>
    <date>2016-12-08</date>
    <initials>ss (XEP Editor: ssw)</initials>
    <remark><p>Include publisher with any item retrieval.</p></remark>
  </revision>
  <revision>
    <version>1.13.2</version>
    <date>2016-10-11</date>
    <initials>ss (XEP Editor: ssw)</initials>
    <remark><p>Be more consistent with reply.</p></remark>
  </revision>
  <revision>
    <version>1.13.1</version>
    <date>2016-07-21</date>
    <initials>ss</initials>
    <remark>
        <ul>
            <li>Fix wording, replace Jabber with XMPP where applicable.</li>
        </ul>
    </remark>
  </revision>
  <revision>
    <version>1.13</version>
    <date>2010-07-12</date>
    <initials>psa</initials>
    <remark>
      <ul>
        <li>Pending further discussion: added but then removed change to allow notifications via IQ stanzas; removed but then retained batch publishing; removed but then retained SubIDs in subscription approvals.</li>
        <li>Corrected a large number of reported errata.</li>
        <li>Removed delete-any feature.</li>
        <li>Added missing delete-items feature.</li>
        <li>Added special value of "presence" for the pubsub#expire option to support temporary subscriptions.</li>
        <li>Removed replyto and replyroom config options.</li>
        <li>Removed multiple node discovery since it depended on the deprecated Service Discovery Publishing feature.</li>
        <li>Defined "room" value for itemreply config option.</li>
        <li>Added optional 'publisher' attribute to &lt;item/&gt; element.</li>
        <li>Added optional &lt;redirect/&gt; child to &lt;delete/&gt; element.</li>
        <li>Based redirects on URIs for consistency with RFC 6120 gone and redirect errors.</li>
        <li>Clarified meaning of filtered notifications (they are based on NodeIDs, not payload namespaces).</li>
        <li>Added pubsub-on-a-jid service discovery feature for explicit discovery that an IM and presence account also functions as a virtual pubsub service.</li>
        <li>Added purge_offline node configuration option for purging the node when the relevant publisher goes offline, for use in certain extended presence applications.</li>
        <li>Added item_expire node configuration option for automatically removing items after a certain number of seconds.</li>
        <li>Added notification_type node configuration option for defining which value of the &lt;message/&gt; type attribute shall be used for notifications.</li>
        <li>Added retrieve-default-sub feature for retrieving default subscription configuration from a node (as you can retrieve default node configuration from the service).</li>
        <li>Clarified suggested rules for payload definitions.</li>
        <li>Mentioned that singleton pattern can be enforced by setting max_items to 1.</li>
        <li>Removed the notion of batch publishing because it makes information coherence and atom handling excessively difficult.</li>
        <li>Added error handling for too-many-subscriptions to help prevent a certain denial of service attack.</li>
        <li>Added process for retrieving default subscription configuration options for leaf nodes, by omitting the 'node' attribute on the &lt;default/&gt; element (also added the &lt;default/&gt; element to the schema for the http://jabber.org/protocol/pubsub namespace, since it was missing).</li>
        <li>Removed informational mapping of node metadata to Dublin Core.</li>
      </ul>
    </remark>
  </revision>

  <revision>
    <version>1.12</version>
    <date>2008-09-03</date>
    <initials>psa</initials>
    <remark>
      <ul>
        <li>Specified that service should return ItemID on successful publish if no ItemID was provided in request.</li>
        <li>Described the use of Result Set Management to return some but not all published items.</li>
        <li>Defined pubsub#notify_sub config option so that owners can receive notifications of new subscriptions, unsubscribes, and other subscription changes.</li>
        <li>Harmonized definition of +notify feature with implementation reality.</li>
        <li>Moved text about collections to XEP-0248.</li>
      </ul>
    </remark>
  </revision>

  <revision>
    <version>1.11</version>
    <date>2008-03-05</date>
    <initials>rm/psa</initials>
    <remark><p>For collection nodes, changed name of node child element to associate and added disassociate child element to handle disassociation use case; corrected SHIM examples to conform to XEP-0131; modified lease expiry notification for consistency with other subscription-related notifications (i.e., not using SHIM header); renamed SHIM headers to Collection and SubID for consistency with HTTP and Email headers.</p></remark>
  </revision>

  <revision>
    <version>1.10</version>
    <date>2007-09-26</date>
    <initials>psa</initials>
    <remark>
      <ul>
        <li>In accordance with XMPP Council consensus, moved the auto-create, auto-subscribe, filtered-notifications, and last-published features from XEP-0163 to this specification</li>
        <li>Clarified implications of auto-subscribe feature for handling of account owners, stable presence subscribers, and transient presence sharers</li>
        <li>Updated filtered-notifications text and examples to track changes to XEP-0115</li>
        <li>Added publish-options functionality</li>
        <li>Added developer-friendly How It Works section</li>
        <li>Defined member affiliation to properly implement whitelist feature</li>
        <li>Split several long sections into smaller sub-sections.</li>
        <li>Clarified that a pubsub service must generate an ItemID if the publisher does not provide one.</li>
        <li>Specified recommended ItemID for singleton nodes.</li>
        <li>Summarized triggers for sending notifications.</li>
      </ul>
    </remark>
  </revision>

  <revision>
    <version>1.9</version>
    <date>2006-09-13</date>
    <initials>psa</initials>
    <remark>
      <ul>
        <li>Replaced boolean send_item_subscribe node configuration option with more comprehensive send_last_published_item option per list discussion</li>
        <li>Added deliver_notifications node configuration option to enable quiet nodes without notifications, if desired enabling pull-model item retrieval only.</li>
        <li>Modified subscription and affiliation retrieval to return empty element if no results.</li>
      </ul>
    </remark>
  </revision>

  <revision>
    <version>1.8</version>
    <date>2006-06-27</date>
    <initials>psa</initials>
    <remark>
      <ul>
        <li>Defined five access models: open, presence, roster, authorize, and whitelist</li>
        <li>Renamed pubsub#subscription_model feature to pubsub#access_model</li>
        <li>Separated affiliations retrieval from subscriptions retrieval</li>
        <li>Removed subscription information from affiliations management</li>
        <li>Changed &lt;entity/&gt; element to &lt;subscription/&gt; element in response to subscription request</li>
        <li>Clarified batch processing of item publication and item deletion</li>
        <li>Added basic example to introduction</li>
        <li>More fully specified node creation flows</li>
        <li>More fully specified recommended behavior for caching last published item, including use of jabber:x:delay protocol</li>
        <li>Specified that semantic meaning of NodeIDs must not be used to encapsulate hierarchy</li>
        <li>More fully specified error conditions</li>
        <li>Changed some feature-related conditions to &lt;unsupported/&gt; plus feature attribute</li>
        <li>Changed some error conditions from &lt;not-authorized/&gt; to &lt;forbidden/&gt;</li>
        <li>Harmonized error conditions for unsubscribe if entity is not subscribed (unexpected-request rather than not-found)</li>
        <li>Further defined error conditions related to item publication</li>
        <li>Specified structure of &lt;affiliations/&gt;, &lt;delete/&gt;, &lt;purge/&gt;, and &lt;subscriptions/&gt; elements qualified by pubsub#owner namespace</li>
        <li>Changed retrieval of default node configuration options to use &lt;default/&gt; element, not &lt;configure/&gt; element</li>
        <li>Allowed caching of last published item</li>
        <li>Added pubsub#deliver subscription option</li>
        <li>Added metadata fields for pubsub#owners and pubsub#contact</li>
        <li>Changed element for retrieval of default node configuration options from &lt;configure/&gt; to &lt;default/&gt; to prevent ambiguity related to configuration of root collection node</li>
        <li>Specified pubsub#node_type configuration field</li>
        <li>Specified pubsub#collection SHIM header</li>
        <li>Specified conformance with Resourceprep for nodes addressable as JIDs</li>
        <li>Added pubsub#modify-affiliations feature</li>
        <li>Added pubsub#digest_frequency field to subscribe_options FORM_TYPE</li>
        <li>Added pubsub#roster_groups_allowed field to node_config FORM_TYPE</li>
        <li>More clearly specified the requirements level (MUST, SHOULD, MAY) for each service discovery feature</li>
        <li>Defined pubsub#include_body subscription option and the pubsub#body_xslt node configuration option to transform payload format into an XMPP message body, and clarified rules for inclusion of message bodies</li>
        <li>Clarified nature of collections and association of a node to a collection</li>
        <li>Specified that simultaneous subscriptions of type nodes and items are allowed to collection nodes</li>
        <li>Added examples and further explanation of time-based and content-based subscriptions</li>
        <li>Added Internationalization Considerations</li>
        <li>Clarified terminology</li>
        <li>Corrected and updated the schemas</li>
      </ul>
    </remark>
  </revision>
  <revision>
    <version>1.7</version>
    <date>2005-03-03</date>
    <initials>psa/rm</initials>
    <remark>
      <ul>
        <li>Reinstated pubsub#subscribe feature (deleted in error)</li>
        <li>Added type attribute for the &lt;create/&gt; and &lt;configure/&gt; elements to differentiate between leaf nodes and collection nodes</li>
        <li>In Section 8.1.7, changed affiliations retrieval support to SHOULD and added pubsub#retrieve-affiliations feature</li>
        <li>In Section 8.1.10, removed two duplicate examples</li>
        <li>In Section 8.1.12, clarified relationship between normal disco#info data and node metadata (which uses a service discovery extension)</li>
        <li>In Section 8.2.4, specified that node purgation MUST result in one event notification, not a notification per item</li>
        <li>In Section 8.1.8, further specified handling of SubIDs</li>
        <li>Clarified nature of the pubsub#type field</li>
        <li>Mentioned that the forbidden error should be returned in response to certain operations requested by an outcast</li>
        <li>Corrected datatype of max_items attribute from xs:string to xs:positiveInteger</li>
        <li>Corrected &lt;requesting-entity-not-subscribed/&gt; error to &lt;not-subscribed/&gt; since the subscribed JID need not be that of the requesting entity</li>
        <li>Added service discovery features for more optional use cases: retracting items, purging nodes, deleting nodes</li>
        <li>Updated relevant registries</li>
      </ul>
    </remark>
  </revision>
  <revision>
    <version>1.6</version>
    <date>2004-07-13</date>
    <initials>pgm/psa</initials>
    <remark><p>Added service discovery features for pubsub#meta-data, and pubsub#retrieve-items. Added pubsub#subscription_depth configuration option. Specified pubsub-specific error condition elements qualified by pubsub#errors namespace.</p></remark>
  </revision>
  <revision>
    <version>1.5</version>
    <date>2004-07-07</date>
    <initials>pgm/psa</initials>
    <remark><p>Fixed typos. Added more details to the section on collections. Added paragraph to create node use case to allow the service to change the requested node-id to something which it creates. Added text about bouncing publish requests when the request does not match the event-type for that node. Added disco features for the jabber registrar. Changed affiliation verbiage to allow publishers to remove any item. Tweaked verbiage for create node, eliminated extra example. Fully defined XMPP Registrar submissions. Corrected schemas.</p></remark>
  </revision>
  <revision>
    <version>1.4</version>
    <date>2004-06-22</date>
    <initials>pgm</initials>
    <remark><p>Added subid syntax in a variety of places. Added more information about disco#info and disco#items support. Added more info about subscription options. Added collection information. Added implementation notes about subscription leases, and content-based pubsub services.</p></remark>
  </revision>
  <revision>
    <version>1.3</version>
    <date>2004-04-25</date>
    <initials>psa</initials>
    <remark><p>Editorial review; added one implementation note.</p></remark>
  </revision>
  <revision>
    <version>1.2</version>
    <date>2004-03-09</date>
    <initials>psa</initials>
    <remark><p>Added XMPP error handling.</p></remark>
  </revision>
  <revision>
    <version>1.1</version>
    <date>2004-01-14</date>
    <initials>psa</initials>
    <remark><p>Added XMPP Registrar Considerations subsection for Service Discovery category/type registration.</p></remark>
  </revision>
  <revision>
    <version>1.0</version>
    <date>2003-10-28</date>
    <initials>psa</initials>
    <remark><p>Per a vote of the Jabber Council, advanced status to Draft.</p></remark>
  </revision>
  <revision>
    <version>0.16</version>
    <date>2003-10-23</date>
    <initials>pgm</initials>
    <remark><p>Clarified JID addressing usage for nodes. Added specific MAY requirement for disco usage. Added sentence about implementations verifying that an entity has a subscription before getting the current items.</p></remark>
  </revision>
  <revision>
    <version>0.15</version>
    <date>2003-10-21</date>
    <initials>pgm</initials>
    <remark><p>Fixed invalid XML in examples for subscription deny/allow.</p></remark>
  </revision>
  <revision>
    <version>0.14</version>
    <date>2003-10-21</date>
    <initials>pgm</initials>
    <remark><p>Clarified restrictions on addressing nodes by JID. Added section on Approving and Denying Subscription Requests. Changed get-pending to use Ad-Hoc Commands. Changed semantics when sending in a form type='cancel' for pending subscriptions.</p></remark>
  </revision>
  <revision>
    <version>0.13</version>
    <date>2003-09-30</date>
    <initials>pgm</initials>
    <remark><p>Removed item as a possible child of subscribe and unsubscribe and pubsub in the schemas. Removed retract as a possible child of item in the pubsub#event schema. Added verbiage to requirements for addressing nodes either via JIDs or disco nodes.</p></remark>
  </revision>
  <revision>
    <version>0.12</version>
    <date>2003-08-13</date>
    <initials>pgm/psa</initials>
    <remark><p>Defined public vs. private nodes; described how changes to existing nodes might trigger meta-node events (e.g., configuration changes); changed &lt;x/&gt; to &lt;event/&gt; for #events namespace; added metadata about meta-nodes; fully defined XMPP Registrar considerations.</p></remark>
  </revision>
  <revision>
    <version>0.11</version>
    <date>2003-06-25</date>
    <initials>pgm</initials>
    <remark><p>Removed subscription notifications since they have inherent issues. Removed empty implementation note sub-section.</p></remark>
  </revision>
  <revision>
    <version>0.10</version>
    <date>2003-06-11</date>
    <initials>pgm</initials>
    <remark><p>Fixed error example when returning 501 from an items-get request. Added note about receiving subscription requests when an entity is already subscribed. Fixed some entity elements in various subscription examples. Many were missing the node attribute. Added subscription change notification verbiage and example. Added verbiage and example of subscription state notification being sent to the requesting entity. Added disco#items information for getting a list of item identifiers for a single node. Added verbiage for returning the current entity element when a curent subscriber attempts to subscribe again.</p></remark>
  </revision>
  <revision>
    <version>0.9</version>
    <date>2003-04-30</date>
    <initials>pgm</initials>
    <remark><p>Include JID attributes in the entity elements when receiving your affiliations. Changed error code 406 (which was wrong) to 404, which is correct. Changed many 405 errors to 401, and modified the error table to make it more implementable (rules are more concrete). Added subscribe-options element for indicating subscriptions may be configured.</p></remark>
  </revision>
  <revision>
    <version>0.8</version>
    <date>2003-04-03</date>
    <initials>pgm</initials>
    <remark><p>Clarified the affiliations table and the semantics around subscribing and unsubscribing. Added protocol to get all of your affiliations in the service. Added protocol for services informing subscribers that configurable subscription options are available. Added protocol for obtaining existing node configuration settings and for concatenating configuration and node creation requests into a single stanza. Added meta-node implementation notes and specified the interaction with the XMPP Registrar and the meta NodeIDs. Added authorization notes to subscription options.</p></remark>
  </revision>
  <revision>
    <version>0.7</version>
    <date>2003-02-14</date>
    <initials>pgm</initials>
    <remark><p>Clarified requirements around what affiliations must be supported. Moved requirements about specifying entities which can subscribe and publish out of the MUSTs to MAYs. Changed SHOULD to MAY when talking about allowing entities to create nodes. Added ability to send configuration requests in the same stanza as a creation request.</p></remark>
  </revision>
  <revision>
    <version>0.6</version>
    <date>2003-02-06</date>
    <initials>pgm</initials>
    <remark><p>Added more details and an example about publishing without NodeID. Added more implementation notes about NodeIDs and persistent storage.</p></remark>
  </revision>
  <revision>
    <version>0.5</version>
    <date>2003-01-22</date>
    <initials>pgm</initials>
    <remark><p>Fixed header for delete item example. Added examples showing subscribers being notified of deleted items. Added examples for notification of node deletion, and configuration for node deletion. Added Subscriber option semantics and examples. Added examples for 402 and 407 errors on subscribe and create respectively. Added clarification about ItemID handling to impl notes.</p></remark>
  </revision>
  <revision>
    <version>0.4</version>
    <date>2003-01-21</date>
    <initials>pgm</initials>
    <remark><p>Clarified in-band and out-of-band configuration requirement. Added Delete Item privilege for all affiliations to the table. Added Delete item protocol for publishers and owners. Added 401 error case for subscribing to an illegal jid. Changed subscription request form. Added defaults to configuration form, and clarified role of the XMPP Registrar for the features show. Added text explaining the max_items attribute. Changed &quot;last items&quot; to &quot;most recent items&quot;. Removed default configuration acceptance -- owners should just cancel. Added the notify_retract configuration option. Clarified error handling for affiliation modifications. </p></remark>
  </revision>
  <revision>
    <version>0.3</version>
    <date>2003-01-20</date>
    <initials>pgm</initials>
    <remark><p>Added subscription attribute for entities. Removed subscriber from the affiliations table. Clarified configuration details. Clarified JabberID usages. Added XMPP Registrar Considerations. Added link to XEP-0068 about the FORM_TYPE element in subscription request notifications. Fixed some typos in examples. Added unsupported configuration namespace to example.  Added a default node configuration example. </p></remark>
  </revision>
  <revision>
    <version>0.2</version>
    <date>2003-01-02</date>
    <initials>pgm</initials>
    <remark><p>Added numerous implementation notes; added get-pending action with regard to subscriptions; added error table; changed purge and delete to use IQ type='set'.</p></remark>
  </revision>
  <revision>
    <version>0.1</version>
    <date>2002-11-19</date>
    <initials>pgm</initials>
    <remark><p>Initial version.</p></remark>
  </revision>
</header>
<section1 topic='Introduction' anchor='intro'>
  <section2 topic='Overview' anchor='intro-overview'>
    <p>The XMPP publish-subscribe extension defined in this document provides a framework for a wide variety of applications, including news feeds, content syndication, extended presence, geolocation, avatar management, shared bookmarks, auction and trading systems, workflow systems, network management systems, NNTP gateways, profile management, and any other application that requires event notifications.</p>
    <p>This technology uses the classic "publish-subscribe" or "observer" design pattern: a person or application publishes information, and an event notification (with or without payload) is broadcasted to all authorized subscribers. In general, the relationship between the publisher and subscriber is mediated by a service that receives publication requests, broadcasts event notifications to subscribers, and enables privileged entities to manage lists of people or applications that are authorized to publish or subscribe. The focal point for publication and subscription is a "node" to which publishers send data and from which subscribers receive event notifications. Nodes can also maintain a history of events and provide other services that supplement the pure pubsub model.</p>
    <p>This document defines a generic protocol that all pubsub applications can use. Compliant implementations are not required to implement all of the features defined here (see the <link url='#features'>Feature Summary</link>.) Other specifications may define "subsets" or "profiles" of publish-subscribe for use in specialized contexts, but such profiles are out of scope for this document.</p>
  </section2>
  <section2 topic='How It Works' anchor='intro-howitworks'>
    <p>Although this specification is large because it defines many side use cases and possible error flows, the basic idea is simple:</p>
    <ol>
      <li>An entity publishes information to a node at a publish-subscribe service.</li>
      <li>The pubsub service pushes an event notification to all entities that are authorized to learn about the published information.</li>
    </ol>
    <p>Perhaps the most popular application of pubsub-like functionality is content syndication, which has become familiar from the RSS and Atom (&rfc4287;) feeds associated with weblogs, news sites, and other frequently-updated information available on the Internet. Consider the example of a weblog published by &lt;hamlet@denmark.lit&gt;. When Hamlet writes a new weblog entry, his blogging software publishes the entry to a pubsub node hosted at &lt;pubsub.shakespeare.lit&gt;:</p>
    <example caption='Publisher Publishes a New Weblog Entry'><![CDATA[
<iq type='set'
    from='hamlet@denmark.lit/blogbot'
    to='pubsub.shakespeare.lit'
    id='pub1'>
  <pubsub xmlns='http://jabber.org/protocol/pubsub'>
    <publish node='princely_musings'>
      <item>
        <entry xmlns='http://www.w3.org/2005/Atom'>
          <title>Soliloquy</title>
          <summary>
To be, or not to be: that is the question:
Whether 'tis nobler in the mind to suffer
The slings and arrows of outrageous fortune,
Or to take arms against a sea of troubles,
And by opposing end them?
          </summary>
          <link rel='alternate' type='text/html'
                href='http://denmark.lit/2003/12/13/atom03'/>
          <id>tag:denmark.lit,2003:entry-32397</id>
          <published>2003-12-13T18:30:02Z</published>
          <updated>2003-12-13T18:30:02Z</updated>
        </entry>
      </item>
    </publish>
  </pubsub>
</iq>
]]></example>
    <p>So that is the "pub" part of pubsub.</p>
    <p>Now the pubsub service notifies all the subscribers about the new blog entry:</p>
    <example caption='Service Notifies Subscribers'><![CDATA[
<message from='pubsub.shakespeare.lit' to='francisco@denmark.lit' id='foo'>
  <event xmlns='http://jabber.org/protocol/pubsub#event'>
    <items node='princely_musings'>
      <item id='ae890ac52d0df67ed7cfdf51b644e901'>
        [ ... ENTRY ... ]
      </item>
    </items>
  </event>
</message>

<message from='pubsub.shakespeare.lit' to='bernardo@denmark.lit' id='bar'>
  <event xmlns='http://jabber.org/protocol/pubsub#event'>
    <items node='princely_musings'>
      <item id='ae890ac52d0df67ed7cfdf51b644e901'>
        [ ... ENTRY ... ]
      </item>
    </items>
  </event>
</message>

<message from='pubsub.shakespeare.lit' to='horatio@denmark.lit' id='baz'>
  <event xmlns='http://jabber.org/protocol/pubsub#event'>
    <items node='princely_musings'>
      <item id='ae890ac52d0df67ed7cfdf51b644e901'>
        [ ... ENTRY ... ]
      </item>
    </items>
  </event>
</message>

<message from='pubsub.shakespeare.lit' to='bard@shakespeare.lit' id='fez'>
  <event xmlns='http://jabber.org/protocol/pubsub#event'>
    <items node='princely_musings'>
      <item id='ae890ac52d0df67ed7cfdf51b644e901'>
        [ ... ENTRY ... ]
      </item>
    </items>
  </event>
</message>
]]></example>
    <p>Here is an even simpler example: a transient node that sends only event notifications without a payload:</p>
    <example caption='A Transient Notification'><![CDATA[
<message from='pubsub.shakespeare.lit' to='francisco@denmark.lit'>
  <event xmlns='http://jabber.org/protocol/pubsub#event'>
    <items node='elsinore/doorbell'/>
  </event>
</message>
]]></example>
    <p>Naturally, the entities involved may need to complete other use cases in order to enable full pubsub functionality -- for example, the publisher may need to create the node (see <link url='#owner-create'>Create a Node</link>) and subscribers may need to sign up for event notifications (see <link url='#subscriber-subscribe'>Subscribe to a Node</link>). These use cases are fully described in the remainder of this document. (For information about which features are required and which are recommended or optional, consult the <link url='#features'>Feature Summary</link>.)</p>
  </section2>
</section1>

<section1 topic='Glossary' anchor='glossary'>
  <p>The following terms are used throughout this document to refer to elements, objects, or actions that occur in the context of a pubsub service. (Note: Some of these terms are specified in greater detail within the body of this document.)</p>
  <dl>
    <di><dt>Authorize Access Model</dt><dd>A node access model under which an entity can subscribe only through having a subscription request approved by a node owner (subscription requests are accepted but only provisionally) and only subscribers may retrieve items.</dd></di>
    <di><dt>Address</dt><dd>(1) A JID as defined in &xmppcore;, or (2) the combination of a JID and a &xep0030; node.</dd></di>
    <di><dt>Collection Node</dt><dd>A type of node that contains nodes and/or other collections but no published items. Collections make it possible to represent more sophisticated relationships among nodes. Collection nodes are defined in &xep0248;.</dd></di>
    <di><dt>Entity</dt><dd>A JID-addressable XMPP entity (client, service, application, etc.).</dd></di>
    <di><dt>Event</dt><dd>A change in the state of a node.</dd></di>
    <di><dt>Instant Node</dt><dd>A node whose NodeID is automatically generated by a pubsub service.</dd></di>
    <di><dt>Item</dt><dd>An XML fragment which is published to a node, thereby generating an event.</dd></di>
    <di><dt>ItemID</dt><dd>A unique identifier for an item in the context of a specific node.</dd></di>
    <di><dt>Leaf Node</dt><dd>A type of node that contains published items only. It is NOT a container for other nodes.</dd></di>
    <di><dt>Node</dt><dd>A virtual location to which information can be published and from which event notifications and/or payloads can be received (in other pubsub systems, this may be labelled a "topic").</dd></di>
    <di><dt>NodeID</dt><dd>The unique identifier for a node within the context of a pubsub service. The NodeID is either supplied by the node creator or generated by the pubsub service (if the node creator requests an Instant Node). The NodeID MAY have semantic meaning (e.g., in some systems or in pubsub profiles such as PEP the NodeID might be an XML namespace for the associated payload), but such meaning is OPTIONAL. If a document defines a given NodeID as unique within the realm of XMPP pubsub systems, it MUST specify the XML namespace of the associated payload.</dd></di>
    <di><dt>Notification</dt><dd>A message sent to a subscriber informing them of an event.</dd></di>
    <di><dt>Outcast</dt><dd>An entity that is disallowed from subscribing or publishing to a node.</dd></di>
    <di><dt>Owner</dt><dd>The manager of a node, of which there may be more than one; often but not necessarily the node creator.</dd></di>
    <di><dt>Open Access Model</dt><dd>A node access model under which any entity may subscribe and retrieve items without approval.</dd></di>
    <di><dt>Payload</dt><dd>The XML data that is contained within the &lt;item/&gt; element of a publication request or an event notification. A given payload is defined by an XML namespace and associated schema. A document that defines a payload format SHOULD specify whether the payload can be used only for a NodeID whose value is the same as the XML namespace, or whether the payload can be used for any NodeID. Such a document also SHOULD specify whether it is suggested that node at which such payloads are published are best configured as <link url='#impl-singleton'>Singleton Nodes</link>.</dd></di>
    <di><dt>Personal Eventing</dt><dd>A simplified subset of Publish-Subscribe for use in the context of instant messaging and presence applications, whereby each IM user's JID is a virtual pubsub service; for details, see &xep0163;.</dd></di>
    <di><dt>Presence Access Model</dt><dd>A node access model under which any entity that is subscribed to the owner's presence with a subscription of type "from" or "both" (see &rfc3921;) may subscribe to the node and retrieve items from the node; this access model applies mainly to instant messaging systems.</dd></di>
    <di><dt>Publisher</dt><dd>An entity that is allowed to publish items to a node and that is automatically subscribed to the node.</dd></di>
    <di><dt>Publish-Only</dt><dd>An entity that is allowed to publish items to a node but that is not allowed to receive notifications. (This affiliation is useful in the context of nodes that do not have an open access model when automated entities need to generate notifications on behalf of the owner.)</dd></di>
    <di><dt>Pubsub Service</dt><dd>An XMPP server or component that adheres to the protocol defined herein.</dd></di>
    <di><dt>Roster Access Model</dt><dd>A node access model under which any entity that is subscribed to the owner's presence and in the specified roster group(s) may subscribe to the node and retrieve items from the node; this access model applies mainly to instant messaging systems.</dd></di>
    <di><dt>Subscriber</dt><dd>An entity that is subscribed to a node.</dd></di>
    <di><dt>Whitelist Access Model</dt><dd>A node access model under which an entity may subscribe and retrieve items only if explicitly allowed to do so by the node owner (subscription requests from unauthorized entities are rejected).</dd></di>
  </dl>
</section1>


    <!-- =================== REQS ======================== -->
<section1 topic='Requirements' anchor='reqs'>
  <p>Requirements for a pubsub service can be driven by end-user needs as well as the needs of other components and services which can use the service. First, a pubsub service implemented using XMPP MUST provide the basic features that implement a pure publish-subscribe pattern:</p>
        <!-- ================== MUSTS =================== -->
  <ul>
    <li>An entity MUST be able to publish events to a service such that all subscribers to a node receive notification of the event. See <link url='#publisher-publish'>Publish an Item to a Node</link>.</li>
    <li>An entity MUST be able to subscribe to a node (or be informed that subscription is not allowed). See <link url='#subscriber-subscribe'>Subscribe to a Node</link>.</li>
    <li>An entity MUST be allowed to be affiliated with a node. Allowable affiliations are member, none, outcast, owner, publish-only, and publisher. Implementations MUST support affiliations of none and owner, and MAY support affiliations of member, outcast, publisher, and publish-only. See <link url='#affiliations'>Affiliations</link>.</li>
    <li>An entity MUST be allowed to query the pubsub service (or a specific node) to determine what optional features of this specification the service (or node) implements. This query MUST use the Service Discovery (disco#info) protocol. See <link url='#entity-info'>Discover Node Information</link>.</li>
  </ul>

        <!-- =================== MAYS and SHOULDS =================== -->
  <p>Some of the possible uses of an XMPP-based pubsub service will require other features, but these features are OPTIONAL and therefore not mandatory for compliance with this specification. However, if these features are implemented, they MUST adhere to the protocol described herein in to be compliant. These features include:</p>
  <ul>
    <li>A service MAY cache the last item published to a node (even if the "persistent-items" option is set to false); if it does default "cache-last-item" to true, it SHOULD send the last published item (or notification thereof) to subscribed entities based on configuration of the "send_last_published_item" field.</li>
    <li>A node owner SHOULD be able to specify who may subscribe to a node.</li>
    <li>A node owner SHOULD be able to specify who may publish to a node.</li>
    <li>A node MAY be configured to deliver the published payload inside the event notification.</li>
    <li>A node MAY be configured to persist published items to some persistent storage mechanism.</li>
    <li>A node MAY be configured to persist only a limited number of items.</li>
    <li>A service MAY support collections as described in <cite>XEP-0248</cite>.</li>
    <li>A service or node MAY support extended service discovery information (metadata).</li>
  </ul>

</section1>

<section1 topic='Preliminaries' anchor='preliminaries'>

  <section2 topic='Affiliations' anchor='affiliations'>
    <p>To manage permissions, the protocol defined herein uses a hierarchy of affiliations, similiar to those introduced in &xep0045;.</p>
    <p>All affiliations MUST be based on a bare JID &BAREJID; instead of a full JID &FULLJID;.</p>
    <p>Support for the "owner" and "none" affiliations is REQUIRED. Support for all other affiliations is RECOMMENDED. For each non-required affiliation supported by an implementation, it SHOULD return a service discovery feature of "name-affiliation" where "name" is the name of the affiliation, such as "member", "outcast", or "publisher" (see the <link url='#features'>Feature Summary</link>). Particular kinds of pubsub services MAY enforce additional requirements (e.g., requiring support for a given non-required affiliation or for all affiliations).</p>
    <table caption='Affiliations and their Privileges'>
      <tr>
        <th>Affiliation</th>
        <th>Subscribe</th>
        <th>Retrieve Items</th>
        <th>Publish Items</th>
        <th>Delete Single Item</th>
        <th>Purge Node</th>
        <th>Configure Node</th>
        <th>Delete Node</th>
      </tr>
      <tr>
        <td>Owner</td>
        <td>Yes</td>
        <td>Yes</td>
        <td>Yes</td>
        <td>Yes</td>
        <td>Yes</td>
        <td>Yes</td>
        <td>Yes</td>
      </tr>
      <tr>
        <td>Publisher</td>
        <td>Yes</td>
        <td>Yes</td>
        <td>Yes</td>
        <td>Yes *</td>
        <td>Yes *</td>
        <td>No</td>
        <td>No</td>
      </tr>
      <tr>
        <td>Publish-Only</td>
        <td>No</td>
        <td>No</td>
        <td>Yes</td>
        <td>Yes *</td>
        <td>No *</td>
        <td>No</td>
        <td>No</td>
      </tr>
      <tr>
        <td>Member</td>
        <td>Yes</td>
        <td>Yes</td>
        <td>No</td>
        <td>No</td>
        <td>No</td>
        <td>No</td>
        <td>No</td>
      </tr>
      <tr>
        <td>None</td>
        <td>Yes</td>
        <td>No</td>
        <td>No</td>
        <td>No</td>
        <td>No</td>
        <td>No</td>
        <td>No</td>
      </tr>
      <tr>
        <td>Outcast</td>
        <td>No</td>
        <td>No</td>
        <td>No</td>
        <td>No</td>
        <td>No</td>
        <td>No</td>
        <td>No</td>
      </tr>
    </table>
    <p>* Note: A service MAY allow any publisher to delete / purge any item once it has been published to that node instead of allowing only the original publisher to remove it. This behavior is NOT RECOMMENDED for the publish-only affiliation, which SHOULD be allowed to delete only items that the publish-only entity has published.</p>
    <p>The ways in which an entity changes its affiliation with a node are well-defined. Typically, action by an owner is required to make an affiliation state transition. Affiliation changes and their triggering actions are specified in the following table.</p>
    <table caption='Affiliation State Chart'>
      <tr>
        <th>&#160;</th>
        <th>Outcast</th>
        <th>None</th>
        <th>Member</th>
        <th>Publisher</th>
        <th>Owner</th>
      </tr>
      <tr>
        <td>Outcast</td>
        <td>--</td>
        <td>Owner removes ban</td>
        <td>Owner adds entity to member list</td>
        <td>Owner adds entity to publisher list</td>
        <td>Owner adds entity to owner list</td>
      </tr>
      <tr>
        <td>None</td>
        <td>Owner bans entity</td>
        <td>--</td>
        <td>Owner adds entity to member list</td>
        <td>Owner adds entity to publisher list</td>
        <td>Owner adds entity to owner list</td>
      </tr>
      <tr>
        <td>Member</td>
        <td>Owner bans entity</td>
        <td>Owner removes entity from member list</td>
        <td>--</td>
        <td>Owner adds entity to publisher list</td>
        <td>Owner adds entity to owner list</td>
      </tr>
      <tr>
        <td>Publisher</td>
        <td>Owner bans entity</td>
        <td>Owner removes entity from publisher list</td>
        <td>n/a</td>
        <td>--</td>
        <td>Owner adds entity to owner list</td>
      </tr>
      <tr>
        <td>Owner</td>
        <td>n/a</td>
        <td>Owner resigns</td>
        <td>n/a</td>
        <td>n/a</td>
        <td>--</td>
      </tr>
    </table>
  </section2>

  <section2 topic='Subscription States' anchor='substates'>
    <p>Subscriptions to a node may exist in several states.</p>
    <table caption='Subscription States'>
      <tr>
        <th>Subscription State</th>
        <th>Description</th>
        </tr>
      <tr>
        <td>None</td>
        <td>The node MUST NOT send event notifications or payloads to the Entity.</td>
      </tr>
      <tr>
        <td>Pending</td>
        <td>An entity has requested to subscribe to a node and the request has not yet been approved by a node owner. The node MUST NOT send event notifications or payloads to the entity while it is in this state.</td>
      </tr>
      <tr>
        <td>Unconfigured</td>
        <td>An entity has subscribed but its subscription options have not yet been configured. The node MAY send event notifications or payloads to the entity while it is in this state. The service MAY timeout unconfigured subscriptions.</td>
      </tr>
      <tr>
        <td>Subscribed</td>
        <td>An entity is subscribed to a node. The node MUST send all event notifications (and, if configured, payloads) to the entity while it is in this state (subject to subscriber configuration and content filtering).</td>
      </tr>
    </table>
  </section2>

  <section2 topic='Event Types' anchor='events'>
    <p>The requirements for the publish-subscribe protocol imply that there are two major dimensions along which we can measure events: persistent vs. transient, and pure event notification vs. inclusion of payload. An implementation SHOULD enable an owner to configure a node along both of these dimensions.</p>
    <p>No matter whether a node is configured for persistent or transient events, a service MAY cache the last item published to the node, in which case it SHOULD send that item to subscribers based on configuration of the "send_last_published_item" option (see the <link url='#impl-caching'>Item Caching</link> section of this document); if the service supports the "http://jabber.org/protocol/pubsub#last-published" feature then the value of this option MUST default to "on_sub_and_presence" (though the service SHOULD allow the node owner to override the default).</p>
    <p class='box'>Note: The "on_sub_and_presence" setting relates to the <em>subscriber's</em> presence, not the publisher's presence.</p>
    <p>A pubsub service MUST validate publish requests against the configuration of the node along both of these dimensions (see the <link url='#publisher-publish'>Publish An Item to a Node</link> section of this document for the relevant error conditions).</p>
    <p>The node configuration and desired event type determine whether an item must be provided by the publisher, whether the item includes a payload in the publish request or event notification, and whether an item ID is provided by the publisher or generated by the pubsub service. We can summarize the relevant rules as follows:</p>
    <table caption='Items, Payloads, and Item IDs'>
      <tr><th>&#160;</th><th>Notification-Only Node *</th><th>Payload-Included Node *</th></tr>
      <tr>
        <td><strong>Persistent Node **</strong></td>
        <td>Publish request MUST include an &ITEM; element, which MAY be empty or MAY contain a payload; even if publish request contains a payload, pubsub service MUST NOT include the payload in event notifications; if publish request did not include item ID, pubsub service MUST generate item ID</td>
        <td>Publish request MUST include an &ITEM; element, which SHOULD contain a payload; if publish request included a payload, event notifications MUST include the payload; if publish request did not include item ID, pubsub service MUST generate item ID</td>
      </tr>
      <tr>
        <td><strong>Transient Node **</strong></td>
        <td>Publish request MUST NOT include an &ITEM; element; payload is not included in publish request or event notifications, although event notifications MUST include an empty &ITEMS; element; item ID is neither provided in publish request nor generated by pubsub service</td>
        <td>Publish request MUST include an &ITEM; element, which SHOULD contain a payload; if publish request included a payload, event notifications MUST include the payload; pubsub service MAY generate an item ID</td>
      </tr>
    </table>
    <p>* Note: Whether the node is notification-only or includes payloads is determined by the "pubsub#deliver_payloads" configuration field.</p>
    <p>** Note: Whether the node is persistent or transient is determined by the "pubsub#persist_items" configuration field.</p>
  </section2>

  <section2 topic='Node Types' anchor='nodetypes'>
    <p>There are two types of nodes:</p>
    <table caption='Node Types'>
      <tr>
        <th>Node Type</th>
        <th>Description</th>
      </tr>
      <tr>
        <td>Leaf</td>
        <td>A node that contains published items only. It is NOT a container for other nodes. This is the most common node type.</td>
      </tr>
      <tr>
        <td>Collection</td>
        <td>A node that contains nodes and/or other collections but no published items. Collections make it possible to represent more sophisticated relationships among nodes. For details, refer to <cite>XEP-0248</cite>.</td>
      </tr>
    </table>
  </section2>

  <section2 topic='Node Access Models' anchor='accessmodels'>
    <p>In order to make node creation simpler for clients, we define the following node access models (in order of openness):</p>
    <table caption='Node Access Models'>
      <tr>
        <th>Access Model</th>
        <th>Description</th>
      </tr>
      <tr>
        <td>Open</td>
        <td>Any entity may subscribe to the node (i.e., without the necessity for subscription approval) and any entity may retrieve items from the node (i.e., without being subscribed); this SHOULD be the default access model for generic pubsub services.</td>
      </tr>
      <tr>
        <td>Presence</td>
        <td>Any entity with a subscription of type "from" or "both" may subscribe to the node and retrieve items from the node; this access model applies mainly to instant messaging systems (see <cite>RFC 3921</cite>).</td>
      </tr>
      <tr>
        <td>Roster</td>
        <td>Any entity in the specified roster group(s) may subscribe to the node and retrieve items from the node; this access model applies mainly to instant messaging systems (see <cite>RFC 3921</cite>).</td>
      </tr>
      <tr>
        <td>Authorize</td>
        <td>The node owner must approve all subscription requests, and only subscribers may retrieve items from the node.</td>
      </tr>
      <tr>
        <td>Whitelist</td>
        <td>An entity may subscribe or retrieve items only if on a whitelist managed by the node owner. The node owner MUST automatically be on the whitelist. In order to add entities to the whitelist, the node owner SHOULD use the protocol specified in the <link url='#owner-affiliations'>Manage Affiliated Entities</link> section of this document, specifically by setting the affiliation to "member".</td>
      </tr>
    </table>
    <p>A generic publish-subscribe implementation SHOULD support all of the defined access models, although specialized publish-subscribe implementations MAY support only a subset of the access models. Which access models are provided in a particular deployment is a matter of service provisioning (e.g., some restricted deployments may wish to lock down permissions so that only the "authorize" and "whitelist" access models are provided, or even only the "whitelist" access model).</p>
    <p>A node creator or owner can override the default access model by specifying an appropriate value for the 'pubsub#access_model' configuration field (see the <link url='#owner-create'>Create a Node With Default Configuration</link> and <link url='#owner-configure'>Configure a Node</link> sections of this document).</p>
  </section2>

  <section2 topic='Addressing' anchor='addressing'>
    <p>If a pubsub node is addressable, it MUST be addressable either (1) as a JID or (2) as the combination of a JID and a node. <note>These nodes are equivalent to those used in <cite>XEP-0030: Service Discovery</cite>.</note></p>
    <section3 topic='JID' anchor='addressing-jid'>
      <p>If a pubsub node is addressable as a JID, the NodeID MUST be the resource identifier, and MUST NOT be specified by the "user" portion (node identifier) of the JID (e.g. "domain.tld/NodeID" and "user@domain.tld/NodeID" are allowed; "NodeID@domain.tld" is not allowed <note>This rule does not apply to the root collection node, if any.</note>). JID addressing SHOULD be used when interacting with a pubsub node using a protocol that does not support the node attribute. For example, when a service makes it possible for entities to subscribe to nodes via presence, it would address nodes as JIDs. If a pubsub node is addressable as a JID, the pubsub service MUST ensure that the NodeID conforms to the Resourceprep profile of Stringprep as described in <cite>RFC 3920</cite>.</p>
      <p>Consider the following example, in which the pubsub service is located at the hostname pubsub.shakespeare.lit.</p>
      <example caption='Node addressed as domain.tld/NodeID'><![CDATA[
<iq to='pubsub.shakespeare.lit/news announcements'>
  ...
</iq>
]]></example>
      <p>Now consider the following example, in which the pubsub service is located at pubsub@shakespeare.lit.</p>
      <example caption='Node addressed as user@domain.tld/NodeID'><![CDATA[
<iq to='pubsub@shakespeare.lit/news announcements'>
  ...
</iq>
]]></example>
    </section3>
    <section3 topic='JID+NodeID' anchor='addressing-jidnode'>
      <p>If a pubsub node is addressable as a JID plus node, the NodeID MUST be the value of both the Service Discovery 'node' attribute and the pubsub 'node' attribute; i.e., for discovery purposes, a pubsub node is equivalent to a Service Discovery node. If a pubsub node is addressable as a JID plus node, the pubsub service SHOULD ensure that the NodeID conforms to the Resourceprep profile of Stringprep as described in <cite>RFC 3920</cite>.</p>
      <p>Consider the following example, in which the (virtual) pubsub service is located at hamlet@denmark.lit.</p>
      <example caption='Node addressed as JID+NodeID'><![CDATA[
<iq to='hamlet@denmark.lit'>
  <query node='princely_musings'/>
</iq>
]]></example>
    </section3>
  </section2>
</section1>

<section1 topic='Entity Use Cases' anchor='entity'>
  <p>This section defines the use cases for and protocols to be used by any entity that wishes to interact with a publish-subscribe service, mainly focused on Service Discovery use cases.</p>

  <section2 topic='Discover Features' anchor='entity-features'>
    <p>A service MUST respond to service discovery information requests qualified by the 'http://jabber.org/protocol/disco#info' namespace. The "disco#info" result returned by a pubsub service MUST indicate the identity of the service and indicate which pubsub features are supported.</p>
    <example caption='Entity Queries Pubsub Service Regarding Supported Features'><![CDATA[
<iq type='get'
    from='francisco@denmark.lit/barracks'
    to='pubsub.shakespeare.lit'
    id='feature1'>
  <query xmlns='http://jabber.org/protocol/disco#info'/>
</iq>
]]></example>
    <example caption='Pubsub Service Returns Set of Supported Features'><![CDATA[
<iq type='result'
    from='pubsub.shakespeare.lit'
    to='francisco@denmark.lit/barracks'
    id='feature1'>
  <query xmlns='http://jabber.org/protocol/disco#info'>
    <identity category='pubsub' type='service'/>
    <feature var='http://jabber.org/protocol/pubsub'/>
  </query>
</iq>
]]></example>
    <p>The possible pubsub features are noted throughout this document and have been registered as described in the <link url='#registrar'>XMPP Registrar Considerations</link> section of this document. For information regarding which features are required, recommended, and optional, see the <link url='#features'>Feature Summary</link> section of this document.</p>
  </section2>

  <section2 topic='Discover Nodes' anchor='entity-nodes'>
    <p>If a service implements a hierarchy of nodes (by means of <link url='#collections'>Collection Nodes</link>), it MUST also enable entities to discover the nodes in that hierarchy by means of the <strong>Service Discovery</strong> protocol, subject to the recommendations in <cite>XEP-0030</cite> regarding large result sets (for which &xep0055; or some other protocol SHOULD be used). The following examples show the use of service discovery in discovering the nodes available at a hierarchical pubsub service.</p>
    <p>Note: Node hierarchies and collection nodes are OPTIONAL. For details, refer to the <link url='#impl-semantics'>NodeID Semantics</link> and <link url='#collections'>Collection Nodes</link> sections of this document.</p>
    <p>In the first example, an entity sends a service discovery items ("disco#items") request to the root node (i.e., the service itself), which is a <link url='#collections'>Collection Node</link>:</p>
    <example caption='Entity asks service for all first-level nodes'><![CDATA[
<iq type='get'
    from='francisco@denmark.lit/barracks'
    to='pubsub.shakespeare.lit'
    id='nodes1'>
  <query xmlns='http://jabber.org/protocol/disco#items'/>
</iq>
]]></example>
    <example caption='Service returns all first-level nodes'><![CDATA[
<iq type='result'
    from='pubsub.shakespeare.lit'
    to='francisco@denmark.lit/barracks'
    id='nodes1'>
  <query xmlns='http://jabber.org/protocol/disco#items'>
    <item jid='pubsub.shakespeare.lit'
          node='blogs'
          name='Weblog updates'/>
    <item jid='pubsub.shakespeare.lit'
          node='news'
          name='News and announcements'/>
  </query>
</iq>
]]></example>
    <p>In the second example, an entity sends a disco#items request to one of the first-level nodes, which is also a collection node:</p>
    <example caption='Entity requests second-level nodes'><![CDATA[
<iq type='get'
    from='francisco@denmark.lit/barracks'
    to='pubsub.shakespeare.lit'
    id='nodes2'>
  <query xmlns='http://jabber.org/protocol/disco#items'
         node='blogs'/>
</iq>
]]></example>
    <example caption='Service returns second-level nodes'><![CDATA[
<iq type='result'
    from='pubsub.shakespeare.lit'
    to='francisco@denmark.lit/barracks'
    id='nodes2'>
  <query xmlns='http://jabber.org/protocol/disco#items'
         node='blogs'>
    <item jid='pubsub.shakespeare.lit'
          node='princely_musings'/>
    <item jid='pubsub.shakespeare.lit'
          node='kingly_ravings'/>
    <item jid='pubsub.shakespeare.lit'
          node='starcrossed_stories'/>
    <item jid='pubsub.shakespeare.lit'
          node='moorish_meanderings'/>
  </query>
</iq>
]]></example>
    <p>If a node is a leaf node rather than a collection node and items have been published to the node, the service MAY return one &ITEM; element for each published item as described in the <link url='#entity-discoveritems'>Discover Items for a Node</link> section of this document, however such items MUST NOT include a 'node' attribute (since they are published items, not nodes).</p>
  </section2>

  <section2 topic='Discover Node Information' anchor='entity-info'>
    <p>A pubsub service MUST allow entities to query individual nodes for the information associated with that node. The Service Discovery protocol MUST be used to discover this information. The "disco#info" result MUST include an identity with a category of "pubsub" and a type of either "leaf" or "collection".</p>
    <p>Note: If a node has an identity type of "leaf", then it MUST NOT contain other nodes or collections (only items); if a node has an identity type of "collection", then it MUST NOT contain items (only other nodes or collections).</p>
    <example caption='Entity queries collection node for information'><![CDATA[
<iq type='get'
    from='francisco@denmark.lit/barracks'
    to='pubsub.shakespeare.lit'
    id='info2'>
  <query xmlns='http://jabber.org/protocol/disco#info'
         node='blogs'/>
</iq>
]]></example>
    <example caption='Service responds with identity of pubsub/collection'><![CDATA[
<iq type='result'
    from='pubsub.shakespeare.lit'
    to='francisco@denmark.lit/barracks'
    id='meta1'>
  <query xmlns='http://jabber.org/protocol/disco#info'
         node='blogs'>
    <identity category='pubsub' type='collection'/>
  </query>
</iq>
]]></example>
    <example caption='Entity queries leaf node for information'><![CDATA[
<iq type='get'
    from='francisco@denmark.lit/barracks'
    to='pubsub.shakespeare.lit'
    id='info1'>
  <query xmlns='http://jabber.org/protocol/disco#info'
         node='princely_musings'/>
</iq>
]]></example>
    <example caption='Service responds with identity of pubsub/leaf'><![CDATA[
<iq type='result'
    from='pubsub.shakespeare.lit'
    to='francisco@denmark.lit/barracks'
    id='info1'>
  <query xmlns='http://jabber.org/protocol/disco#info'
         node='princely_musings'>
    ...
    <identity category='pubsub' type='leaf'/>
    ...
  </query>
</iq>
]]></example>
  </section2>
  <section2 topic='Discover Node Metadata' anchor='entity-metadata'>
    <p>The "disco#info" result MAY include detailed metadata about the node, encapsulated in the &xep0004; format as described in &xep0128;, where the data form context is specified by including a FORM_TYPE of "http://jabber.org/protocol/pubsub#meta-data" in accordance with &xep0068;. If metadata is provided, it SHOULD include values for all configured options as well as "automatic" information such as the node creation date, a list of publishers, and the like.</p>
    <example caption='Entity queries a node for information'><![CDATA[
<iq type='get'
    from='francisco@denmark.lit/barracks'
    to='pubsub.shakespeare.lit'
    id='meta1'>
  <query xmlns='http://jabber.org/protocol/disco#info'
         node='princely_musings'/>
</iq>
]]></example>
    <example caption='Service responds with information and metadata'><![CDATA[
<iq type='result'
    from='pubsub.shakespeare.lit'
    to='francisco@denmark.lit/barracks'
    id='meta1'>
  <query xmlns='http://jabber.org/protocol/disco#info'
         node='princely_musings'>
    <identity category='pubsub' type='leaf'/>
    <feature var='http://jabber.org/protocol/pubsub'/>
    <x xmlns='jabber:x:data' type='result'>
      <field var='FORM_TYPE' type='hidden'>
        <value>http://jabber.org/protocol/pubsub#meta-data</value>
      </field>
      <field var='pubsub#type' label='Payload semantic type information' type='text-single'>
        <value>urn:example:e2ee:bundle</value>
      </field>
      <field var='pubsub#creator' label='Node creator' type='jid-single'>
        <value>hamlet@denmark.lit</value>
      </field>
      <field var='pubsub#creation_date' label='Creation date' type='text-single'>
        <value>2003-07-29T22:56:10Z</value>
      </field>
      <field var='pubsub#title' label='A short name for the node' type='text-single'>
        <value>Princely Musings (Atom)</value>
      </field>
      <field var='pubsub#description' label='A description of the node' type='text-single'>
        <value>Updates for Hamlet&apos;s Princely Musings weblog.</value>
      </field>
      <field var='pubsub#language' label='Default language' type='list-single'>
        <value>en</value>
      </field>
      <field var='pubsub#contact' label='People to contact with questions' type='jid-multi'>
        <value>bard@shakespeare.lit</value>
      </field>
      <field var='pubsub#access_model' label='Access model' type='list-single'>
        <value>open</value>
      </field>
      <field var='pubsub#publish_model' label='Publish model' type='list-single'>
        <value>publishers</value>
      </field>
      <field var='pubsub#max_items' label='Max # of items to persist. `max` for no specific limit other than a server imposed maximum.' type='text-single'>
        <value>120</value>
      </field>
      <field var='pubsub#owner' label='Node owners' type='jid-multi'>
        <value>hamlet@denmark.lit</value>
      </field>
      <field var='pubsub#publisher' label='Publishers to this node' type='jid-multi'>
        <value>hamlet@denmark.lit</value>
      </field>
      <field var='pubsub#num_subscribers' label='Number of subscribers to this node' type='text-single'>
        <value>1066</value>
      </field>
    </x>
  </query>
</iq>
]]></example>
    <p>Note: Node metadata can be set in many ways. Some of it is based on node configuration (e.g., the owner's JID) whereas some of it may be dynamic (e.g., the number of subscribers). Any static information to be provided in the node metadata SHOULD be provided as fields in the node configuration form.</p>
    <p>Note: The pubsub#language field SHOULD be list-single so that the pubsub service can present an appropriate list of languages and language codes.</p>
  </section2>

  <section2 topic='Discover Items for a Node' anchor='entity-discoveritems'>
    <p>To discover the published items which exist on the service for a specific node, an entity MAY send a "disco#items" request to the node itself, and the service MAY return each item as a Service Discovery &ITEM; element. The 'name' attribute of each Service Discovery item MUST contain its ItemID and the item MUST NOT possess a 'node' attribute. This ItemID MAY then be used to retrieve the item using the protocol defined in the <link url='#subscriber-retrieve'>Retrieve Items from a Node</link> section of this document.</p>
    <example caption='Entity requests all of the items for a node'><![CDATA[
<iq type='get'
    from='francisco@denmark.lit/barracks'
    to='pubsub.shakespeare.lit'
    id='items1'>
  <query xmlns='http://jabber.org/protocol/disco#items'
         node='princely_musings'/>
</iq>

<iq type='result'
    from='pubsub.shakespeare.lit'
    to='francisco@denmark.lit/barracks'
    id='items1'>
  <query xmlns='http://jabber.org/protocol/disco#items'
         node='princely_musings'>
    <item jid='pubsub.shakespeare.lit' name='368866411b877c30064a5f62b917cffe'/>
    <item jid='pubsub.shakespeare.lit' name='3300659945416e274474e469a1f0154c'/>
    <item jid='pubsub.shakespeare.lit' name='4e30f35051b7b8b42abe083742187228'/>
    <item jid='pubsub.shakespeare.lit' name='ae890ac52d0df67ed7cfdf51b644e901'/>
  </query>
</iq>
]]></example>
  </section2>

  <section2 topic='Retrieve Subscriptions' anchor='entity-subscriptions'>
    <p>An entity may want to query the service to retrieve its subscriptions for all nodes at the service. Support for this feature ("retrieve-subscriptions") is RECOMMENDED.</p>
    <p>In order to make the request, the requesting entity MUST send an IQ-get whose &PUBSUB; child contains an empty &lt;subscriptions/&gt; element with no attributes.</p>
    <example caption='Entity requests all current subscriptions'><![CDATA[
<iq type='get'
    from='francisco@denmark.lit/barracks'
    to='pubsub.shakespeare.lit'
    id='subscriptions1'>
  <pubsub xmlns='http://jabber.org/protocol/pubsub'>
    <subscriptions/>
  </pubsub>
</iq>
]]></example>
    <p>If the service returns a list of subscriptions, it MUST return all subscriptions for all JIDs that match the bare JID &BAREJID; portion of the 'from' attribute on the request.</p>
    <p>For each subscription, a &lt;subscription/&gt; element is returned specifying the NodeID, the JID that is affiliated (which MAY include a resource, depending on how the entity subscribed), and the current subscription state. If subscription identifiers are supported by the service, the 'subid' attribute MUST be present as well.</p>
    <example caption='Service returns all current subscriptions'><![CDATA[
<iq type='result'
    from='pubsub.shakespeare.lit'
    to='francisco@denmark.lit'
    id='subscriptions1'>
  <pubsub xmlns='http://jabber.org/protocol/pubsub'>
    <subscriptions>
      <subscription node='node1' jid='francisco@denmark.lit' subscription='subscribed'/>
      <subscription node='node2' jid='francisco@denmark.lit' subscription='subscribed'/>
      <subscription node='node5' jid='francisco@denmark.lit' subscription='unconfigured'/>
      <subscription node='node6' jid='francisco@denmark.lit' subscription='subscribed' subid='123-abc'/>
      <subscription node='node6' jid='francisco@denmark.lit' subscription='subscribed' subid='004-yyy'/>
    </subscriptions>
  </pubsub>
</iq>
]]></example>
    <p>If the requesting entity has no subscriptions, the pubsub service MUST return an empty &lt;subscriptions/&gt; element.</p>
    <example caption='No subscriptions'><![CDATA[
<iq type='result'
    from='pubsub.shakespeare.lit'
    to='francisco@denmark.lit/barracks'
    id='subscriptions1'>
  <pubsub xmlns='http://jabber.org/protocol/pubsub'>
    <subscriptions/>
  </pubsub>
</iq>
]]></example>
    <p>If the service does not support subscriptions retrieval, the service MUST respond with a &feature; error, specifying a pubsub-specific error condition of &lt;unsupported/&gt; and a feature of "retrieve-subscriptions".</p>
    <example caption='Subscriptions retrieval not supported'><![CDATA[
<iq type='error'
    from='pubsub.shakespeare.lit'
    to='francisco@denmark.lit/barracks'
    id='subscriptions1'>
  <error type='cancel'>
    <feature-not-implemented xmlns='urn:ietf:params:xml:ns:xmpp-stanzas'/>
    <unsupported xmlns='http://jabber.org/protocol/pubsub#errors'
                 feature='retrieve-subscriptions'/>
  </error>
</iq>
]]></example>
    <p>An entity MAY also request all of its subscriptions at a specific node (e.g., if it has subscriptions with multiple SubIDs) by including a 'node' attribute on the &lt;subscriptions/&gt; element.</p>
    <example caption='Entity requests current subscriptions from a specific node'><![CDATA[
<iq type='get'
    from='francisco@denmark.lit/barracks'
    to='pubsub.shakespeare.lit'
    id='subscriptions2'>
  <pubsub xmlns='http://jabber.org/protocol/pubsub'>
    <subscriptions node='princely_musings'/>
  </pubsub>
</iq>
]]></example>
    <p>The service would then return only the entity's subscriptions to that specific node; this acts as a filter on the entity's subscriptions.</p>
    <example caption='Service returns all current subscriptions to a specific node'><![CDATA[
<iq type='result'
    from='pubsub.shakespeare.lit'
    to='francisco@denmark.lit'
    id='subscriptions2'>
  <pubsub xmlns='http://jabber.org/protocol/pubsub'>
    <subscriptions node='node6'>
      <subscription node='node6' jid='francisco@denmark.lit' subscription='subscribed' subid='123-abc'/>
      <subscription node='node6' jid='francisco@denmark.lit' subscription='subscribed' subid='004-yyy'/>
    </subscriptions>
  </pubsub>
</iq>
]]></example>
  </section2>
  <section2 topic='Retrieve Affiliations' anchor='entity-affiliations'>
    <p>An entity may want to query the service to retrieve its affiliations for all nodes at the service, or query a specific node for its affiliation with that node. Support for this feature ("retrieve-affiliations") is RECOMMENDED.</p>
    <p>In order to make the request of the service, the requesting entity includes an empty &lt;affiliations/&gt; element with no attributes.</p>
    <example caption='Entity requests all current affiliations'><![CDATA[
<iq type='get'
    from='francisco@denmark.lit/barracks'
    to='pubsub.shakespeare.lit'
    id='affil1'>
  <pubsub xmlns='http://jabber.org/protocol/pubsub'>
    <affiliations/>
  </pubsub>
</iq>
]]></example>
    <p>If the service returns a list of affiliations, it MUST return all affiliations for all JIDs that match the bare JID &BAREJID; portion of the 'from' attribute on the request.</p>
    <p>For each affiliation, an &lt;affiliation/&gt; element is returned containing the NodeID and the affiliation state (owner, publisher, publish-only, member, or outcast).</p>
    <example caption='Service replies with all current affiliations'><![CDATA[
<iq type='result'
    from='pubsub.shakespeare.lit'
    to='francisco@denmark.lit'
    id='affil1'>
  <pubsub xmlns='http://jabber.org/protocol/pubsub'>
    <affiliations>
      <affiliation node='node1' affiliation='owner'/>
      <affiliation node='node2' affiliation='publisher'/>
      <affiliation node='node5' affiliation='outcast'/>
      <affiliation node='node6' affiliation='owner'/>
    </affiliations>
  </pubsub>
</iq>
]]></example>
    <p>If the requesting entity has no affiliations, the pubsub service MUST return an empty &lt;affiliations/&gt; element.</p>
    <example caption='No affiliations'><![CDATA[
<iq type='result'
    from='pubsub.shakespeare.lit'
    to='francisco@denmark.lit/barracks'
    id='affil1'>
  <pubsub xmlns='http://jabber.org/protocol/pubsub'>
    <affiliations/>
  </pubsub>
</iq>
]]></example>
    <p>If the service does not support affiliations retrieval, the service MUST respond with a &feature; error, specifying a pubsub-specific error condition of &lt;unsupported/&gt; and a feature of "retrieve-affiliations".</p>
    <example caption='Affiliations retrieval not supported'><![CDATA[
<iq type='error'
    from='pubsub.shakespeare.lit'
    to='francisco@denmark.lit/barracks'
    id='affil1'>
  <error type='cancel'>
    <feature-not-implemented xmlns='urn:ietf:params:xml:ns:xmpp-stanzas'/>
    <unsupported xmlns='http://jabber.org/protocol/pubsub#errors'
                 feature='retrieve-affiliations'/>
  </error>
</iq>
]]></example>
    <p>In order to make an affiliations request of a specific node, the requesting entity includes an empty &lt;affiliations/&gt; element with a 'node' attribute.</p>
    <example caption='Entity requests affiliation at a specific node'><![CDATA[
<iq type='get'
    from='francisco@denmark.lit/barracks'
    to='pubsub.shakespeare.lit'
    id='affil2'>
  <pubsub xmlns='http://jabber.org/protocol/pubsub'>
    <affiliations node='node6'/>
  </pubsub>
</iq>
]]></example>
    <example caption='Service replies with current affiliation'><![CDATA[
<iq type='result'
    from='pubsub.shakespeare.lit'
    to='francisco@denmark.lit'
    id='affil2'>
  <pubsub xmlns='http://jabber.org/protocol/pubsub'>
    <affiliations>
      <affiliation node='node6' affiliation='owner'/>
    </affiliations>
  </pubsub>
</iq>
]]></example>
  </section2>
</section1>

<section1 topic='Subscriber Use Cases' anchor='subscriber'>

  <p>This section defines the use cases for and protocols to be used by potential and actual subscribers. (Note: The <link url='#impl'>Implementation Notes</link> section of this document describes many important factors and business rules which a pubsub service MUST observe. In addition, the examples throughout assume the existence of a separate pubsub component and include any relevant 'from' addresses as stamped by a server or network edge.)</p>

  <section2 topic='Subscribe to a Node' anchor='subscriber-subscribe'>
    <section3 topic='Request' anchor='subscriber-subscribe-request'>
      <p>When an XMPP entity wishes to subscribe to a node, it sends a subscription request to the pubsub service. The subscription request is an IQ-set where the &lt;pubsub/&gt; element contains one and only one &lt;subscribe/&gt; element. The &lt;subscribe/&gt; element SHOULD possess a 'node' attribute specifying the node to which the entity wishes to subscribe. The &lt;subscribe/&gt; element MUST also possess a 'jid' attribute specifying the exact XMPP address to be used as the subscribed JID -- often a bare JID &BAREJID; or full JID &FULLJID;.</p>
      <p>Here is an example of a subscription request.</p>
      <example caption='Entity subscribes to a node'><![CDATA[
<iq type='set'
    from='francisco@denmark.lit/barracks'
    to='pubsub.shakespeare.lit'
    id='sub1'>
  <pubsub xmlns='http://jabber.org/protocol/pubsub'>
    <subscribe
        node='princely_musings'
        jid='francisco@denmark.lit'/>
  </pubsub>
</iq>
]]></example>
    </section3>
    <section3 topic='Success Case' anchor='subscriber-subscribe-success'>
      <p>If the subscription request is successfully processed, the server MUST inform the requesting entity that it is now subscribed (which MAY include a service-generated SubID).</p>
      <example caption='Service replies with success'><![CDATA[
<iq type='result'
    from='pubsub.shakespeare.lit'
    to='francisco@denmark.lit/barracks'
    id='sub1'>
  <pubsub xmlns='http://jabber.org/protocol/pubsub'>
    <subscription
        node='princely_musings'
        jid='francisco@denmark.lit'
        subid='ba49252aaa4f5d320c24d3766f0bdcade78c78d3'
        subscription='subscribed'/>
  </pubsub>
</iq>
]]></example>
    </section3>
    <section3 topic='Error Cases' anchor='subscriber-subscribe-error'>
      <p>There are several reasons why the subscription request might fail:</p>
      <ol>
        <li>The bare JID portions of the JIDs do not match.</li>
        <li>The node has an access model of "presence" and the requesting entity is not subscribed to the owner's presence.</li>
        <li>The node has an access model of "roster" and the requesting entity is not in one of the authorized roster groups.</li>
        <li>The node has an access model of "whitelist" and the requesting entity is not on the whitelist.</li>
        <li>The service requires payment for subscriptions to the node.</li>
        <li>The requesting entity is anonymous and the service does not allow anonymous entities to subscribe.</li>
        <li>The requesting entity has a pending subscription.</li>
        <li>The requesting entity is blocked from subscribing (e.g., because having an affiliation of outcast).</li>
        <li>The requesting entity has attempted to establish too many subscriptions.</li>
        <li>The node does not support subscriptions.</li>
        <li>The node has moved.</li>
        <li>The node does not exist.</li>
      </ol>
      <p>These error cases are described more fully in the following sections.</p>
      <section4 topic='JIDs Do Not Match' anchor='subscriber-subscribe-error-nomatch'>
        <p>If the specified JID is a bare JID or full JID, the service MUST at a minimum check the bare JID portion against the bare JID portion of the 'from' attribute on the received IQ request to make sure that the requesting entity has the same identity as the JID which is being requested to be added to the subscriber list.</p>
        <p>If the bare JID portions of the JIDs do not match as described above and the requesting entity does not have some kind of admin or proxy privilege as defined by the implementation, the service MUST return a &badrequest; error, which SHOULD also include a pubsub-specific error condition of &lt;invalid-jid/&gt;.</p>
        <example caption='JIDs do not match'><![CDATA[
<iq type='error'
    from='pubsub.shakespeare.lit'
    to='francisco@denmark.lit/barracks'
    id='sub1'>
  <error type='modify'>
    <bad-request xmlns='urn:ietf:params:xml:ns:xmpp-stanzas'/>
    <invalid-jid xmlns='http://jabber.org/protocol/pubsub#errors'/>
  </error>
</iq>
]]></example>
        <p>Note: An implementation MAY enable the service administrator to configure a list of entities that are excluded from this check; those entities may be considered "trusted proxies" that are allowed to subscribe on behalf of other entities. In the same way, implementations MAY enable listing of entities that are not allowed to perform specific operations (such as subscribing or creating nodes).</p>
      </section4>
      <section4 topic='Presence Subscription Required' anchor='subscriber-subscribe-error-presence'>
        <p>For nodes with an access model of "presence", if the requesting entity is not subscribed to the owner's presence then the pubsub service MUST respond with a &notauthorized; error, which SHOULD also include a pubsub-specific error condition of &lt;presence-subscription-required/&gt;.</p>
        <example caption='Entity is not authorized to create a subscription (presence subscription required)'><![CDATA[
<iq type='error'
    from='pubsub.shakespeare.lit'
    to='francisco@denmark.lit/barracks'
    id='sub1'>
  <error type='auth'>
    <not-authorized xmlns='urn:ietf:params:xml:ns:xmpp-stanzas'/>
    <presence-subscription-required xmlns='http://jabber.org/protocol/pubsub#errors'/>
  </error>
</iq>
]]></example>
      </section4>
      <section4 topic='Not in Roster Group' anchor='subscriber-subscribe-error-rostergroup'>
        <p>For nodes with an access model of "roster", if the requesting entity is not in one of the authorized roster groups then the pubsub service MUST respond with a &notauthorized; error, which SHOULD also include a pubsub-specific error condition of &lt;not-in-roster-group/&gt;.</p>
        <example caption='Entity is not authorized to create a subscription (not in roster group)'><![CDATA[
<iq type='error'
    from='pubsub.shakespeare.lit'
    to='francisco@denmark.lit/barracks'
    id='sub1'>
  <error type='auth'>
    <not-authorized xmlns='urn:ietf:params:xml:ns:xmpp-stanzas'/>
    <not-in-roster-group xmlns='http://jabber.org/protocol/pubsub#errors'/>
  </error>
</iq>
]]></example>
      </section4>
      <section4 topic='Not on Whitelist' anchor='subscriber-subscribe-error-whitelist'>
        <p>For nodes with a node access model of "whitelist", if the requesting entity is not on the whitelist then the service MUST return a &notallowed; error, specifying a pubsub-specific error condition of &lt;closed-node/&gt;.</p>
        <example caption='Node has whitelist access model'><![CDATA[
<iq type='error'
    from='pubsub.shakespeare.lit'
    to='francisco@denmark.lit/barracks'
    id='sub1'>
  <error type='cancel'>
    <not-allowed xmlns='urn:ietf:params:xml:ns:xmpp-stanzas'/>
    <closed-node xmlns='http://jabber.org/protocol/pubsub#errors'/>
  </error>
</iq>
]]></example>
      </section4>
      <section4 topic='Payment Required' anchor='subscriber-subscribe-error-payment'>
        <p>Commercial deployments may wish to link subscribers to a database of paying customers. If the subscriber needs to provide payment in order to subscribe to the node (e.g., if the subscriber is not in the customer database or the customer's account is not paid up), the service SHOULD return a &payment; error to the subscriber.</p>
        <example caption='Payment is required for a subscription'><![CDATA[
<iq type='error'
    from='pubsub.shakespeare.lit'
    to='francisco@denmark.lit/barracks'
    id='sub1'>
  <error type='auth'>
    <payment-required xmlns='urn:ietf:params:xml:ns:xmpp-stanzas'/>
  </error>
</iq>
]]></example>
      </section4>
      <section4 topic='Anonymous Subscriptions Not Allowed' anchor='subscriber-subscribe-error-anonymous'>
        <p>Some XMPP servers may allow authentication using SASL ANONYMOUS; however, because the resulting entity is unstable (the assigned JID may not be owned by the same principal in a persistent manner), a service MAY prevent anonymous entities from subscribing to nodes and SHOULD use service discovery to determine if an entity has an identity of "account/anonymous". If a requesting entity is anonymous but the service does not allow anonymous entities to subscribe, the service SHOULD return a &forbidden; error to the subscriber.</p>
        <example caption='Requesting entity is anonymous'><![CDATA[
<iq type='error'
    from='pubsub.shakespeare.lit'
    to='anonymous@denmark.lit/foo'
    id='sub1'>
  <error type='cancel'>
    <forbidden xmlns='urn:ietf:params:xml:ns:xmpp-stanzas'/>
  </error>
</iq>
]]></example>
      </section4>
      <section4 topic='Subscription Pending' anchor='subscriber-subscribe-error-pending'>
        <p>If the requesting entity has a pending subscription, the service MUST return a &notauthorized; error to the subscriber, specifying a pubsub-specific error condition of &lt;pending-subscription/&gt;.</p>
        <example caption='Requesting entity has pending subscription'><![CDATA[
<iq type='error'
    from='pubsub.shakespeare.lit'
    to='francisco@denmark.lit/barracks'
    id='sub1'>
  <error type='auth'>
    <not-authorized xmlns='urn:ietf:params:xml:ns:xmpp-stanzas'/>
    <pending-subscription xmlns='http://jabber.org/protocol/pubsub#errors'/>
  </error>
</iq>
]]></example>
      </section4>
      <section4 topic='Blocked' anchor='subscriber-subscribe-error-blocked'>
        <p>If the requesting entity is blocked from subscribing (e.g., because having an affiliation of outcast), the service MUST return a &forbidden; error to the subscriber.</p>
        <example caption='Requesting entity is blocked'><![CDATA[
<iq type='error'
    from='pubsub.shakespeare.lit'
    to='francisco@denmark.lit/barracks'
    id='sub1'>
  <error type='auth'>
    <forbidden xmlns='urn:ietf:params:xml:ns:xmpp-stanzas'/>
  </error>
</iq>
]]></example>
      </section4>
      <section4 topic='Too Many Subscriptions' anchor='subscriber-subscribe-error-toomany'>
        <p>If the requesting entity has attempted to establish too many subscriptions (where the definition of "too many" is a matter of local service policy), the service MUST return a &policy; error to the subscriber, specifying a pubsub-specific error condition of &lt;too-many-subscriptions/&gt;.</p>
        <example caption='Requesting entity has exceeded limit on number of subscriptions'><![CDATA[
<iq type='error'
    from='pubsub.shakespeare.lit'
    to='francisco@denmark.lit/barracks'
    id='sub1'>
  <error type='wait'>
    <policy-violation xmlns='urn:ietf:params:xml:ns:xmpp-stanzas'/>
    <too-many-subscriptions xmlns='http://jabber.org/protocol/pubsub#errors'/>
  </error>
</iq>
]]></example>
        <p>The service can match on bare JID or full JID in determining which subscribing entities match for the purpose of determining if an entity has requested too many subscriptions.</p>
      </section4>
      <section4 topic='Subscriptions Not Supported' anchor='subscriber-subscribe-error-unsupported'>
        <p>If the node does not allow entities to subscribe, the service SHOULD return a &feature; error to the subscriber, specifying a pubsub-specific error condition of &lt;unsupported/&gt; and a feature of "subscribe".</p>
        <example caption='Subscribing not supported'><![CDATA[
<iq type='error'
    from='pubsub.shakespeare.lit'
    to='francisco@denmark.lit/barracks'
    id='sub1'>
  <error type='cancel'>
    <feature-not-implemented xmlns='urn:ietf:params:xml:ns:xmpp-stanzas'/>
    <unsupported xmlns='http://jabber.org/protocol/pubsub#errors'
                 feature='subscribe'/>
  </error>
</iq>
]]></example>
      </section4>
      <section4 topic='Node Has Moved' anchor='subscriber-subscribe-error-redirect'>
        <p>If the node has, the service SHOULD return a &gone; error (if the node has moved permanently) or a &redirect; error (if the node has moved temporarily).</p>
        <example caption='Node has moved'><![CDATA[
<iq type='error'
    from='pubsub.shakespeare.lit'
    to='francisco@denmark.lit/barracks'
    id='sub1'>
  <error type='modify'>
    <gone xmlns='urn:ietf:params:xml:ns:xmpp-stanzas'>
      xmpp:pubsub.shakespeare.lit?;node=some-other-node
    </gone>
  </error>
</iq>
]]></example>
      </section4>
      <section4 topic='Node Does Not Exist' anchor='subscriber-subscribe-error-node'>
        <p>If the node does not exist, the service SHOULD return an &notfound; error to the subscriber.</p>
        <example caption='Node does not exist'><![CDATA[
<iq type='error'
    from='pubsub.shakespeare.lit'
    to='francisco@denmark.lit/barracks'
    id='sub1'>
  <error type='cancel'>
    <item-not-found xmlns='urn:ietf:params:xml:ns:xmpp-stanzas'/>
  </error>
</iq>
]]></example>
      </section4>
    </section3>
    <section3 topic='Approval Required' anchor='subscriber-subscribe-approval'>
      <p>For nodes with an access model of "authorize", subscription requests MUST be approved by one of the node owners unless service policy allows entities with affiliations other than "none" to auto-subscribe (e.g., members and publishers might be allowed to auto-subscribe); therefore the pubsub service sends a message to the node owner(s) requesting authorization (see the <link url='#owner-subreq'>Manage Subscription Requests</link> section of this document). Because the subscription request may or may not be approved, the service MUST return a pending notification to the subscriber.</p>
      <example caption='Service replies with pending'><![CDATA[
<iq type='result'
    from='pubsub.shakespeare.lit'
    to='francisco@denmark.lit/barracks'
    id='sub1'>
  <pubsub xmlns='http://jabber.org/protocol/pubsub'>
    <subscription
        node='princely_musings'
        jid='francisco@denmark.lit'
        subscription='pending'/>
  </pubsub>
</iq>
]]></example>
    </section3>
    <section3 topic='Configuration Required' anchor='subscriber-subscribe-configure'>
      <p>If the entity must configure its subscription options (see the <link url='#subscriber-configure'>Configure Subscription Options</link> section of this document) before receiving event notifications, the service MUST so inform the entity. It SHOULD do so by returning an IQ-result to the requesting entity with a notation that configuration of subscription options is required.</p>
      <example caption='Service replies with success and indicates that subscription configuration is required'><![CDATA[
<iq type='result'
    from='pubsub.shakespeare.lit'
    to='francisco@denmark.lit/barracks'
    id='sub1'>
  <pubsub xmlns='http://jabber.org/protocol/pubsub'>
    <subscription
        node='princely_musings'
        jid='francisco@denmark.lit'
        subscription='unconfigured'>
      <subscribe-options>
        <required/>
      </subscribe-options>
    </subscription>
  </pubsub>
</iq>
]]></example>
      <p>Note: The node shall include the &lt;required/&gt; child element only if the subscriber must configure the subscription before receiving any event notifications. A service MAY time out subscription requests if configuration is required and a configuration request is not submitted within a reasonable amount of time (which shall be determined by the service or node configuration).</p>
      <p>Alternatively, if the service is unable to create the subscription without simultaneous configuration, the service MAY return a &notacceptable; error, specifying a pubsub-specific error condition of &lt;configuration-required/&gt;.</p>
      <example caption='Service returns error specifying that subscription configuration is required'><![CDATA[
<iq type='error'
    from='pubsub.shakespeare.lit'
    to='francisco@denmark.lit/barracks'
    id='sub1'>
  <pubsub xmlns='http://jabber.org/protocol/pubsub'>
    <subscribe
        node='princely_musings'
        jid='francisco@denmark.lit'/>
    <options node='princely_musings' jid='francisco@denmark.lit'>
      <x xmlns='jabber:x:data' type='submit'>
        <field var='FORM_TYPE' type='hidden'>
          <value>http://jabber.org/protocol/pubsub#subscribe_options</value>
        </field>
        <field var='pubsub#deliver'><value>1</value></field>
        <field var='pubsub#digest'><value>0</value></field>
        <field var='pubsub#include_body'><value>false</value></field>
        <field var='pubsub#show-values'>
          <value>chat</value>
          <value>online</value>
          <value>away</value>
        </field>
      </x>
    </options>
  </pubsub>
  <error type='modify'>
    <not-acceptable xmlns='urn:ietf:params:xml:ns:xmpp-stanzas'/>
    <configuration-required xmlns='http://jabber.org/protocol/pubsub#errors'/>
  </error>
</iq>
]]></example>
      <p>If the &lt;required/&gt; element is not included and no error is returned, the subscription takes effect immediately and the entity may configure the subscription at any time (the service MAY indicate that subscription options are supported by including an empty &lt;subscribe-options/&gt; element in the IQ-result, as shown in the following example).</p>
      <example caption='Service replies with success and indicates that subscription options are supported but not required'><![CDATA[
<iq type='result'
    from='pubsub.shakespeare.lit'
    to='francisco@denmark.lit/barracks'
    id='sub1'>
  <pubsub xmlns='http://jabber.org/protocol/pubsub'>
    <subscription
        node='princely_musings'
        jid='francisco@denmark.lit'
        subscription='unconfigured'>
      <subscribe-options/>
    </subscription>
  </pubsub>
</iq>
]]></example>
    </section3>
    <section3 topic='Multiple Subscriptions' anchor='subscriber-subscribe-multi'>
      <p>An entity may wish to subscribe using different subscription options, which it can do by subscribing multiple times to the same node. Support for this feature ("multi-subscribe") is OPTIONAL.</p>
      <p>If multiple subscriptions for the same JID are allowed, the service MUST use the 'subid' attribute to differentiate between subscriptions for the same entity (therefore the SubID MUST be unique for each node+JID combination and the SubID MUST be present on the &lt;subscription/&gt; element any time it is sent to the subscriber). It is NOT RECOMMENDED for clients to generate SubIDs, since collisions might result; therefore a service SHOULD generate the SubID on behalf of the subscriber and MAY overwrite SubIDs if they are provided by subscribers. If the service does not allow multiple subscriptions for the same entity and it receives an additional subscription request, the service MUST return the current subscription state (as if the subscription was just approved).</p>
      <p>When the pubsub service generates event notifications, it SHOULD send only one event notification to an entity that has multiple subscriptions, rather than one event notification for each subscription. By "entity" here is meant the JID specified for the subscription, whether bare JID or full JID; however, if the same bare JID has multiple subscriptions but those subscriptions are for different full JIDs (e.g., one subscription for user@domain.tld./foo and another subscription for user@domain.tld/bar), the service MUST treat those as separate JIDs for the purpose of generating event notifications.</p>
    </section3>
    <section3 topic='Receiving the Last Published Item' anchor='subscriber-subscribe-last'>
      <p>When a subscription request is successfully processed, the service MAY send the last published item to the new subscriber. The message containing this item SHOULD be stamped with extended information qualified by the 'urn:xmpp:delay' namespace (see &xep0203;) to indicate it is sent with delayed delivery. (Note that in this example the event notification is sent to the bare JID since that is the subscribed JID.)</p>
      <example caption='Service sends last published item'><![CDATA[
<message from='pubsub.shakespeare.lit' to='francisco@denmark.lit'>
  <event xmlns='http://jabber.org/protocol/pubsub#event'>
    <items node='princely_musings'>
      <item id='ae890ac52d0df67ed7cfdf51b644e901'>
        <entry xmlns='http://www.w3.org/2005/Atom'>
          <title>Soliloquy</title>
          <summary>
To be, or not to be: that is the question:
Whether 'tis nobler in the mind to suffer
The slings and arrows of outrageous fortune,
Or to take arms against a sea of troubles,
And by opposing end them?
          </summary>
          <link rel='alternate' type='text/html'
                href='http://denmark.lit/2003/12/13/atom03'/>
          <id>tag:denmark.lit,2003:entry-32397</id>
          <published>2003-12-13T18:30:02Z</published>
          <updated>2003-12-13T18:30:02Z</updated>
        </entry>
      </item>
    </items>
  </event>
  <delay xmlns='urn:xmpp:delay' stamp='2003-12-13T23:58:37Z'/>
</message>
]]></example>
      <p>If the service sends the last published item by default for all nodes (subject to overriding by node configuration), it MUST return a feature of "http://jabber.org/protocol/pubsub#last-published" in its responsess to disco#info requests.</p>
    </section3>
  </section2>

  <section2 topic='Unsubscribe from a Node' anchor='subscriber-unsubscribe'>
    <section3 topic='Request' anchor='subscriber-unsubscribe-request'>
      <p>To unsubscribe from a node, the subscriber sends an IQ-set whose &PUBSUB; child contains an &lt;unsubscribe/&gt; element that specifies the node and the subscribed JID.</p>
      <example caption='Entity unsubscribes from a node'><![CDATA[
<iq type='set'
    from='francisco@denmark.lit/barracks'
    to='pubsub.shakespeare.lit'
    id='unsub1'>
  <pubsub xmlns='http://jabber.org/protocol/pubsub'>
    <unsubscribe
        node='princely_musings'
        jid='francisco@denmark.lit'/>
  </pubsub>
</iq>
]]></example>
    </section3>
    <section3 topic='Success Case' anchor='subscriber-unsubscribe-success'>
      <p>If the request can be successfully processed, the service MUST return an IQ result and MAY include a &PUBSUB; child element with the updated &lt;subscription/&gt; element for that node. If subscription identifiers are supported by the service, the 'subid' attribute MUST be present as well.</p>
      <example caption='Service replies with success'><![CDATA[
<iq type='result'
    from='pubsub.shakespeare.lit'
    to='francisco@denmark.lit/barracks'
    id='unsub1'>
  <pubsub xmlns='http://jabber.org/protocol/pubsub'>
    <subscription
        node='princely_musings'
        jid='francisco@denmark.lit'
        subscription='none'
        subid='ba49252aaa4f5d320c24d3766f0bdcade78c78d3'/>
  </pubsub>
</iq>
]]></example>
    </section3>
    <section3 topic='Error Cases' anchor='subscriber-unsubscribe-error'>
      <p>There are several reasons why the unsubscribe request might fail:</p>
      <ol>
        <li>The requesting entity has multiple subscriptions to the node but does not specify a subscription ID.</li>
        <li>The request does not specify an existing subscriber.</li>
        <li>The requesting entity does not have sufficient privileges to unsubscribe the specified JID.</li>
        <li>The node does not exist.</li>
        <li>The request specifies a subscription ID that is not valid or current.</li>
      </ol>
      <p>These error cases are described more fully in the following sections.</p>
      <section4 topic='No Subscription ID' anchor='subscriber-unsubscribe-error-nosubid'>
        <p>If the requesting entity has multiple subscriptions to the node but does not specify a subscription ID, the service MUST return a &badrequest; error, which SHOULD also include a pubsub-specific error condition of &lt;subid-required/&gt;.</p>
        <example caption='Entity did not specify SubID'><![CDATA[
<iq type='error'
    from='pubsub.shakespeare.lit'
    to='francisco@denmark.lit/barracks'
    id='unsub1'>
  <error type='modify'>
    <bad-request xmlns='urn:ietf:params:xml:ns:xmpp-stanzas'/>
    <subid-required xmlns='http://jabber.org/protocol/pubsub#errors'/>
  </error>
</iq>
]]></example>
      </section4>
      <section4 topic='No Such Subscriber' anchor='subscriber-unsubscribe-error-nosub'>
        <p>If the value of the 'jid' attribute does not specify an existing subscriber, the pubsub service MUST return an error stanza, which SHOULD be &unexpected; and which SHOULD also include a pubsub-specific error condition of &lt;not-subscribed/&gt;.</p>
        <example caption='Requesting entity is not a subscriber'><![CDATA[
<iq type='error'
    from='pubsub.shakespeare.lit'
    to='francisco@denmark.lit/barracks'
    id='unsub1'>
  <error type='cancel'>
    <unexpected-request xmlns='urn:ietf:params:xml:ns:xmpp-stanzas'/>
    <not-subscribed xmlns='http://jabber.org/protocol/pubsub#errors'/>
  </error>
</iq>
]]></example>
      </section4>
      <section4 topic='Insufficient Privileges' anchor='subscriber-unsubscribe-error-forbidden'>
        <p>If the requesting entity is prohibited from unsubscribing the specified JID, the service MUST return a &forbidden; error. The service MUST validate that the entity making the request is authorized to unsubscribe the entity. If the subscriber's JID is of the form &FULLJID;, a service MUST perform this check by comparing the &BAREJID; part of the two JIDs to ensure that they match. If the bare JID portions of the JIDs do not match and the requesting entity is not authorized to unsubscribe the JID (e.g., because it is not a service-wide admin or authorized proxy), the service MUST return a &forbidden; error.</p>
        <example caption='Requesting entity is prohibited from unsubscribing entity'><![CDATA[
<iq type='error'
    from='pubsub.shakespeare.lit'
    to='francisco@denmark.lit/barracks'
    id='unsub1'>
  <error type='auth'>
    <forbidden xmlns='urn:ietf:params:xml:ns:xmpp-stanzas'/>
  </error>
</iq>
]]></example>
      </section4>
      <section4 topic='Node Does Not Exist' anchor='subscriber-unsubscribe-error-node'>
        <p>If the node does not exist, the pubsub service MUST return an &notfound; error.</p>
        <example caption='Node does not exist'><![CDATA[
<iq type='error'
    from='pubsub.shakespeare.lit'
    to='francisco@denmark.lit/barracks'
    id='unsub1'>
  <error type='cancel'>
    <item-not-found xmlns='urn:ietf:params:xml:ns:xmpp-stanzas'/>
  </error>
</iq>
]]></example>
      </section4>
      <section4 topic='Bad Subscription ID' anchor='subscriber-unsubscribe-error-badsubid'>
        <p>If a subscription identifier is associated with the subscription, the unsubscribe request MUST include an appropriate 'subid' attribute. If the unsubscribe request includes a SubID but SubIDs are not supported for the node (or the subscriber did not subscribe using a SubID in the first place), the service SHOULD ignore the SubID and simply unsubscribe the entity. If the subscriber originally subscribed with a SubID but the unsubscribe request includes a SubID that is not valid or current for the subscriber, the service MUST return a &notacceptable; error, which SHOULD also include a pubsub-specific error condition of &lt;invalid-subid/&gt;.</p>
        <example caption='Invalid subscription identifier'><![CDATA[
<iq type='error'
    from='pubsub.shakespeare.lit'
    to='francisco@denmark.lit/barracks'
    id='unsub1'>
  <error type='modify'>
    <not-acceptable xmlns='urn:ietf:params:xml:ns:xmpp-stanzas'/>
    <invalid-subid xmlns='http://jabber.org/protocol/pubsub#errors'/>
  </error>
</iq>
]]></example>
      </section4>
    </section3>
  </section2>
  <section2 topic='Configure Subscription Options' anchor='subscriber-configure'>
    <p>An implementation MAY allow subscribers to configure subscription options. Implementations SHOULD use the <cite>Data Forms</cite> protocol to accomplish this configuration (however, an out-of-band mechanism such as a web interface could be offered as well).</p>
    <section3 topic='Advertising Support' anchor='subscriber-configure-support'>
      <p>If a service supports subscription options it MUST advertise that fact in its response to a "disco#info" query by including a feature whose 'var' attribute is "pubsub#subscription-options".</p>
      <example caption='Pubsub service indicates support for subscription options'><![CDATA[
<iq type='result'
    from='pubsub.shakespeare.lit'
    to='francisco@denmark.lit/barracks'
    id='feature1'>
  <query xmlns='http://jabber.org/protocol/disco#info'>
    ...
    <feature var='http://jabber.org/protocol/pubsub#subscription-options'/>
    ...
  </query>
</iq>
]]></example>
    </section3>
    <section3 topic='Request' anchor='subscriber-configure-request'>
      <p>A subscriber requests the subscription options by including an &lt;options/&gt; element inside an IQ-get stanza.</p>
      <example caption='Subscriber requests subscription options form'><![CDATA[
<iq type='get'
    from='francisco@denmark.lit/barracks'
    to='pubsub.shakespeare.lit'
    id='options1'>
  <pubsub xmlns='http://jabber.org/protocol/pubsub'>
    <options node='princely_musings' jid='francisco@denmark.lit'/>
  </pubsub>
</iq>
]]></example>
    </section3>
    <section3 topic='Success Case' anchor='subscriber-configure-success'>
      <p>If the request can be successfully processed, the service MUST respond with the options.</p>
      <example caption='Service responds with the options form'><![CDATA[
<iq type='result'
    from='pubsub.shakespeare.lit'
    to='francisco@denmark.lit/barracks'
    id='options1'>
  <pubsub xmlns='http://jabber.org/protocol/pubsub'>
    <options node='princely_musings' jid='francisco@denmark.lit'>
      <x xmlns='jabber:x:data' type='form'>
        <field var='FORM_TYPE' type='hidden'>
          <value>http://jabber.org/protocol/pubsub#subscribe_options</value>
        </field>
        <field var='pubsub#deliver' type='boolean'
               label='Enable delivery?'>
          <value>1</value>
        </field>
        <field var='pubsub#digest' type='boolean'
               label='Receive digest notifications (approx. one per day)?'>
          <value>0</value>
        </field>
        <field var='pubsub#include_body' type='boolean'
               label='Receive message body in addition to payload?'>
          <value>false</value>
        </field>
        <field
            var='pubsub#show-values'
            type='list-multi'
            label='Select the presence types which are
                   allowed to receive event notifications'>
          <option label='Want to Chat'><value>chat</value></option>
          <option label='Available'><value>online</value></option>
          <option label='Away'><value>away</value></option>
          <option label='Extended Away'><value>xa</value></option>
          <option label='Do Not Disturb'><value>dnd</value></option>
          <value>chat</value>
          <value>online</value>
        </field>
      </x>
    </options>
  </pubsub>
</iq>
]]></example>
      <p>Note: The foregoing example shows some (but by no means all) of the possible configuration options that MAY be provided. If an implementation provides these options using the <strong>Data Forms</strong> protocol, it MUST use the field variables that are registered with the XMPP Registrar in association with the 'http://jabber.org/protocol/pubsub' namespace (a preliminary representation of those field variables is shown above and in the <link url='#registrar-formtypes-subscribe'>pubsub#subscribe_options FORM_TYPE</link> section of this document, but MUST NOT be construed as canonical since the XMPP Registrar may standardize additional fields at a later date without changes to this document).</p>
      <p>Note: Many of the relevant data form fields are of type "boolean" and MUST be handled accordingly. &BOOLEANNOTE;</p>
    </section3>
    <section3 topic='Error Cases' anchor='subscriber-configure-error'>
      <p>There are several reasons why the options request might fail:</p>
      <ol>
        <li>The requesting entity does not have sufficient privileges to modify subscription options for the specified JID.</li>
        <li>The requesting entity (or specified subscriber) is not subscribed.</li>
        <li>The request does not specify both the NodeID and the subscriber's JID.</li>
        <li>The request does not specify a subscription ID but one is required.</li>
        <li>The request specifies a subscription ID that is not valid or current.</li>
        <li>Subscription options are not supported.</li>
        <li>The node does not exist.</li>
      </ol>
      <p>These error cases are described more fully in the following sections.</p>
      <section4 topic='Insufficient Privileges' anchor='subscriber-configure-error-forbidden'>
        <p>When requesting subscription options, the subscriber MUST specify the JID that is subscribed to the node and SHOULD specify a node (if no node is specified, i.e. via node="", the service MUST assume that the requesting entity wishes to request subscription options for its subscription to the root collection node; refer to <cite>XEP-0248</cite> for details).</p>
        <p>The service MUST validate that the entity making the request is authorized to set the subscription options for the subscribed entity. If the subscriber's JID is of the form &FULLJID;, a service MUST perform this check by comparing the &BAREJID; part of the two JIDs to ensure that they match. If the bare JID portions of the JIDs do not match and the requesting entity is not authorized to modify subscription options for the JID (e.g., because it is not a service-wide admin or authorized proxy), the service MUST return a &forbidden; error.</p>
        <example caption='Requesting entity does not have sufficient privileges to modify subscription options'><![CDATA[
<iq type='error'
    from='pubsub.shakespeare.lit'
    to='francisco@denmark.lit/barracks'
    id='sub1'>
  <error type='auth'>
    <forbidden xmlns='urn:ietf:params:xml:ns:xmpp-stanzas'/>
  </error>
</iq>
]]></example>
      </section4>
      <section4 topic='No Such Subscriber' anchor='subscriber-configure-error-nosub'>
        <p>If the requesting entity (or specified subscriber, if different) is not subscribed, the service MUST return an &unexpected; error, which SHOULD also include a pubsub-specific error condition of &lt;not-subscribed/&gt;.</p>
        <example caption='No such subscriber'><![CDATA[
<iq type='error'
    from='pubsub.shakespeare.lit'
    to='francisco@denmark.lit/barracks'
    id='options1'>
  <error type='modify'>
    <unexpected-request xmlns='urn:ietf:params:xml:ns:xmpp-stanzas'/>
    <not-subscribed xmlns='http://jabber.org/protocol/pubsub#errors'/>
  </error>
</iq>
]]></example>
      </section4>
      <section4 topic='Subscriber JID Required' anchor='subscriber-configure-error-jid'>
        <p>If the subscriber does not specify a subscriber JID, the service MUST return a &badrequest; error, which SHOULD also include a pubsub-specific error condition of &lt;jid-required/&gt;.</p>
        <example caption='Subscriber JID not specified'><![CDATA[
<iq type='error'
    from='pubsub.shakespeare.lit'
    to='francisco@denmark.lit/barracks'
    id='options1'>
  <error type='modify'>
    <bad-request xmlns='urn:ietf:params:xml:ns:xmpp-stanzas'/>
    <jid-required xmlns='http://jabber.org/protocol/pubsub#errors'/>
  </error>
</iq>
]]></example>
      </section4>
      <section4 topic='Subscription ID Required' anchor='subscriber-configure-error-subid'>
        <p>If a subscription identifier is associated with the subscription, the 'subid' attribute MUST be present on the request in order for the service to differentiate subscriptions for the same entity. If the 'subid' is required but not provided, the service MUST return a &badrequest; error, which SHOULD also include a pubsub-specific error condition of &lt;subid-required/&gt;.</p>
        <example caption='SubID required'><![CDATA[
<iq type='error'
    from='pubsub.shakespeare.lit'
    to='francisco@denmark.lit/barracks'
    id='sub1'>
  <error type='modify'>
    <bad-request xmlns='urn:ietf:params:xml:ns:xmpp-stanzas'/>
    <subid-required xmlns='http://jabber.org/protocol/pubsub#errors'/>
  </error>
</iq>
]]></example>
      </section4>
      <section4 topic='Invalid Subscription ID' anchor='subscriber-configure-error-badsubid'>
        <p>If a subscription identifier is associated with the subscription but the request includes a SubID that is not valid or current for the subscriber, the service MUST return a &notacceptable; error, which SHOULD also include a pubsub-specific error condition of &lt;invalid-subid/&gt;.</p>
        <example caption='Invalid subscription identifier'><![CDATA[
<iq type='error'
    from='pubsub.shakespeare.lit'
    to='francisco@denmark.lit/barracks'
    id='unsub1'>
  <error type='modify'>
    <not-acceptable xmlns='urn:ietf:params:xml:ns:xmpp-stanzas'/>
    <invalid-subid xmlns='http://jabber.org/protocol/pubsub#errors'/>
  </error>
</iq>
]]></example>
      </section4>
      <section4 topic='Subscription Options Not Supported' anchor='subscriber-configure-error-options'>
        <p>If the node or service does not support subscription options, the service MUST respond with a &feature; error, specifying a pubsub-specific error condition of &lt;unsupported/&gt; and a feature of "subscription-options".</p>
        <example caption='Subscription options not supported'><![CDATA[
<iq type='error'
    from='pubsub.shakespeare.lit'
    to='francisco@denmark.lit/barracks'
    id='options1'>
  <error type='cancel'>
    <feature-not-implemented xmlns='urn:ietf:params:xml:ns:xmpp-stanzas'/>
    <unsupported xmlns='http://jabber.org/protocol/pubsub#errors'
                 feature='subscription-options'/>
  </error>
</iq>
]]></example>
      </section4>
      <section4 topic='Node Does Not Exist' anchor='subscriber-configure-error-node'>
        <p>If the node does not exist, the pubsub service MUST return an &notfound; error.</p>
        <example caption='Node does not exist'><![CDATA[
<iq type='error'
    from='pubsub.shakespeare.lit'
    to='francisco@denmark.lit/barracks'
    id='options1'>
  <error type='cancel'>
    <item-not-found xmlns='urn:ietf:params:xml:ns:xmpp-stanzas'/>
  </error>
</iq>
]]></example>
      </section4>
    </section3>
    <section3 topic='Form Submission' anchor='subscriber-configure-submit'>
      <p>After receiving the configuration form, the requesting entity SHOULD submit the form in order to update the entity's subscription options for that node.</p>
      <example caption='Subscriber submits completed options form'><![CDATA[
<iq type='set'
    from='francisco@denmark.lit/barracks'
    to='pubsub.shakespeare.lit'
    id='options2'>
  <pubsub xmlns='http://jabber.org/protocol/pubsub'>
    <options node='princely_musings' jid='francisco@denmark.lit'>
      <x xmlns='jabber:x:data' type='submit'>
        <field var='FORM_TYPE' type='hidden'>
          <value>http://jabber.org/protocol/pubsub#subscribe_options</value>
        </field>
        <field var='pubsub#deliver'><value>1</value></field>
        <field var='pubsub#digest'><value>0</value></field>
        <field var='pubsub#include_body'><value>false</value></field>
        <field var='pubsub#show-values'>
          <value>chat</value>
          <value>online</value>
          <value>away</value>
        </field>
      </x>
    </options>
  </pubsub>
</iq>
]]></example>
    </section3>
    <section3 topic='Form Processing' anchor='subscriber-configure-process'>
      <section4 topic='Success' anchor='subscriber-configure-process-success'>
        <p>If the service can successfully process the submission, it MUST respond with success.</p>
        <example caption='Service responds with success'><![CDATA[
<iq type='result'
    from='pubsub.shakespeare.lit'
    to='francisco@denmark.lit/barracks'
    id='options2'/>
]]></example>
      </section4>
      <section4 topic='Failure' anchor='subscriber-configure-process-failure'>
        <p>If the subscriber attempts to set an invalid group of options, the service MUST respond with a &badrequest; error.</p>
        <example caption='Service responds with Bad Request for invalid options'><![CDATA[
<iq type='error'
    from='pubsub.shakespeare.lit'
    to='francisco@denmark.lit/barracks'
    id='options2'>
  <error type='modify'>
    <bad-request xmlns='urn:ietf:params:xml:ns:xmpp-stanzas'/>
    <invalid-options xmlns='http://jabber.org/protocol/pubsub#errors'/>
  </error>
</iq>
]]></example>
        <p>The other errors already mentioned for getting subscription options also apply to setting subscription options.</p>
      </section4>
    </section3>
    <section3 topic='Subscribe and Configure' anchor='subscriber-configure-subandconfig'>
      <p>As noted, if a service supports subscription options, an entity MAY subscribe and provide the subscription options in the same stanza.</p>
      <p>Note: The &lt;options/&gt; element MUST follow the &lt;subscribe/&gt; element and MUST NOT possess a 'node' attribute or 'jid' attribute, since the value of the &lt;subscribe/&gt; element's 'node' attribute specifies the desired NodeID and the value of the &lt;subscribe/&gt; element's 'jid' attribute specifies the subscriber's JID; if any of these rules are violated, the service MUST return a &badrequest; error.</p>
      <example caption='Entity subscribes to node and sets configuration options'><![CDATA[
<iq type='set'
    from='francisco@denmark.lit/barracks'
    to='pubsub.shakespeare.lit'
    id='sub1'>
  <pubsub xmlns='http://jabber.org/protocol/pubsub'>
    <subscribe node='princely_musings' jid='francisco@denmark.lit'/>
    <options>
      <x xmlns='jabber:x:data' type='submit'>
        <field var='FORM_TYPE' type='hidden'>
          <value>http://jabber.org/protocol/pubsub#subscribe_options</value>
        </field>
        <field var='pubsub#deliver'><value>1</value></field>
        <field var='pubsub#digest'><value>0</value></field>
        <field var='pubsub#include_body'><value>false</value></field>
        <field var='pubsub#show-values'>
          <value>chat</value>
          <value>online</value>
          <value>away</value>
        </field>
      </x>
    </options>
  </pubsub>
</iq>
]]></example>
      <p>When the service informs the client of success, it SHOULD include a data form of type "result" informing the client of the resulting configuration options.</p>
      <example caption='Service replies with success (including configuration options)'><![CDATA[
<iq type='result'
    from='pubsub.shakespeare.lit'
    to='francisco@denmark.lit/barracks'
    id='sub1'>
  <pubsub xmlns='http://jabber.org/protocol/pubsub'>
    <subscription
        node='princely_musings'
        jid='francisco@denmark.lit'
        subid='ba49252aaa4f5d320c24d3766f0bdcade78c78d3'
        subscription='subscribed'/>
    <options>
      <x xmlns='jabber:x:data' type='result'>
        <field var='FORM_TYPE' type='hidden'>
          <value>http://jabber.org/protocol/pubsub#subscribe_options</value>
        </field>
        <field var='pubsub#deliver'><value>1</value></field>
        <field var='pubsub#digest'><value>0</value></field>
        <field var='pubsub#include_body'><value>false</value></field>
        <field var='pubsub#show-values'>
          <value>chat</value>
          <value>online</value>
          <value>away</value>
        </field>
      </x>
    </options>
  </pubsub>
</iq>
]]></example>
    </section3>
  </section2>
  <section2 topic='Request Default Subscription Configuration Options' anchor='subscribe-default'>
    <p>An entity might want to request information about the default subscription configuration. Support for this feature is OPTIONAL.</p>
    <section3 topic='Request' anchor='subscriber-default-request'>
      <p>To get the default subscription options for a node, the entity MUST send an empty &lt;default/&gt; element to the node; in response, the node SHOULD return the default subscription options.</p>
      <example caption='Entity requests default subscription configuration options'><![CDATA[
<iq type='get'
    from='francisco@denmark.lit/barracks'
    to='pubsub.shakespeare.lit'
    id='def1'>
  <pubsub xmlns='http://jabber.org/protocol/pubsub'>
    <default node='princely_musings'/>
  </pubsub>
</iq>
]]></example>
      <p>Note: Here the namespace is 'http://jabber.org/protocol/pubsub' (not 'http://jabber.org/protocol/pubsub#owner' as for retrieval of the default node configuration options).</p>
      <p>The service itself MAY also have default subscription configuration options. To get the default subscription configuration options all (leaf) nodes at a service, the entity MUST send an empty &lt;default/&gt; element but not specifiy a node; in response, the service SHOULD return the default subscription options.</p>
      <example caption='Entity requests default subscription configuration options'><![CDATA[
<iq type='get'
    from='francisco@denmark.lit/barracks'
    to='pubsub.shakespeare.lit'
    id='def2'>
  <pubsub xmlns='http://jabber.org/protocol/pubsub'>
    <default/>
  </pubsub>
</iq>
]]></example>
      <p>The process for retrieving the default subscription configuration options for collection nodes is described in <cite>XEP-0248</cite>.</p>
    </section3>
    <section3 topic='Success Case' anchor='subscriber-default-success'>
      <p>If no error occurs, the node MUST return the default subscription configuration options.</p>
      <example caption='Service responds with default subscription configuration options'><![CDATA[
<iq type='result'
    from='pubsub.shakespeare.lit'
    to='francisco@denmark.lit/barracks'
    id='def1'>
  <pubsub xmlns='http://jabber.org/protocol/pubsub'>
    <default node='princely_musings'>
      <x xmlns='jabber:x:data' type='result'>
        <field var='FORM_TYPE' type='hidden'>
          <value>http://jabber.org/protocol/pubsub#subscribe_options</value>
        </field>
        <field var='pubsub#deliver'><value>1</value></field>
        <field var='pubsub#digest'><value>0</value></field>
        <field var='pubsub#include_body'><value>false</value></field>
        <field var='pubsub#show-values'>
          <value>chat</value>
          <value>online</value>
          <value>away</value>
        </field>
      </x>
    </default>
  </pubsub>
</iq>
]]></example>
    </section3>
    <section3 topic='Error Cases' anchor='subscriber-default-error'>
      <p>There are several reasons why the default subscription configuration options request might fail:</p>
      <ol>
        <li>The service does not support subscription configuration.</li>
        <li>The service does not support retrieval of default subscription configuration.</li>
      </ol>
      <p>These error cases are described more fully in the following sections.</p>
      <section4 topic='Node Configuration Not Supported' anchor='subscriber-default-error-noconfig'>
        <p>If the node does not support subscription configuration, it MUST return a &feature; error, specifying a pubsub-specific error condition of &lt;unsupported/&gt; and a feature of "subscription-options".</p>
        <example caption='Service does not support subscription configuration'><![CDATA[
<iq type='error'
    from='pubsub.shakespeare.lit'
    to='francisco@denmark.lit/barracks'
    id='def1'>
  <error type='cancel'>
    <feature-not-implemented xmlns='urn:ietf:params:xml:ns:xmpp-stanzas'/>
    <unsupported xmlns='http://jabber.org/protocol/pubsub#errors'
                 feature='subscription-options'/>
  </error>
</iq>
]]></example>
      </section4>
      <section4 topic='Default Subscription Configuration Retrieval Not Supported' anchor='subscriber-default-error-notsupported'>
        <p>If the node does not support retrieval of default subscription configuration options, it MUST return a &feature; error, specifying a pubsub-specific error condition of &lt;unsupported/&gt; and a feature of "retrieve-default-sub".</p>
        <example caption='Service does not support retrieval of default subscription configuration options'><![CDATA[
<iq type='error'
    from='pubsub.shakespeare.lit'
    to='francisco@denmark.lit/barracks'
    id='def1'>
  <error type='cancel'>
    <feature-not-implemented xmlns='urn:ietf:params:xml:ns:xmpp-stanzas'/>
    <unsupported xmlns='http://jabber.org/protocol/pubsub#errors'
                 feature='retrieve-default-sub'/>
  </error>
</iq>
]]></example>
      </section4>
    </section3>
  </section2>
  <section2 topic='Retrieve Items from a Node' anchor='subscriber-retrieve'>
    <p>Implementations of pubsub that choose to persist items MAY allow entities to request existing items from a node (e.g., an entity may wish to do this after successfully subscribing in order to receive all the items in the publishing history for the node).</p>
    <section3 topic='Permissions' anchor='subscriber-retrieve-perms'>
      <p>The service MUST conform to the node's access model in determining whether to return items to the entity that requests them. Specifically:</p>
      <ul>
        <li><p>If the access model is "open", the service SHOULD allow any entity (whether or not it is subscribed) to retrieve items.</p></li>
        <li><p>If the access model is "presence", the service SHOULD allow any entity that is subscribed to the owner's presence to retrieve items.</p></li>
        <li><p>If the access model is "roster", the service SHOULD allow any entity that is subscribed to the owner's presence and contained in the relevant roster group(s) to retrieve items.</p></li>
        <li><p>If the access model is "authorize" or "whitelist", the service MUST allow only subscribed entities to retrieve items.</p></li>
      </ul>
      <p>The only exception foreseen to the SHOULD requirements for the foregoing access models is the enforcement of local privacy and security policies as specified more fully in the <link url='#security'>Security Considerations</link> section of this document. (In addition, a service MUST always allow the node owner to retrieve items from a node and SHOULD always allow a publisher to do so.)</p>
    </section3>
    <section3 topic='Requesting All Items' anchor='subscriber-retrieve-requestall'>
      <p>The subscriber may request all items by specifying only the Node ID without restrictions.</p>
      <example caption='Subscriber requests all items'><![CDATA[
<iq type='get'
    from='francisco@denmark.lit/barracks'
    to='pubsub.shakespeare.lit'
    id='items1'>
  <pubsub xmlns='http://jabber.org/protocol/pubsub'>
    <items node='princely_musings'/>
  </pubsub>
</iq>
]]></example>
    </section3>
    <section3 topic='Returning All Items' anchor='subscriber-retrieve-returnall'>
      <p>The service then SHOULD return all available items at the node, although it MAY truncate the result set if a large number of items has been published (see next section) and naturally it cannot return items that have been deleted, expired, etc.</p>
      <example caption='Service returns all items'><![CDATA[
<iq type='result'
    from='pubsub.shakespeare.lit'
    to='francisco@denmark.lit/barracks'
    id='items1'>
  <pubsub xmlns='http://jabber.org/protocol/pubsub'>
    <items node='princely_musings'>
      <item id='368866411b877c30064a5f62b917cffe'>
        <entry xmlns='http://www.w3.org/2005/Atom'>
          <title>The Uses of This World</title>
          <summary>
O, that this too too solid flesh would melt
Thaw and resolve itself into a dew!
          </summary>
          <link rel='alternate' type='text/html'
                href='http://denmark.lit/2003/12/13/atom03'/>
          <id>tag:denmark.lit,2003:entry-32396</id>
          <published>2003-12-12T17:47:23Z</published>
          <updated>2003-12-12T17:47:23Z</updated>
        </entry>
      </item>
      <item id='3300659945416e274474e469a1f0154c'>
        <entry xmlns='http://www.w3.org/2005/Atom'>
          <title>Ghostly Encounters</title>
          <summary>
O all you host of heaven! O earth! what else?
And shall I couple hell? O, fie! Hold, hold, my heart;
And you, my sinews, grow not instant old,
But bear me stiffly up. Remember thee!
          </summary>
          <link rel='alternate' type='text/html'
                href='http://denmark.lit/2003/12/13/atom03'/>
          <id>tag:denmark.lit,2003:entry-32396</id>
          <published>2003-12-12T23:21:34Z</published>
          <updated>2003-12-12T23:21:34Z</updated>
        </entry>
      </item>
      <item id='4e30f35051b7b8b42abe083742187228'>
        <entry xmlns='http://www.w3.org/2005/Atom'>
          <title>Alone</title>
          <summary>
Now I am alone.
O, what a rogue and peasant slave am I!
          </summary>
          <link rel='alternate' type='text/html'
                href='http://denmark.lit/2003/12/13/atom03'/>
          <id>tag:denmark.lit,2003:entry-32396</id>
          <published>2003-12-13T11:09:53Z</published>
          <updated>2003-12-13T11:09:53Z</updated>
        </entry>
      </item>
      <item id='ae890ac52d0df67ed7cfdf51b644e901'>
        <entry xmlns='http://www.w3.org/2005/Atom'>
          <title>Soliloquy</title>
          <summary>
To be, or not to be: that is the question:
Whether 'tis nobler in the mind to suffer
The slings and arrows of outrageous fortune,
Or to take arms against a sea of troubles,
And by opposing end them?
          </summary>
          <link rel='alternate' type='text/html'
                href='http://denmark.lit/2003/12/13/atom03'/>
          <id>tag:denmark.lit,2003:entry-32397</id>
          <published>2003-12-13T18:30:02Z</published>
          <updated>2003-12-13T18:30:02Z</updated>
        </entry>
      </item>
    </items>
  </pubsub>
</iq>
]]></example>
    </section3>
    <section3 topic='Returning Some Items' anchor='subscriber-retrieve-returnsome'>
      <p>A node may have a large number of items associated with it, in which case it may be problematic to return all of the items in response to an items request. In this case, the service SHOULD return some of the items and note that the list of items has been truncated by including a &xep0059; notation.</p>
      <p>A Pubsub entity supporting &xep0059; SHOULD include a feature of "http://jabber.org/protocol/pubsub#rsm" in its disco#info response, to make it clear that the RSM feature is for PubSub, and not for e.g., &xep0313;.</p>
      <example caption='Service returns some items via result set management'><![CDATA[
<iq type='result'
    from='pubsub.shakespeare.lit'
    to='francisco@denmark.lit/barracks'
    id='items1'>
  <pubsub xmlns='http://jabber.org/protocol/pubsub'>
    <items node='princely_musings'>
      <item id='368866411b877c30064a5f62b917cffe'>
        <entry xmlns='http://www.w3.org/2005/Atom'>
          <title>The Uses of This World</title>
          <summary>
O, that this too too solid flesh would melt
Thaw and resolve itself into a dew!
          </summary>
          <link rel='alternate' type='text/html'
                href='http://denmark.lit/2003/12/13/atom03'/>
          <id>tag:denmark.lit,2003:entry-32396</id>
          <published>2003-12-12T17:47:23Z</published>
          <updated>2003-12-12T17:47:23Z</updated>
        </entry>
      </item>
      <item id='3300659945416e274474e469a1f0154c'>
        <entry xmlns='http://www.w3.org/2005/Atom'>
          <title>Ghostly Encounters</title>
          <summary>
O all you host of heaven! O earth! what else?
And shall I couple hell? O, fie! Hold, hold, my heart;
And you, my sinews, grow not instant old,
But bear me stiffly up. Remember thee!
          </summary>
          <link rel='alternate' type='text/html'
                href='http://denmark.lit/2003/12/13/atom03'/>
          <id>tag:denmark.lit,2003:entry-32396</id>
          <published>2003-12-12T23:21:34Z</published>
          <updated>2003-12-12T23:21:34Z</updated>
        </entry>
      </item>
      <item id='4e30f35051b7b8b42abe083742187228'>
        <entry xmlns='http://www.w3.org/2005/Atom'>
          <title>Alone</title>
          <summary>
Now I am alone.
O, what a rogue and peasant slave am I!
          </summary>
          <link rel='alternate' type='text/html'
                href='http://denmark.lit/2003/12/13/atom03'/>
          <id>tag:denmark.lit,2003:entry-32396</id>
          <published>2003-12-13T11:09:53Z</published>
          <updated>2003-12-13T11:09:53Z</updated>
        </entry>
      </item>
    </items>
    <set xmlns='http://jabber.org/protocol/rsm'>
      <first index='0'>368866411b877c30064a5f62b917cffe</first>
      <last>4e30f35051b7b8b42abe083742187228</last>
      <count>19</count>
    </set>
  </pubsub>
</iq>
]]></example>
    </section3>
    <section3 topic='Returning the Last Published Item' anchor='subscriber-retrieve-returnlast'>
      <p>Even if the service or node does not support persistent items, it MAY return the last published item.</p>
      <example caption='Service returns last published item'><![CDATA[
<iq type='result'
    from='pubsub.shakespeare.lit'
    to='francisco@denmark.lit/barracks'
    id='items1'>
  <pubsub xmlns='http://jabber.org/protocol/pubsub'>
    <items node='princely_musings'>
      <item id='ae890ac52d0df67ed7cfdf51b644e901'>
        <entry xmlns='http://www.w3.org/2005/Atom'>
          <title>Soliloquy</title>
          <summary>
To be, or not to be: that is the question:
Whether 'tis nobler in the mind to suffer
The slings and arrows of outrageous fortune,
Or to take arms against a sea of troubles,
And by opposing end them?
          </summary>
          <link rel='alternate' type='text/html'
                href='http://denmark.lit/2003/12/13/atom03'/>
          <id>tag:denmark.lit,2003:entry-32397</id>
          <published>2003-12-13T18:30:02Z</published>
          <updated>2003-12-13T18:30:02Z</updated>
        </entry>
      </item>
    </items>
  </pubsub>
</iq>
]]></example>
    </section3>
    <section3 topic='Returning Notifications Only' anchor='subscriber-retrieve-returnnotify'>
      <p>A service MAY return event notifications without payloads (e.g., to conserve bandwidth). If so, the client MAY request a specific item (using the ItemID) in order to retrieve the payload. When an entity requests items by ItemID, implementations MUST allow multiple items to be specified in the request.</p>
      <example caption='Subscriber requests specific items by ItemID'><![CDATA[
<iq type='get'
    from='francisco@denmark.lit/barracks'
    to='pubsub.shakespeare.lit'
    id='items3'>
  <pubsub xmlns='http://jabber.org/protocol/pubsub'>
    <items node='princely_musings'>
      <item id='368866411b877c30064a5f62b917cffe'/>
      <item id='4e30f35051b7b8b42abe083742187228'/>
    </items>
  </pubsub>
</iq>
]]></example>
    <example caption='Service sends requested item(s)'><![CDATA[
<iq type='result'
    from='pubsub.shakespeare.lit'
    id='items3'>
  <pubsub xmlns='http://jabber.org/protocol/pubsub'>
    <items node='princely_musings'>
      <item id='368866411b877c30064a5f62b917cffe'>
        <entry xmlns='http://www.w3.org/2005/Atom'>
          <title>The Uses of This World</title>
          <summary>
O, that this too too solid flesh would melt
Thaw and resolve itself into a dew!
          </summary>
          <link rel='alternate' type='text/html'
                href='http://denmark.lit/2003/12/13/atom03'/>
          <id>tag:denmark.lit,2003:entry-32396</id>
          <published>2003-12-12T17:47:23Z</published>
          <updated>2003-12-12T17:47:23Z</updated>
        </entry>
      </item>
      <item id='4e30f35051b7b8b42abe083742187228'>
        <entry xmlns='http://www.w3.org/2005/Atom'>
          <title>Alone</title>
          <summary>
Now I am alone.
O, what a rogue and peasant slave am I!
          </summary>
          <link rel='alternate' type='text/html'
                href='http://denmark.lit/2003/12/13/atom03'/>
          <id>tag:denmark.lit,2003:entry-32396</id>
          <published>2003-12-13T11:09:53Z</published>
          <updated>2003-12-13T11:09:53Z</updated>
        </entry>
      </item>
    </items>
  </pubsub>
</iq>
]]></example>
    </section3>
    <section3 topic='Requesting the Most Recent Items' anchor='subscriber-retrieve-requestrecent'>
      <p>A service MAY allow entities to request the most recent N items by using the 'max_items' attribute. When max_items is used, implementations SHOULD return the N most recent (as opposed to the N oldest) items. (Note: A future version of this specification may recommend the use of <cite>XEP-0059</cite> instead of the 'max_items' attribute.)</p>
      <example caption='Subscriber requests two most recent items'><![CDATA[
<iq type='get'
    from='francisco@denmark.lit/barracks'
    to='pubsub.shakespeare.lit'
    id='items2'>
  <pubsub xmlns='http://jabber.org/protocol/pubsub'>
    <items node='princely_musings' max_items='2'/>
  </pubsub>
</iq>
]]></example>
    <example caption='Service returns two most recent items'><![CDATA[
<iq type='result'
    from='pubsub.shakespeare.lit'
    to='francisco@denmark.lit/barracks'
    id='items2'>
  <pubsub xmlns='http://jabber.org/protocol/pubsub'>
    <items node='princely_musings'>
      <item id='4e30f35051b7b8b42abe083742187228'>
        <entry xmlns='http://www.w3.org/2005/Atom'>
          <title>Alone</title>
          <summary>
Now I am alone.
O, what a rogue and peasant slave am I!
          </summary>
          <link rel='alternate' type='text/html'
                href='http://denmark.lit/2003/12/13/atom03'/>
          <id>tag:denmark.lit,2003:entry-32396</id>
          <published>2003-12-13T11:09:53Z</published>
          <updated>2003-12-13T11:09:53Z</updated>
        </entry>
      </item>
      <item id='ae890ac52d0df67ed7cfdf51b644e901'>
        <entry xmlns='http://www.w3.org/2005/Atom'>
          <title>Soliloquy</title>
          <summary>
To be, or not to be: that is the question:
Whether 'tis nobler in the mind to suffer
The slings and arrows of outrageous fortune,
Or to take arms against a sea of troubles,
And by opposing end them?
          </summary>
          <link rel='alternate' type='text/html'
                href='http://denmark.lit/2003/12/13/atom03'/>
          <id>tag:denmark.lit,2003:entry-32397</id>
          <published>2003-12-13T18:30:02Z</published>
          <updated>2003-12-13T18:30:02Z</updated>
        </entry>
      </item>
    </items>
  </pubsub>
</iq>
]]></example>
    <p>If there are fewer items in the node than requested, the service should return all of them.</p>
    <example caption='Service returns no items if it has none'><![CDATA[
<iq type='result'
    from='pubsub.shakespeare.lit'
    to='francisco@denmark.lit/barracks'
    id='items2'>
  <pubsub xmlns='http://jabber.org/protocol/pubsub'>
    <items node='princely_musings'/>
  </pubsub>
</iq>
]]></example>
    </section3>
    <section3 topic='Requesting a Particular Item' anchor='subscriber-retrieve-requestone'>
      <p>The subscriber can request a particular item by specifying the Node ID and the appropriate ItemID.</p>
      <example caption='Subscriber requests a particular item'><![CDATA[
<iq type='get'
    from='francisco@denmark.lit/barracks'
    to='pubsub.shakespeare.lit'
    id='items3'>
  <pubsub xmlns='http://jabber.org/protocol/pubsub'>
    <items node='princely_musings'>
      <item id='ae890ac52d0df67ed7cfdf51b644e901'/>
    </items>
  </pubsub>
</iq>
]]></example>
      <p>The service would then return that specific item, if available.</p>
    </section3>
    <section3 topic='Error Cases' anchor='subscriber-retrieve-error'>
      <p>There are several reasons why the items retrieval request might fail:</p>
      <ol>
        <li>The requesting entity has multiple subscriptions to the node but does not specify a subscription ID.</li>
        <li>The requesting entity is subscribed but specifies an invalid subscription ID.</li>
        <li>The node does not return items to unsubscribed entities and the requesting entity is not subscribed.</li>
        <li>The service or node does not support persistent items and does not return the last published item.</li>
        <li>The service or node does not support item retrieval.</li>
        <li>The node has an access model of "presence" and the requesting entity is not subscribed to the owner's presence.</li>
        <li>The node has an access model of "roster" and the requesting entity is not in one of the authorized roster groups.</li>
        <li>The node has an access model of "whitelist" and the requesting entity is not on the whitelist.</li>
        <li>The service or node requires payment for item retrieval.</li>
        <li>The requesting entity is blocked from retrieving items from the node (e.g., because having an affiliation of outcast).</li>
        <li>The node does not exist.</li>
      </ol>
      <p>These error cases are described more fully in the following sections.</p>
      <section4 topic='Subscription ID Required' anchor='subscriber-retrieve-error-subid'>
        <p>If the requesting entity has multiple subscriptions to the node but does not specify a subscription ID, the service MUST return a &badrequest; error to the subscriber, which SHOULD also include a pubsub-specific error condition of &lt;subid-required/&gt;.</p>
        <example caption='Entity did not specify SubID'><![CDATA[
<iq type='error'
    from='pubsub.shakespeare.lit'
    to='francisco@denmark.lit/barracks'
    id='items1'>
  <error type='modify'>
    <bad-request xmlns='urn:ietf:params:xml:ns:xmpp-stanzas'/>
    <subid-required xmlns='http://jabber.org/protocol/pubsub#errors'/>
  </error>
</iq>
]]></example>
      </section4>
      <section4 topic='Invalid Subscription ID' anchor='subscriber-retrieve-error-badsubid'>
        <p>If the requesting entity is subscribed but specifies an invalid subscription ID, the service MUST return a &notacceptable; error to the subscriber, which SHOULD also include a pubsub-specific error condition of &lt;invalid-subid/&gt;.</p>
        <example caption='Entity specified invalid SubID'><![CDATA[
<iq type='error'
    from='pubsub.shakespeare.lit'
    to='francisco@denmark.lit/barracks'
    id='items1'>
  <error type='modify'>
    <not-acceptable xmlns='urn:ietf:params:xml:ns:xmpp-stanzas'/>
    <invalid-subid xmlns='http://jabber.org/protocol/pubsub#errors'/>
  </error>
</iq>
]]></example>
      </section4>
      <section4 topic='Entity Not Subscribed' anchor='subscriber-retrieve-error-notsubscribed'>
        <p>If the node does not return items to unsubscribed entities and the requesting entity is not subscribed (which includes having a pending subscription), the service MUST return a &notauthorized; error to the subscriber, which SHOULD also include a pubsub-specific error condition of &lt;not-subscribed/&gt;.</p>
        <example caption='Entity is not subscribed'><![CDATA[
<iq type='error'
    from='pubsub.shakespeare.lit'
    to='francisco@denmark.lit/barracks'
    id='items1'>
  <error type='auth'>
    <not-authorized xmlns='urn:ietf:params:xml:ns:xmpp-stanzas'/>
    <not-subscribed xmlns='http://jabber.org/protocol/pubsub#errors'/>
  </error>
</iq>
]]></example>
      </section4>
      <section4 topic='Persistent Items Not Supported' anchor='subscriber-retrieve-error-persistent'>
        <p>If the service or node does not support persistent items and does not return the last published item, the service MUST return a &feature; error to the subscriber, specifying a pubsub-specific error condition of &lt;unsupported/&gt; and a feature of "persistent-items".</p>
        <example caption='Persistent items not supported'><![CDATA[
<iq type='error'
    from='pubsub.shakespeare.lit'
    to='francisco@denmark.lit/barracks'
    id='items1'>
  <error type='cancel'>
    <feature-not-implemented xmlns='urn:ietf:params:xml:ns:xmpp-stanzas'/>
    <unsupported xmlns='http://jabber.org/protocol/pubsub#errors'
                 feature='persistent-items'/>
  </error>
</iq>
]]></example>
      </section4>
      <section4 topic='Item Retrieval Not Supported' anchor='subscriber-retrieve-error-notsupported'>
        <p>If the service or node does not support item retrieval (e.g., because the node is a collection node as described in <cite>XEP-0248</cite>), the service MUST return a &feature; error to the subscriber, specifying a pubsub-specific error condition of &lt;unsupported/&gt; and a feature of "retrieve-items".</p>
        <example caption='Item retrieval not supported'><![CDATA[
<iq type='error'
    from='pubsub.shakespeare.lit'
    to='francisco@denmark.lit/barracks'
    id='items1'>
  <error type='cancel'>
    <feature-not-implemented xmlns='urn:ietf:params:xml:ns:xmpp-stanzas'/>
    <unsupported xmlns='http://jabber.org/protocol/pubsub#errors'
                 feature='retrieve-items'/>
  </error>
</iq>
]]></example>
      </section4>
      <section4 topic='Presence Subscription Required' anchor='subscriber-retrieve-error-presence'>
        <p>For nodes with an access model of "presence", if the requesting entity is not subscribed to the owner's presence then the pubsub service MUST respond with a &notauthorized; error, which SHOULD also include a pubsub-specific error condition of &lt;presence-subscription-required/&gt;.</p>
        <example caption='Entity is not authorized to retrieve items (presence subscription required)'><![CDATA[
<iq type='error'
    from='pubsub.shakespeare.lit'
    to='francisco@denmark.lit/barracks'
    id='items1'>
  <error type='auth'>
    <not-authorized xmlns='urn:ietf:params:xml:ns:xmpp-stanzas'/>
    <presence-subscription-required xmlns='http://jabber.org/protocol/pubsub#errors'/>
  </error>
</iq>
]]></example>
      </section4>
      <section4 topic='Not in Roster Group' anchor='subscriber-retrieve-error-rostergroup'>
        <p>For nodes with an access model of "roster", if the requesting entity is not in one of the authorized roster groups then the pubsub service MUST respond with a &notauthorized; error, which SHOULD also include a pubsub-specific error condition of &lt;not-in-roster-group/&gt;.</p>
        <example caption='Entity is not authorized to retrieve items (not in roster group)'><![CDATA[
<iq type='error'
    from='pubsub.shakespeare.lit'
    to='francisco@denmark.lit/barracks'
    id='items1'>
  <error type='auth'>
    <not-authorized xmlns='urn:ietf:params:xml:ns:xmpp-stanzas'/>
    <not-in-roster-group xmlns='http://jabber.org/protocol/pubsub#errors'/>
  </error>
</iq>
]]></example>
      </section4>
      <section4 topic='Not on Whitelist' anchor='subscriber-retrieve-error-whitelist'>
        <p>For nodes with a node access model of "whitelist", if the requesting entity is not on the whitelist then the service MUST return a &notallowed; error, specifying a pubsub-specific error condition of &lt;closed-node/&gt;.</p>
        <example caption='Node has whitelist access model'><![CDATA[
<iq type='error'
    from='pubsub.shakespeare.lit'
    to='francisco@denmark.lit/barracks'
    id='items1'>
  <error type='cancel'>
    <not-allowed xmlns='urn:ietf:params:xml:ns:xmpp-stanzas'/>
    <closed-node xmlns='http://jabber.org/protocol/pubsub#errors'/>
  </error>
</iq>
]]></example>
      </section4>
      <section4 topic='Payment Required' anchor='subscriber-retrieve-error-payment'>
        <p>Commercial deployments may wish to link subscribers to a database of paying customers. If the subscriber needs to provide payment in order to retrieve items from the node (e.g., if the subscriber is not in the customer database or the customer's account is not paid up), the service SHOULD return a &payment; error to the subscriber.</p>
        <example caption='Payment is required to retrieve items'><![CDATA[
<iq type='error'
    from='pubsub.shakespeare.lit'
    to='francisco@denmark.lit/barracks'
    id='items1'>
  <error type='auth'>
    <payment-required xmlns='urn:ietf:params:xml:ns:xmpp-stanzas'/>
  </error>
</iq>
]]></example>
      </section4>
      <section4 topic='Blocked' anchor='subscriber-retrieve-error-blocked'>
        <p>If the requesting entity is blocked from retrieving items (e.g., because having an affiliation of outcast), the service MUST return a &forbidden; error to the subscriber.</p>
        <example caption='Requesting entity is blocked'><![CDATA[
<iq type='error'
    from='pubsub.shakespeare.lit'
    to='francisco@denmark.lit/barracks'
    id='items1'>
  <error type='auth'>
    <forbidden xmlns='urn:ietf:params:xml:ns:xmpp-stanzas'/>
  </error>
</iq>
]]></example>
      </section4>
      <section4 topic='Node Does Not Exist' anchor='subscriber-retrieve-error-node'>
        <p>If the node does not exist, the service SHOULD return an &notfound; error to the subscriber.</p>
        <example caption='Node does not exist'><![CDATA[
<iq type='error'
    from='pubsub.shakespeare.lit'
    to='francisco@denmark.lit/barracks'
    id='items1'>
  <error type='cancel'>
    <item-not-found xmlns='urn:ietf:params:xml:ns:xmpp-stanzas'/>
  </error>
</iq>
]]></example>
      </section4>
      <section4 topic='No Such Item(s)' anchor='subscriber-retrieve-error-items'>
        <p>If there are no items at the node or the requested items do not exist, the service SHOULD return an IQ stanza of type "result" with an empty &lt;items/&gt; element.</p>
        <example caption='No such item(s)'><![CDATA[
<iq from='pubsub.shakespeare.lit'
    id='items1'
    to='francisco@denmark.lit/barracks'
    type='result'>
  <pubsub xmlns='http://jabber.org/protocol/pubsub'>
    <items node='princely_musings'/>
  </pubsub>
</iq>
]]></example>
      </section4>
    </section3>
  </section2>
</section1>

<section1 topic='Publisher Use Cases' anchor='publisher'>
  <section2 topic='Publish an Item to a Node' anchor='publisher-publish'>
    <section3 topic='Request' anchor='publisher-publish-request'>
      <p>Any entity that is allowed to publish items to a node (i.e., a publisher or an owner) may do so at any time by sending an IQ-set to the service containing a pubsub element with a &lt;publish/&gt; child.</p>
      <p>The syntax is as follows:</p>
      <ul>
        <li>The &lt;publish/&gt; element MUST possess a 'node' attribute, specifying the NodeID of the node.</li>
        <li>Depending on the node configuration, the &lt;publish/&gt; element MAY contain no &ITEM; elements or one &ITEM; element. <note>The inclusion of more than one &ITEM; element is no longer allowed, given the removal of batch publishing from version 1.13 of this specification.</note> <note>It is not necessary for a publication request to include a payload or even an &ITEM; element in order to trigger an event notification. For example, the result of publishing to a transient, notification-only node will be an event notification that does not include even an &ITEM; element. However, for the sake of convenience we refer to the act of publication as "publishing an item" (rather than, say, "triggering an event notification") even though a publication request will not always contain an &ITEM; element.</note></li>
        <li>The &lt;item/&gt; element provided by the publisher MAY possess an 'id' attribute, specifying a unique ItemID for the item. If an ItemID is not provided in the publish request, the pubsub service MUST generate one and MUST ensure that it is unique for that node.</li>
      </ul>
      <p>An example follows.</p>
      <example caption='Publisher publishes an item with an ItemID'><![CDATA[
<iq type='set'
    from='hamlet@denmark.lit/blogbot'
    to='pubsub.shakespeare.lit'
    id='publish1'>
  <pubsub xmlns='http://jabber.org/protocol/pubsub'>
    <publish node='princely_musings'>
      <item id='bnd81g37d61f49fgn581'>
        <entry xmlns='http://www.w3.org/2005/Atom'>
          <title>Soliloquy</title>
          <summary>
To be, or not to be: that is the question:
Whether 'tis nobler in the mind to suffer
The slings and arrows of outrageous fortune,
Or to take arms against a sea of troubles,
And by opposing end them?
          </summary>
          <link rel='alternate' type='text/html'
                href='http://denmark.lit/2003/12/13/atom03'/>
          <id>tag:denmark.lit,2003:entry-32397</id>
          <published>2003-12-13T18:30:02Z</published>
          <updated>2003-12-13T18:30:02Z</updated>
        </entry>
      </item>
    </publish>
  </pubsub>
</iq>
]]></example>
    </section3>
    <section3 topic='Success Case' anchor='publisher-publish-success'>
      <p>If the pubsub service can successfully process the request, it MUST inform the publisher of success. If the publish request did not include an ItemID, the IQ-result SHOULD include an empty &ITEM; element that specifies the ItemID of the published item.</p>
      <example caption='Service replies with success'><![CDATA[
<iq type='result'
    from='pubsub.shakespeare.lit'
    to='hamlet@denmark.lit/blogbot'
    id='publish1'>
  <pubsub xmlns='http://jabber.org/protocol/pubsub'>
    <publish node='princely_musings'>
      <item id='ae890ac52d0df67ed7cfdf51b644e901'/>
    </publish>
  </pubsub>
</iq>
]]></example>
      <p>Note: If the publisher previously published an item with the same ItemID, successfully processing the request means that the service MUST overwrite the old item with the new item and then proceed as follows.</p>
      <p>The pubsub service MUST then send one event notification to each entity that meets the criteria for receiving an event notification (typically to each approved subscriber, although there are other contexts in which an entity may receive an event notification as summarized under <link url='#impl-notify'>Notification Triggers</link>). Each &MESSAGE; stanza generated by a pubsub service SHOULD possess an 'id' attribute with a unique value so that the service can properly track any notification-related errors that may occur (see the <link url='#impl-bounce'>Handling Notification-Related Errors</link> section of this document). Depending on the node configuration, the event notification either will or will not contain the payload, as shown below.</p>
      <p>Note: In order to facilitate authorization for item removal as described in the <link url='#publisher-delete'>Delete an Item from a Node</link> section of this document, implementations that support persistent items SHOULD store the item (if the node is so configured) and maintain a record of the publisher.</p>
      <p>Note: If the service or node is configured so that there is a maximum number of items cached at the node and the maximum is reached when an item is published, the service MUST delete one of the existing items. It is RECOMMENDED for the service to follow the "first in, first out" rule and delete the oldest item. Depending on node configuration, deletion of an existing item MAY result in sending of a delete notification to the subscribers.</p>
      <section4 topic='Notification With Payload' anchor='publisher-publish-success-withpayload'>
        <p>If the node is configured to include payloads, the subscribers will receive payloads with the event notifications.</p>
        <example caption='Subscribers receive event notifications with payloads'><![CDATA[
<message from='pubsub.shakespeare.lit' to='francisco@denmark.lit' id='foo'>
  <event xmlns='http://jabber.org/protocol/pubsub#event'>
    <items node='princely_musings'>
      <item id='ae890ac52d0df67ed7cfdf51b644e901'>
        <entry xmlns='http://www.w3.org/2005/Atom'>
          <title>Soliloquy</title>
          <summary>
To be, or not to be: that is the question:
Whether 'tis nobler in the mind to suffer
The slings and arrows of outrageous fortune,
Or to take arms against a sea of troubles,
And by opposing end them?
          </summary>
          <link rel='alternate' type='text/html'
                href='http://denmark.lit/2003/12/13/atom03'/>
          <id>tag:denmark.lit,2003:entry-32397</id>
          <published>2003-12-13T18:30:02Z</published>
          <updated>2003-12-13T18:30:02Z</updated>
        </entry>
      </item>
    </items>
  </event>
</message>

<message from='pubsub.shakespeare.lit' to='bernardo@denmark.lit' id='bar'>
  <event xmlns='http://jabber.org/protocol/pubsub#event'>
    <items node='princely_musings'>
      <item id='ae890ac52d0df67ed7cfdf51b644e901'>
        <entry xmlns='http://www.w3.org/2005/Atom'>
          <title>Soliloquy</title>
          <summary>
To be, or not to be: that is the question:
Whether 'tis nobler in the mind to suffer
The slings and arrows of outrageous fortune,
Or to take arms against a sea of troubles,
And by opposing end them?
          </summary>
          <link rel='alternate' type='text/html'
                href='http://denmark.lit/2003/12/13/atom03'/>
          <id>tag:denmark.lit,2003:entry-32397</id>
          <published>2003-12-13T18:30:02Z</published>
          <updated>2003-12-13T18:30:02Z</updated>
        </entry>
      </item>
    </items>
  </event>
</message>

<message from='pubsub.shakespeare.lit' to='horatio@denmark.lit' id='baz'>
  <event xmlns='http://jabber.org/protocol/pubsub#event'>
    <items node='princely_musings'>
      <item id='ae890ac52d0df67ed7cfdf51b644e901'>
        <entry xmlns='http://www.w3.org/2005/Atom'>
          <title>Soliloquy</title>
          <summary>
To be, or not to be: that is the question:
Whether 'tis nobler in the mind to suffer
The slings and arrows of outrageous fortune,
Or to take arms against a sea of troubles,
And by opposing end them?
          </summary>
          <link rel='alternate' type='text/html'
                href='http://denmark.lit/2003/12/13/atom03'/>
          <id>tag:denmark.lit,2003:entry-32397</id>
          <published>2003-12-13T18:30:02Z</published>
          <updated>2003-12-13T18:30:02Z</updated>
        </entry>
      </item>
    </items>
  </event>
</message>

<message from='pubsub.shakespeare.lit' to='bard@shakespeare.lit' id='fez'>
  <event xmlns='http://jabber.org/protocol/pubsub#event'>
    <items node='princely_musings'>
      <item id='ae890ac52d0df67ed7cfdf51b644e901'>
        <entry xmlns='http://www.w3.org/2005/Atom'>
          <title>Soliloquy</title>
          <summary>
To be, or not to be: that is the question:
Whether 'tis nobler in the mind to suffer
The slings and arrows of outrageous fortune,
Or to take arms against a sea of troubles,
And by opposing end them?
          </summary>
          <link rel='alternate' type='text/html'
                href='http://denmark.lit/2003/12/13/atom03'/>
          <id>tag:denmark.lit,2003:entry-32397</id>
          <published>2003-12-13T18:30:02Z</published>
          <updated>2003-12-13T18:30:02Z</updated>
        </entry>
      </item>
    </items>
  </event>
</message>
]]></example>
      </section4>
      <section4 topic='Notification Without Payload' anchor='publisher-publish-success-withoutpayload'>
        <p>If the node is configured to not include payloads, the subscribers will receive event notifications only. (If payloads are not included, subscribers may request the published item via the protocol defined in the <link url='#subscriber-retrieve'>Retrieve Items from a Node</link> section of this document.)</p>
      <example caption='Subscribers receive event notifications only'><![CDATA[
<message from='pubsub.shakespeare.lit' to='francisco@denmark.lit' id='foo'>
  <event xmlns='http://jabber.org/protocol/pubsub#event'>
    <items node='princely_musings'>
      <item id='ae890ac52d0df67ed7cfdf51b644e901'/>
    </items>
  </event>
</message>

<message from='pubsub.shakespeare.lit' to='bernardo@denmark.lit' id='bar'>
  <event xmlns='http://jabber.org/protocol/pubsub#event'>
    <items node='princely_musings'>
      <item id='ae890ac52d0df67ed7cfdf51b644e901'/>
    </items>
  </event>
</message>

<message from='pubsub.shakespeare.lit' to='horatio@denmark.lit' id='baz'>
  <event xmlns='http://jabber.org/protocol/pubsub#event'>
    <items node='princely_musings'>
      <item id='ae890ac52d0df67ed7cfdf51b644e901'/>
    </items>
  </event>
</message>

<message from='pubsub.shakespeare.lit' to='bard@shakespeare.lit' id='fez'>
  <event xmlns='http://jabber.org/protocol/pubsub#event'>
    <items node='princely_musings'>
      <item id='ae890ac52d0df67ed7cfdf51b644e901'/>
    </items>
  </event>
</message>
]]></example>
      </section4>
      <section4 topic='Item Publisher' anchor='publisher-publish-success-publisher'>
        <p>If configured to do so, the service can include the publisher of the item when it generates event notifications.</p>
    <example caption='Service Notifies Subscribers'><![CDATA[
<message from='pubsub.shakespeare.lit' to='francisco@denmark.lit' id='foo'>
  <event xmlns='http://jabber.org/protocol/pubsub#event'>
    <items node='princely_musings'>
      <item id='ae890ac52d0df67ed7cfdf51b644e901'
            publisher='hamlet@denmark.lit'>
        [ ... ENTRY ... ]
      </item>
    </items>
  </event>
</message>
]]></example>
        <p>If so, the service MUST also include the publisher with every other form of item retrieval.</p>
        <example caption='Service returns items'><![CDATA[
<iq type='result'
    from='pubsub.shakespeare.lit'
    to='francisco@denmark.lit/barracks'
    id='items1'>
  <pubsub xmlns='http://jabber.org/protocol/pubsub'>
    <items node='princely_musings'>
      <item id='ae890ac52d0df67ed7cfdf51b644e901'
            publisher='hamlet@denmark.lit'>
        [ ... ENTRY ... ]
      </item>
        [ ... MORE ITEMS ... ]
    </items>
  </pubsub>
</iq>
]]></example>
        <p>The value of the 'publisher' attribute MUST be generated by the service, not accepted by the service in the published item, since allowing the publisher to assert its JID would open the possibility of spoofing.</p>
        <p>The JID stamped by the service can be either (1) the full JID &LOCALFULL; of the publisher as taken the 'from' attribute of the IQ-set used to publish the item or (2) the bare JID &LOCALBARE; of the publisher as derived from a formal affiliation in the explicit list of whitelisted publishers.</p>
      </section4>
      <section4 topic='Inclusion of Subscription ID' anchor='publisher-publish-success-subid'>
        <p>If a single entity is subscribed to a node multiple times, the service SHOULD notate the event notification so that the entity can determine which subscription identifier(s) generated this event. If these notations are included, they MUST use the &xep0131; format and SHOULD be included after the event notification information (i.e., as the last child of the &MESSAGE; stanza).</p>
        <example caption='Subscriber receives notated event notification'><![CDATA[
<message from='pubsub.shakespeare.lit' to='francisco@denmark.lit' id='foo'>
  <event xmlns='http://jabber.org/protocol/pubsub#event'>
    <items node='princely_musings'>
      <item id='ae890ac52d0df67ed7cfdf51b644e901'/>
    </items>
  </event>
  <headers xmlns='http://jabber.org/protocol/shim'>
    <header name='SubID'>123-abc</header>
    <header name='SubID'>004-yyy</header>
  </headers>
</message>
]]></example>
      </section4>
    </section3>
    <section3 topic='Error Cases' anchor='publisher-publish-error'>
      <p>There are several reasons why the publish request might fail:</p>
      <ol>
        <li>The requesting entity does not have sufficient privileges to publish.</li>
        <li>The node does not support item publication.</li>
        <li>The node does not exist.</li>
        <li>The payload size exceeds a service-defined limit.</li>
        <li>The item contains more than one payload element or the namespace of the root payload element does not match the configured namespace for the node.</li>
        <li>The request does not match the node configuration.</li>
      </ol>
      <p>These error cases are described more fully in the following sections.</p>
      <p>Note: If a publisher publishes an item with an Item ID and the ItemID matches that of an existing item, the pubsub service MUST NOT fail the publication but instead MUST overwrite the existing item and generate a new event notification (i.e., re-publication is equivalent to modification).</p>
      <section4 topic='Insufficient Privileges' anchor='publisher-publish-error-forbidden'>
        <p>If the requesting entity does not have sufficient privileges to publish, the service MUST return a &forbidden; error.</p>
        <example caption='Entity does not have sufficient privileges to publish to node'><![CDATA[
<iq type='error'
    from='pubsub.shakespeare.lit'
    id='publish1'>
  <error type='auth'>
    <forbidden xmlns='urn:ietf:params:xml:ns:xmpp-stanzas'/>
  </error>
</iq>
]]></example>
      </section4>
      <section4 topic='Item Publication Not Supported' anchor='publisher-publish-error-notsupported'>
        <p>If the node does not support item publication (e.g., because it is a collection node as described in <cite>XEP-0248</cite>), the service MUST return a &feature; error, specifying a pubsub-specific error condition of &lt;unsupported/&gt; and a feature of "publish".</p>
        <example caption='Node does not support item publication'><![CDATA[
<iq type='error'
    from='pubsub.shakespeare.lit'
    to='hamlet@denmark.lit/elsinore'
    id='publish1'>
  <error type='cancel'>
    <feature-not-implemented xmlns='urn:ietf:params:xml:ns:xmpp-stanzas'/>
    <unsupported xmlns='http://jabber.org/protocol/pubsub#errors'
                 feature='publish'/>
  </error>
</iq>
]]></example>
      </section4>
      <section4 topic='Node Does Not Exist' anchor='publisher-publish-error-node'>
        <p>If the requesting entity attempts to publish an item to a node that does not exist and the service does not support the "auto-create" feature (see <link url='#publisher-publish-autocreate'>Automatic Node Creation</link>), the service MUST return an &notfound; error.</p>
        <example caption='Entity attempts to publish to a non-existent node'><![CDATA[
<iq type='error'
    from='pubsub.shakespeare.lit'
    to='hamlet@denmark.lit/elsinore'
    id='publish1'>
  <error type='cancel'>
    <item-not-found xmlns='urn:ietf:params:xml:ns:xmpp-stanzas'/>
  </error>
</iq>
]]></example>
      </section4>
      <section4 topic='Payload Too Big' anchor='publisher-publish-error-bigpayload'>
        <p>If the payload size exceeds a service-defined limit, the service MUST return a &notacceptable; error, which SHOULD also include a pubsub-specific error condition of &lt;payload-too-big/&gt;.</p>
        <example caption='Entity attempts to publish very large payload'><![CDATA[
<iq type='error'
    from='pubsub.shakespeare.lit'
    to='hamlet@denmark.lit/elsinore'
    id='publish1'>
  <error type='modify'>
    <not-acceptable xmlns='urn:ietf:params:xml:ns:xmpp-stanzas'/>
    <payload-too-big xmlns='http://jabber.org/protocol/pubsub#errors'/>
  </error>
</iq>
]]></example>
      </section4>
      <section4 topic='Bad Payload' anchor='publisher-publish-error-badpayload'>
        <p>If the &ITEM; element does not contain exactly one payload element or the namespace of the root payload element does not match the configured namespace for the node, the service MUST bounce the request with a &badrequest; error, which SHOULD also include a pubsub-specific error condition of &lt;invalid-payload/&gt;.</p>
        <example caption='Entity attempts to publish item with multiple payload elements or namespace does not match'><![CDATA[
<iq type='error'
    from='pubsub.shakespeare.lit'
    to='hamlet@denmark.lit/elsinore'
    id='publish1'>
  <error type='modify'>
    <bad-request xmlns='urn:ietf:params:xml:ns:xmpp-stanzas'/>
    <invalid-payload xmlns='http://jabber.org/protocol/pubsub#errors'/>
  </error>
</iq>
]]></example>
      </section4>
      <section4 topic='Request Does Not Match Configuration' anchor='publisher-publish-error-badrequest'>
        <p>If the request does not conform to the configured <link url='#events'>event type</link> for the node, the service MAY bounce the request with a &badrequest; error, which SHOULD also include a pubsub-specific error condition. The following rules apply:</p>
        <ul>
          <li>If the event type is persistent (either event notification or payload) and the publisher does not specify an ItemID, the service MUST generate the ItemID and MUST NOT bounce the publication request.</li>
          <li>If the event type is persistent (either event notification or payload) and the publisher does not include an item, the service MUST bounce the publication request with a &badrequest; error and a pubsub-specific error condition of &lt;item-required/&gt;.</li>
          <li>If the event type is payload (either persistent or transient) and the publisher does not include a payload, the service SHOULD bounce the publication request with a &badrequest; error and a pubsub-specific error condition of &lt;payload-required/&gt;.</li>
          <li>If the event type is notification + transient and the publisher provides an item, the service MUST bounce the publication request with a &badrequest; error and a pubsub-specific error condition of &lt;item-forbidden/&gt;.</li>
        </ul>
        <p>Examples of these errors are shown below.</p>
        <example caption='Publisher attempts to publish to persistent node with no item'><![CDATA[
<iq type='error'
    from='pubsub.shakespeare.lit'
    to='hamlet@denmark.lit/elsinore'
    id='publish1'>
  <error type='modify'>
    <bad-request xmlns='urn:ietf:params:xml:ns:xmpp-stanzas'/>
    <item-required xmlns='http://jabber.org/protocol/pubsub#errors'/>
  </error>
</iq>
]]></example>
        <example caption='Publisher attempts to publish to payload node with no payload'><![CDATA[
<iq type='error'
    from='pubsub.shakespeare.lit'
    to='hamlet@denmark.lit/elsinore'
    id='publish1'>
  <error type='modify'>
    <bad-request xmlns='urn:ietf:params:xml:ns:xmpp-stanzas'/>
    <payload-required xmlns='http://jabber.org/protocol/pubsub#errors'/>
  </error>
</iq>
]]></example>
        <example caption='Publisher attempts to publish to transient notification node with item'><![CDATA[
<iq type='error'
    from='pubsub.shakespeare.lit'
    to='hamlet@denmark.lit/elsinore'
    id='publish1'>
  <error type='modify'>
    <bad-request xmlns='urn:ietf:params:xml:ns:xmpp-stanzas'/>
    <item-forbidden xmlns='http://jabber.org/protocol/pubsub#errors'/>
  </error>
</iq>
]]></example>
      </section4>
    </section3>
    <section3 topic='Automatic Node Creation' anchor='publisher-publish-autocreate'>
      <p>A pubsub service MAY automatically create a node when it receives a publish request sent to a node that does not exist (instead of returning an &notfound; error). When doing so, the service SHOULD apply the default node configuration. If a service supports this functionality, it MUST advertise that fact by including a feature of "http://jabber.org/protocol/pubsub#auto-create" in its disco#info responses.</p>
    </section3>
    <section3 topic='Publishing Options' anchor='publisher-publish-options'>
      <p>A pubsub service MAY support the ability to specify options along with a publish request (if so, it MUST advertise support for the "http://jabber.org/protocol/pubsub#publish-options" feature). Here is an example:</p>
      <example caption='Publishing with options'><![CDATA[
<iq type='set'
    from='hamlet@denmark.lit/blogbot'
    to='pubsub.shakespeare.lit'
    id='pub1'>
  <pubsub xmlns='http://jabber.org/protocol/pubsub'>
    <publish node='princely_musings'>
      <item id='ae890ac52d0df67ed7cfdf51b644e901'>
        <entry xmlns='http://www.w3.org/2005/Atom'>
          <title>Soliloquy</title>
          <summary>
To be, or not to be: that is the question:
Whether 'tis nobler in the mind to suffer
The slings and arrows of outrageous fortune,
Or to take arms against a sea of troubles,
And by opposing end them?
          </summary>
          <link rel='alternate' type='text/html'
                href='http://denmark.lit/2003/12/13/atom03'/>
          <id>tag:denmark.lit,2003:entry-32397</id>
          <published>2003-12-13T18:30:02Z</published>
          <updated>2003-12-13T18:30:02Z</updated>
        </entry>
      </item>
    </publish>
    <publish-options>
      <x xmlns='jabber:x:data' type='submit'>
        <field var='FORM_TYPE' type='hidden'>
          <value>http://jabber.org/protocol/pubsub#publish-options</value>
        </field>
        <field var='pubsub#access_model'>
          <value>presence</value>
        </field>
      </x>
    </publish-options>
  </pubsub>
</iq>
]]></example>
      <p>The &lt;publish-options/&gt; element MUST contain a data form (see <cite>XEP-0004</cite>), whose FORM_TYPE MUST be "http://jabber.org/protocol/pubsub#publish-options" (see <cite>XEP-0068</cite>).</p>
      <p>Each form field denotes a precondition to publishing the request. A pub-sub service advertising support for publishing options MUST check each precondition field against the node configuration of the same name, and it MUST reject the publication upon encountering unknown fields.</p>
      <p>Preconditions MUST be processed as follows:</p>
      <ol>
        <li>If the node exists and the precondition is not met, then the publish MUST fail with a &conflict; error condition and a pubsub-specific condition of &lt;precondition-not-met/&gt;.</li>
        <li>If the node exists and the precondition is met, then the publish succeeds.</li>
        <li>If the node does not exist and the service supports the "auto-create" feature, then the service shall auto-create the node with default configuration in all respects except those specified in the preconditions, and the publish succeeds.</li>
        <li>If the node does not exist and the service does not support the "auto-create" feature, then the publish shall fail.</li>
      </ol>
    </section3>
  </section2>

  <section2 topic='Delete an Item from a Node' anchor='publisher-delete'>
    <p>A publisher might want to delete an item once it has been published to a node that supports persistent items. Support for this feature ("delete-items") is RECOMMENDED.</p>
    <section3 topic='Request' anchor='publisher-delete-request'>
      <p>To delete an item, the publisher sends a retract request as shown in the following examples. The &lt;retract/&gt; element MUST possess a 'node' attribute, MAY possess a 'notify' attribute, and MUST contain one &ITEM; element; the &ITEM; element MUST be empty and MUST possess an 'id' attribute.</p>
      <example caption='Entity deletes an item from a node'><![CDATA[
<iq type='set'
    from='hamlet@denmark.lit/elsinore'
    to='pubsub.shakespeare.lit'
    id='retract1'>
  <pubsub xmlns='http://jabber.org/protocol/pubsub'>
    <retract node='princely_musings'>
      <item id='ae890ac52d0df67ed7cfdf51b644e901'/>
    </retract>
  </pubsub>
</iq>
]]></example>
    </section3>
    <section3 topic='Success Case' anchor='publisher-delete-success'>
      <p>If no error occurs, the service MUST delete the item.</p>
      <example caption='Service replies with success'><![CDATA[
<iq type='result'
    from='pubsub.shakespeare.lit'
    to='hamlet@denmark.lit/elsinore'
    id='retract1'/>
]]></example>
      <section4 topic='Delete And Notify' anchor='publisher-delete-success-notify'>
        <p>If no error occurs and the &lt;retract/&gt; element included a 'notify' attribute with a value of "true" or "1" &BOOLEANNOTE;, then the service MUST delete the item and MUST notify all subscribers as shown below. The syntax is identical to event notifications except that instead of an &ITEM; element, the &ITEMS; element includes a &lt;retract/&gt; element.</p>
        <example caption='Subscribers are notified of deletion'><![CDATA[
<message from='pubsub.shakespeare.lit' to='francisco@denmark.lit' id='foo'>
  <event xmlns='http://jabber.org/protocol/pubsub#event'>
    <items node='princely_musings'>
      <retract id='ae890ac52d0df67ed7cfdf51b644e901'/>
    </items>
  </event>
</message>

<message from='pubsub.shakespeare.lit' to='bernardo@denmark.lit' id='bar'>
  <event xmlns='http://jabber.org/protocol/pubsub#event'>
    <items node='princely_musings'>
      <retract id='ae890ac52d0df67ed7cfdf51b644e901'/>
    </items>
  </event>
</message>
]]></example>
      </section4>
      <section4 topic='Inclusion of Subscription ID' anchor='publisher-delete-success-subid'>
        <p>If a single entity is subscribed to the node multiple times, the service SHOULD notate the item deletion so that the entity can determine which subscription identifier(s) generated this event. As above, if these notations are included, they MUST use the <cite>Stanza Headers and Internet Metadata (SHIM)</cite> protocol and SHOULD be included after the notification data (i.e., as the last child of the &MESSAGE; stanza).</p>
        <example caption='Subscriber receives notated event notification'><![CDATA[
<message from='pubsub.shakespeare.lit' to='bernardo@denmark.lit' id='bar'>
  <event xmlns='http://jabber.org/protocol/pubsub#event'>
    <items node='princely_musings'>
      <retract id='ae890ac52d0df67ed7cfdf51b644e901'/>
    </items>
  </event>
  <headers xmlns='http://jabber.org/protocol/shim'>
    <header name='SubID'>123-abc</header>
    <header name='SubID'>004-yyy</header>
  </headers>
</message>
]]></example>
      </section4>
    </section3>
    <section3 topic='Error Cases' anchor='publisher-delete-error'>
      <p>There are several reasons why the item retraction request might fail:</p>
      <ol>
        <li>The publisher does not have sufficient privileges to delete the requested item.</li>
        <li>The node or item does not exist.</li>
        <li>The request does not specify a node.</li>
        <li>The request does not include an &ITEM; element or the &ITEM; element does not specify an ItemID.</li>
        <li>The node does not support persistent items.</li>
        <li>The service does not support the deletion of items.</li>
      </ol>
      <p>These error cases are described more fully in the following sections.</p>
      <section4 topic='Insufficient Privileges' anchor='publisher-delete-error-forbidden'>
        <p>If the requesting entity does not have sufficient privileges to delete the item, the service MUST return a &forbidden; error.</p>
        <example caption='Requesting entity does not have sufficient privileges'><![CDATA[
<iq type='error'
    from='pubsub.shakespeare.lit'
    to='hamlet@denmark.lit/elsinore'
    id='retract1'>
  <error type='auth'>
    <forbidden xmlns='urn:ietf:params:xml:ns:xmpp-stanzas'/>
  </error>
</iq>
]]></example>
      </section4>
      <section4 topic='Node Does Not Exist' anchor='publisher-delete-error-node'>
        <p>If the node or item does not exist, the service MUST return an &notfound; error.</p>
    <example caption='Non-existent node or item'><![CDATA[
<iq type='error'
    from='pubsub.shakespeare.lit'
    to='hamlet@denmark.lit/elsinore'
    id='retract1'>
  <error type='cancel'>
    <item-not-found xmlns='urn:ietf:params:xml:ns:xmpp-stanzas'/>
  </error>
</iq>
]]></example>
      </section4>
      <section4 topic='NodeID Required' anchor='publisher-delete-error-nodeid'>
      <p>If the request does not specify a node, the service MUST return a &badrequest; error, which SHOULD also include a pubsub-specific error condition of &lt;nodeid-required/&gt;.</p>
      <example caption='Request does not specify a node'><![CDATA[
<iq type='error'
    from='pubsub.shakespeare.lit'
    to='hamlet@denmark.lit/elsinore'
    id='retract1'>
  <error type='modify'>
    <bad-request xmlns='urn:ietf:params:xml:ns:xmpp-stanzas'/>
    <nodeid-required xmlns='http://jabber.org/protocol/pubsub#errors'/>
  </error>
</iq>
]]></example>
      </section4>
      <section4 topic='Item or ItemID Required' anchor='publisher-delete-error-itemid'>
      <p>If the request does not include an &ITEM; element or the &ITEM; element does not specify an ItemID, the service MUST return a &badrequest; error, which SHOULD also include a pubsub-specific error condition of &lt;item-required/&gt;.</p>
      <example caption='Request does not specify an item'><![CDATA[
<iq type='error'
    from='pubsub.shakespeare.lit'
    to='hamlet@denmark.lit/elsinore'
    id='retract1'>
  <error type='modify'>
    <bad-request xmlns='urn:ietf:params:xml:ns:xmpp-stanzas'/>
    <item-required xmlns='http://jabber.org/protocol/pubsub#errors'/>
  </error>
</iq>
]]></example>
      </section4>
      <section4 topic='Persistent Items Not Supported' anchor='publisher-delete-error-persistent'>
      <p>If the node does not support persistent items (e.g., because it is a collection node or a transient node that does not deliver payloads), the service MUST return a &feature; error, specifying a pubsub-specific error condition of &lt;unsupported/&gt; and a feature of "persistent-items".</p>
      <example caption='Node does not support persistent items'><![CDATA[
<iq type='error'
    from='pubsub.shakespeare.lit'
    to='hamlet@denmark.lit/elsinore'
    id='retract1'>
  <error type='cancel'>
    <feature-not-implemented xmlns='urn:ietf:params:xml:ns:xmpp-stanzas'/>
    <unsupported xmlns='http://jabber.org/protocol/pubsub#errors'
                 feature='persistent-items'/>
  </error>
</iq>
]]></example>
      </section4>
      <section4 topic='Item Deletion Not Supported' anchor='publisher-delete-error-notsupported'>
        <p>If the service does not support item deletion, it MUST return a &feature; error, specifying a pubsub-specific error condition of &lt;unsupported/&gt; and a feature of "delete-items".</p>
        <example caption='Service does not support item deletion'><![CDATA[
<iq type='error'
    from='pubsub.shakespeare.lit'
    to='hamlet@denmark.lit/elsinore'
    id='retract1'>
  <error type='cancel'>
    <feature-not-implemented xmlns='urn:ietf:params:xml:ns:xmpp-stanzas'/>
    <unsupported xmlns='http://jabber.org/protocol/pubsub#errors'
                 feature='delete-items'/>
  </error>
</iq>
]]></example>
      </section4>
    </section3>
  </section2>
</section1>

<section1 topic='Owner Use Cases' anchor='owner'>
  <section2 topic='Create a Node' anchor='owner-create'>
    <section3 topic='General Considerations' anchor='owner-create-general'>
      <p>An entity may want to create a new node. Support for this feature ("create-nodes") is RECOMMENDED. However, a service MAY disallow creation of nodes based on the identity of the requesting entity, or MAY disallow node creation altogether (e.g., reserving that privilege to a service-wide administrator).</p>
      <p>There are two ways to create a node:</p>
      <ol>
        <li>Create a node with default configuration for the specified node type.</li>
        <li>Create and configure a node simultaneously.</li>
      </ol>
      <example caption='Request to create a node'><![CDATA[
<iq type='set'
    from='hamlet@denmark.lit/elsinore'
    to='pubsub.shakespeare.lit'
    id='create1'>
  <pubsub xmlns='http://jabber.org/protocol/pubsub'>
    <create node='princely_musings'/>
  </pubsub>
</iq>
]]></example>
      <p>These methods, along with method-specific error conditions, are explained more fully in the following sections.</p>
      <p>In addition to method-specific error conditions, there are several general reasons why the node creation request might fail:</p>
      <ul>
        <li>The service does not support node creation.</li>
        <li>Only entities that are registered with the service are allowed to create nodes but the requesting entity is not registered.</li>
        <li>The requesting entity does not have sufficient privileges to create nodes.</li>
        <li>The requested NodeID already exists.</li>
        <li>The request did not include a NodeID and "instant nodes" are not supported.</li>
      </ul>
      <p>These general error cases are described more fully below.</p>
      <p>If the service does not support node creation, it MUST respond with a &feature; error, specifying a pubsub-specific error condition of &lt;unsupported/&gt; and a feature of "create-nodes".</p>
      <example caption='Service does not support node creation'><![CDATA[
<iq type='error'
    from='pubsub.shakespeare.lit'
    to='hamlet@denmark.lit/elsinore'
    id='create1'>
  <error type='cancel'>
    <feature-not-implemented xmlns='urn:ietf:params:xml:ns:xmpp-stanzas'/>
    <unsupported xmlns='http://jabber.org/protocol/pubsub#errors'
                 feature='create-nodes'/>
  </error>
</iq>
]]></example>
      <p>If only entities that are registered with the service may create nodes but the requesting entity has not yet registered, the service MUST respond with a &registration; error.</p>
      <example caption='Service requires registration'><![CDATA[
<iq type='error'
    from='pubsub.shakespeare.lit'
    to='hamlet@denmark.lit/elsinore'
    id='create1'>
  <error type='auth'>
    <registration-required xmlns='urn:ietf:params:xml:ns:xmpp-stanzas'/>
  </error>
</iq>
]]></example>
      <p>If the requesting entity does not have sufficient privileges to create nodes, the service MUST respond with a &forbidden; error.</p>
      <example caption='Requesting entity is prohibited from creating nodes'><![CDATA[
<iq type='error'
    from='pubsub.shakespeare.lit'
    to='hamlet@denmark.lit/elsinore'
    id='create1'>
  <error type='auth'>
    <forbidden xmlns='urn:ietf:params:xml:ns:xmpp-stanzas'/>
  </error>
</iq>
]]></example>
      <p>If the requested NodeID already exists, the service MUST respond with a &conflict; error.</p>
      <example caption='NodeID already exists'><![CDATA[
<iq type='error'
    from='pubsub.shakespeare.lit'
    to='hamlet@denmark.lit/elsinore'
    id='create1'>
  <error type='cancel'>
    <conflict xmlns='urn:ietf:params:xml:ns:xmpp-stanzas'/>
  </error>
</iq>
]]></example>
      <p>If the node creator does not specify a NodeID but the service does not support instant nodes, the service MUST return a &notacceptable; error, specifying a pubsub-specific error condition of &lt;nodeid-required/&gt;.</p>
      <example caption='Service does not support instant nodes'><![CDATA[
<iq type='error'
    from='pubsub.shakespeare.lit'
    to='hamlet@denmark.lit/elsinore'
    id='create2'>
  <error type='modify'>
    <not-acceptable xmlns='urn:ietf:params:xml:ns:xmpp-stanzas'/>
    <nodeid-required xmlns='http://jabber.org/protocol/pubsub#errors'/>
  </error>
</iq>
]]></example>
      <p>If the node creator does not specify a NodeID but the service supports instant nodes, the service SHOULD generate a NodeID that is unique within the context of the service on behalf of the node creator.</p>
      <example caption='Entity requests an instant node'><![CDATA[
<iq type='set'
    from='hamlet@denmark.lit/elsinore'
    to='pubsub.shakespeare.lit'
    id='create2'>
    <pubsub xmlns='http://jabber.org/protocol/pubsub'>
      <create/>
    </pubsub>
</iq>
]]></example>
      <p>If no error occurs, the pubsub service SHOULD create the node, generate a NodeID that is unique within the context of that service, and inform the user of success (including the NodeID in the response).</p>
      <example caption='Service replies with success and generated NodeID'><![CDATA[
<iq type='result'
    from='pubsub.shakespeare.lit'
    to='hamlet@denmark.lit/elsinore'
    id='create2'>
    <pubsub xmlns='http://jabber.org/protocol/pubsub'>
      <create node='25e3d37dabbab9541f7523321421edc5bfeb2dae'/>
    </pubsub>
</iq>
]]></example>
      <p>Note: When a service successfully creates a node on behalf of the requesting entity, it MUST return an IQ result (in accordance with XMPP Core). If the node creation request did not specify a NodeID and the service supports creation of instant nodes, the service MUST specify the created NodeID in the IQ result. Similarly, if the node creation request specified a NodeID but the service modified the NodeID before creating the node, the service MUST also specify the modified node in the IQ result. In all other cases, the service MAY specify the NodeID in the IQ result but the node creator MUST NOT depend on receiving it from the service (since the node creator can determine which node was created by tracking the 'id' attribute that it specified for the IQ-set).</p>
    </section3>
    <section3 topic='Create a Node With Default Configuration' anchor='owner-create-default'>
      <p>As explained above, each node type has its own default configuration. By asking the service to create a node with default configuration, the node creator accepts the default configuration. If the service allows node configuration, the owner may reconfigure the node after creating the node (as described in the <link url='#owner-configure'>Configure a Node</link> section of this document). In addition, a service MAY allow entities to determine the default configuration options for a given node type before creating a node (as described in the <link url='#owner-default'>Request Default Node Configurations</link> section of this document).</p>
      <p>In order to create a node with default configuration, the node creator can simply include an empty &lt;create/&gt; child element.</p>
      <p>In the following example, the node creator requests a leaf node (the default type) with an open access model (assumed to be the default type for this service).</p>
      <example caption='Entity requests leaf node with (default) open access model'><![CDATA[
<iq type='set'
    from='hamlet@denmark.lit/elsinore'
    to='pubsub.shakespeare.lit'
    id='create1'>
    <pubsub xmlns='http://jabber.org/protocol/pubsub'>
      <create node='princely_musings'/>
    </pubsub>
</iq>
]]></example>
      <p>Note: The default setting for the 'pubsub#node_type' configuration field is "leaf".</p>
      <p>In order to request an access model other than the default for the service, the node creator MUST include a Data Form in the node creation request that specifies a non-default value for the 'pubsub#access_model' field.</p>
      <example caption='Entity requests leaf node with non-default access model'><![CDATA[
<iq type='set'
    from='hamlet@denmark.lit/elsinore'
    to='pubsub.shakespeare.lit'
    id='create2'>
    <pubsub xmlns='http://jabber.org/protocol/pubsub'>
      <create node='princely_musings'/>
      <configure>
        <x xmlns='jabber:x:data' type='submit'>
          <field var='FORM_TYPE' type='hidden'>
            <value>http://jabber.org/protocol/pubsub#node_config</value>
          </field>
          <field var='pubsub#access_model'><value>whitelist</value></field>
        </x>
      </configure>
    </pubsub>
</iq>
]]></example>
      <p>If the access model is supported and none of the general or method-specific errors has occurred, the service SHOULD create the node and inform the requesting entity of success.</p>
      <example caption='Service informs requesting entity of success'><![CDATA[
<iq type='result'
    from='pubsub.shakespeare.lit'
    to='hamlet@denmark.lit/elsinore'
    id='create1'/>
]]></example>
      <p>If service does not support the specified access model, it MUST return a &notacceptable; error, specifying a pubsub-specific error condition of &lt;unsupported-access-model/&gt;.</p>
      <example caption='Service does not support specified access model'><![CDATA[
<iq type='error'
    from='pubsub.shakespeare.lit'
    to='hamlet@denmark.lit/elsinore'
    id='create2'>
  <error type='modify'>
    <not-acceptable xmlns='urn:ietf:params:xml:ns:xmpp-stanzas'/>
    <unsupported-access-model xmlns='http://jabber.org/protocol/pubsub#errors'/>
  </error>
</iq>
]]></example>
      <p>(For error handling if the service does not support the specified node type, refer to <cite>XEP-0248</cite>.)</p>
    </section3>
    <section3 topic='Create and Configure a Node' anchor='owner-create-and-configure'>
      <p>If an implementation allows node configuration (see the <link url='#owner-configure'>Configure a Node</link> section of this document), it SHOULD allow node creation requests to contain the desired node configuration in the node creation request.</p>
      <p>Note: The &lt;configure/&gt; element MUST follow the &lt;create/&gt; element and MUST NOT possess a 'node' attribute, since the value of the &lt;create/&gt; element's 'node' attribute specifies the desired NodeID; if any of these rules are violated, the service MUST return a &badrequest; error.</p>
      <example caption='Entity requests a new node with non-default configuration.'><![CDATA[
<iq type='set'
    from='hamlet@denmark.lit/elsinore'
    to='pubsub.shakespeare.lit'
    id='create1'>
  <pubsub xmlns='http://jabber.org/protocol/pubsub'>
    <create node='princely_musings'/>
    <configure>
      <x xmlns='jabber:x:data' type='submit'>
        <field var='FORM_TYPE' type='hidden'>
          <value>http://jabber.org/protocol/pubsub#node_config</value>
        </field>
        <field var='pubsub#title'><value>Princely Musings (Atom)</value></field>
        <field var='pubsub#deliver_notifications'><value>1</value></field>
        <field var='pubsub#deliver_payloads'><value>1</value></field>
        <field var='pubsub#persist_items'><value>1</value></field>
        <field var='pubsub#max_items'><value>10</value></field>
        <field var='pubsub#item_expire'><value>604800</value></field>
        <field var='pubsub#access_model'><value>open</value></field>
        <field var='pubsub#publish_model'><value>publishers</value></field>
        <field var='pubsub#purge_offline'><value>0</value></field>
        <field var='pubsub#send_last_published_item'><value>never</value></field>
        <field var='pubsub#presence_based_delivery'><value>false</value></field>
        <field var='pubsub#notification_type'><value>headline</value></field>
        <field var='pubsub#notify_config'><value>0</value></field>
        <field var='pubsub#notify_delete'><value>0</value></field>
        <field var='pubsub#notify_retract'><value>0</value></field>
        <field var='pubsub#notify_sub'><value>0</value></field>
        <field var='pubsub#max_payload_size'><value>1028</value></field>
        <field var='pubsub#type'><value>urn:example:e2ee:bundle</value></field>
        <field var='pubsub#body_xslt'>
          <value>http://jabxslt.jabberstudio.org/atom_body.xslt</value>
        </field>
      </x>
    </configure>
  </pubsub>
</iq>
]]></example>
      <example caption='Service replies with success'><![CDATA[
<iq type='result'
    from='pubsub.shakespeare.lit'
    to='hamlet@denmark.lit/elsinore'
    id='create1'/>
]]></example>
      <p>If a service supports this "create-and-configure" feature, it MUST advertise that fact by returning a feature of "http://jabber.org/protocol/pubsub#create-and-configure" in response to service discovery information requests. If the create-and-configure option is not supported but the requesting entity sends such a request anyway, the service SHOULD ignore the configuration part of the request and proceed as if it had not been included.</p>
    </section3>
  </section2>
  <section2 topic='Configure a Node' anchor='owner-configure'>
    <p>After creating a new node, the node owner may want to modify the node configuration. Support for this feature is RECOMMENDED.</p>
    <section3 topic='Request' anchor='owner-configure-request'>
      <example caption='Owner requests configuration form'><![CDATA[
<iq type='get'
    from='hamlet@denmark.lit/elsinore'
    to='pubsub.shakespeare.lit'
    id='config1'>
  <pubsub xmlns='http://jabber.org/protocol/pubsub#owner'>
    <configure node='princely_musings'/>
  </pubsub>
</iq>
]]></example>
    </section3>
    <section3 topic='Success Case' anchor='owner-configure-success'>
      <p>If no error occurs, the server MUST return a configuration form to the node owner, which SHOULD contain the current node configuration as the default values.</p>
      <p>Note: The following example shows some of the possible configuration options that MAY be provided. If an implementation implements these features using the <strong>Data Forms</strong> protocol, that implementation MUST use the fields that are registered with the XMPP Registrar in association with the 'http://jabber.org/protocol/pubsub' namespace (a preliminary representation of those field variables is shown below and in the <link url='#registrar-formtypes-config'>pubsub#node_config FORM_TYPE</link> section of this document, but MUST NOT be construed as canonical, since the XMPP Registrar may standardize additional fields at a later date without changes to this document). An implementation MAY choose to specify different labels, values, and even field types, but MUST conform to the defined variable naming scheme.</p>
    <example caption='Service responds with configuration form'><![CDATA[
<iq type='result'
    from='pubsub.shakespeare.lit'
    to='hamlet@denmark.lit/elsinore'
    id='config1'>
  <pubsub xmlns='http://jabber.org/protocol/pubsub#owner'>
    <configure node='princely_musings'>
      <x xmlns='jabber:x:data' type='form'>
        <field var='FORM_TYPE' type='hidden'>
          <value>http://jabber.org/protocol/pubsub#node_config</value>
        </field>
        <field var='pubsub#title' type='text-single'
               label='A friendly name for the node'/>
        <field var='pubsub#deliver_notifications' type='boolean'
               label='Whether to deliver event notifications'>
          <value>true</value>
        </field>
        <field var='pubsub#deliver_payloads' type='boolean'
               label='Whether to deliver payloads with event notifications'>
          <value>true</value>
        </field>
        <field var='pubsub#notify_config' type='boolean'
               label='Notify subscribers when the node configuration changes'>
          <value>0</value>
        </field>
        <field var='pubsub#notify_delete' type='boolean'
               label='Notify subscribers when the node is deleted'>
          <value>false</value>
        </field>
        <field var='pubsub#notify_retract' type='boolean'
               label='Notify subscribers when items are removed from the node'>
          <value>false</value>
        </field>
        <field var='pubsub#notify_sub' type='boolean'
               label='Notify owners about new subscribers and unsubscribes'>
          <value>0</value>
        </field>
        <field var='pubsub#persist_items' type='boolean'
               label='Persist items to storage'>
          <value>1</value>
        </field>
        <field var='pubsub#max_items' type='text-single'
               label='Max # of items to persist. `max` for no specific limit other than a server imposed maximum.'>
          <value>10</value>
        </field>
        <field var='pubsub#item_expire' type='text-single'
               label='Time after which to automatically purge items. `max` for no specific limit other than a server imposed maximum.'>
          <value>604800</value>
        </field>
        <field var='pubsub#subscribe' type='boolean'
               label='Whether to allow subscriptions'>
          <value>1</value>
        </field>
        <field var='pubsub#access_model' type='list-single'
               label='Specify the subscriber model'>
          <option><value>authorize</value></option>
          <option><value>open</value></option>
          <option><value>presence</value></option>
          <option><value>roster</value></option>
          <option><value>whitelist</value></option>
          <value>open</value>
        </field>
        <field var='pubsub#roster_groups_allowed' type='list-multi'
               label='Roster groups allowed to subscribe'>
          <option><value>friends</value></option>
          <option><value>courtiers</value></option>
          <option><value>servants</value></option>
          <option><value>enemies</value></option>
        </field>
        <field var='pubsub#publish_model' type='list-single'
               label='Specify the publisher model'>
          <option><value>publishers</value></option>
          <option><value>subscribers</value></option>
          <option><value>open</value></option>
          <value>publishers</value>
        </field>
        <field var='pubsub#purge_offline' type='boolean'
               label='Purge all items when the relevant publisher goes offline?'>
          <value>0</value>
        </field>
        <field var='pubsub#max_payload_size' type='text-single'
               label='Max Payload size in bytes'>
          <value>1028</value>
        </field>
        <field var='pubsub#send_last_published_item' type='list-single'
               label='When to send the last published item'>
          <option label='Never'><value>never</value></option>
          <option label='When a new subscription is processed'><value>on_sub</value></option>
          <option label='When a new subscription is processed and whenever a subscriber comes online'>
            <value>on_sub_and_presence</value>
          </option>
          <value>never</value>
        </field>
        <field var='pubsub#presence_based_delivery' type='boolean'
               label='Deliver event notifications only to available users'>
          <value>0</value>
        </field>
        <field var='pubsub#notification_type' type='list-single'
               label='Specify the delivery style for event notifications'>
          <option><value>normal</value></option>
          <option><value>headline</value></option>
          <value>headline</value>
        </field>
        <field var='pubsub#type' type='text-single'
               label='Specify the semantic type of payload data to be provided at this node.'>
          <value>urn:example:e2ee:bundle</value>
        </field>
        <field var='pubsub#dataform_xslt' type='text-single'
               label='Payload XSLT'/>
      </x>
    </configure>
  </pubsub>
</iq>
]]></example>
    </section3>
    <section3 topic='Error Cases' anchor='owner-configure-error'>
      <p>There are several reasons why the node configuration request might fail:</p>
      <ol>
        <li>The service does not support node configuration.</li>
        <li>The requesting entity does not have sufficient privileges to configure the node.</li>
        <li>The request did not specify a node.</li>
        <li>The node has no configuration options.</li>
        <li>The specified node does not exist.</li>
      </ol>
      <p>These error cases are described more fully in the following sections.</p>
      <section4 topic='Node Configuration Not Supported' anchor='owner-configure-error-notsupported'>
        <p>If the service does not support node configuration, the service MUST return a &feature; error, specifying a pubsub-specific error condition of &lt;unsupported/&gt; and a feature of "config-node".</p>
        <example caption='Service does not support node configuration'><![CDATA[
<iq type='error'
    from='hamlet@denmark.lit/elsinore'
    to='pubsub.shakespeare.lit'
    id='config1'>
  <error type='cancel'>
    <feature-not-implemented xmlns='urn:ietf:params:xml:ns:xmpp-stanzas'/>
    <unsupported xmlns='http://jabber.org/protocol/pubsub#errors'
                 feature='config-node'/>
  </error>
</iq>
]]></example>
      </section4>
      <section4 topic='Insufficient Privileges' anchor='owner-configure-error-forbidden'>
        <p>If the requesting entity does not have sufficient privileges to configure the node, the service MUST respond with a &forbidden; error.</p>
        <example caption='Requesting entity is prohibited from configuring this node'><![CDATA[
<iq type='error'
    from='pubsub.shakespeare.lit'
    to='hamlet@denmark.lit/elsinore'
    id='config1'>
  <error type='auth'>
    <forbidden xmlns='urn:ietf:params:xml:ns:xmpp-stanzas'/>
  </error>
</iq>
]]></example>
      </section4>
      <section4 topic='NodeID Required' anchor='owner-configure-error-nodeid'>
        <p>If the request did not specify a node, the service SHOULD return a &badrequest; error. It is possible that by not including a NodeID, the requesting entity is asking to configure the root node; however, if the requesting entity is not a service-level admin, it makes sense to return &badrequest; instead of &forbidden;.</p>
        <example caption='Request did not specify a node'><![CDATA[
<iq type='error'
    from='hamlet@denmark.lit/elsinore'
    to='pubsub.shakespeare.lit'
    id='config1'>
  <error type='modify'>
    <bad-request xmlns='urn:ietf:params:xml:ns:xmpp-stanzas'/>
    <nodeid-required xmlns='http://jabber.org/protocol/pubsub#errors'/>
  </error>
</iq>
]]></example>
      </section4>
      <section4 topic='No Configuration Options' anchor='owner-configure-error-options'>
        <p>If no configuration options are available (e.g., because node configuration is "locked down"), the service MUST return a &notallowed; error to the owner.</p>
        <example caption='Node has no configuration options'><![CDATA[
<iq type='error'
    from='hamlet@denmark.lit/elsinore'
    to='pubsub.shakespeare.lit'
    id='config1'>
  <error type='cancel'>
    <not-allowed xmlns='urn:ietf:params:xml:ns:xmpp-stanzas'/>
  </error>
</iq>
]]></example>
      </section4>
      <section4 topic='Node Does Not Exist' anchor='owner-configure-error-node'>
        <p>If the node does not exist, the service MUST return an &notfound; error.</p>
        <example caption='Node does not exist'><![CDATA[
<iq type='error'
    from='pubsub.shakespeare.lit'
    to='hamlet@denmark.lit/elsinore'
    id='config1'>
  <error type='cancel'>
    <item-not-found xmlns='urn:ietf:params:xml:ns:xmpp-stanzas'/>
  </error>
</iq>
]]></example>
      </section4>
    </section3>
    <section3 topic='Form Submission' anchor='owner-configure-submit'>
      <p>After receiving the configuration form, the owner SHOULD submit a completed configuration form.</p>
      <example caption='Owner submits node configuration form'><![CDATA[
<iq type='set'
    from='hamlet@denmark.lit/elsinore'
    to='pubsub.shakespeare.lit'
    id='config2'>
  <pubsub xmlns='http://jabber.org/protocol/pubsub#owner'>
    <configure node='princely_musings'>
      <x xmlns='jabber:x:data' type='submit'>
        <field var='FORM_TYPE' type='hidden'>
          <value>http://jabber.org/protocol/pubsub#node_config</value>
        </field>
        <field var='pubsub#title'><value>Princely Musings (Atom)</value></field>
        <field var='pubsub#deliver_notifications'><value>1</value></field>
        <field var='pubsub#deliver_payloads'><value>1</value></field>
        <field var='pubsub#persist_items'><value>1</value></field>
        <field var='pubsub#max_items'><value>10</value></field>
        <field var='pubsub#item_expire'><value>604800</value></field>
        <field var='pubsub#access_model'><value>roster</value></field>
        <field var='pubsub#roster_groups_allowed'>
          <value>friends</value>
          <value>servants</value>
          <value>courtiers</value>
        </field>
        <field var='pubsub#publish_model'><value>publishers</value></field>
        <field var='pubsub#purge_offline'><value>0</value></field>
        <field var='pubsub#send_last_published_item'><value>never</value></field>
        <field var='pubsub#presence_based_delivery'><value>false</value></field>
        <field var='pubsub#notification_type'><value>headline</value></field>
        <field var='pubsub#notify_config'><value>0</value></field>
        <field var='pubsub#notify_delete'><value>0</value></field>
        <field var='pubsub#notify_retract'><value>0</value></field>
        <field var='pubsub#notify_sub'><value>0</value></field>
        <field var='pubsub#max_payload_size'><value>1028</value></field>
        <field var='pubsub#type'><value>urn:example:e2ee:bundle</value></field>
        <field var='pubsub#body_xslt'>
          <value>http://jabxslt.jabberstudio.org/atom_body.xslt</value>
        </field>
      </x>
    </configure>
  </pubsub>
</iq>
]]></example>
      <p>Alternatively, the owner MAY cancel the configuration process, in which case the existing configuration MUST be applied.</p>
      <example caption='Owner cancels configuration process'><![CDATA[
<iq type='set'
    from='hamlet@denmark.lit/elsinore'
    to='pubsub.shakespeare.lit'
    id='config2'>
  <pubsub xmlns='http://jabber.org/protocol/pubsub#owner'>
    <configure node='princely_musings'>
      <x xmlns='jabber:x:data' type='cancel'/>
    </configure>
  </pubsub>
</iq>
]]></example>
    </section3>
    <section3 topic='Form Processing' anchor='owner-configure-process'>
      <section4 topic='Success' anchor='owner-configure-process-success'>
        <p>If the form can be successfully processed, the service MUST return an IQ-result.</p>
        <example caption='Service replies with success'><![CDATA[
<iq type='result'
    from='pubsub.shakespeare.lit'
    to='hamlet@denmark.lit/elsinore'
    id='config2'/>
]]></example>
        <p>Note: If the node type was changed from leaf to collection and there are items associated with the node, the service MUST purge the node of all items (with or without notifying the subscribers).</p>
      </section4>
      <section4 topic='Failure' anchor='owner-configure-process-failure'>
        <p>If the requested node configuration change cannot be processed (e.g., because the node owner has attempted to change the configuration so that there are no node owners), the service MUST return a &notacceptable; error to the owner.</p>
        <example caption='Configuration change cannot be processed'><![CDATA[
<iq type='error'
    from='pubsub.shakespeare.lit'
    to='hamlet@denmark.lit/elsinore'
    id='config2'>
  <error type='modify'>
    <not-acceptable xmlns='urn:ietf:params:xml:ns:xmpp-stanzas'/>
  </error>
</iq>
]]></example>
      </section4>
      <section4 topic='Success With Notifications' anchor='owner-configure-process-notify'>
        <p>If the "pubsub#notify_config" option is set to true, the service MUST notify subscribers of the configuration change. (A service SHOULD support this option for leaf nodes and MUST support it for collection nodes as described in <cite>XEP-0248</cite>.) If the node configuration is set to notification-only, the notification MUST consist of an empty &lt;configuration/&gt; element whose 'node' attribute is set to the NodeID of the node; if the node configuration is set to full payloads, the &lt;configuration/&gt; element MUST in addition contain the node configuration as represented via the <strong>Data Forms</strong> protocol.</p>
        <example caption='Service sends configuration change notification (event notification only)'><![CDATA[
<message from='pubsub.shakespeare.lit' to='francisco@denmark.lit' id='foo'>
  <event xmlns='http://jabber.org/protocol/pubsub#event'>
    <configuration node='princely_musings'/>
  </event>
</message>
]]></example>
        <example caption='Service sends configuration change notification (full payload)'><![CDATA[
<message from='pubsub.shakespeare.lit' to='francisco@denmark.lit' id='foo'>
  <event xmlns='http://jabber.org/protocol/pubsub#event'>
    <configuration node='princely_musings'>
      <x xmlns='jabber:x:data' type='result'>
        <field var='FORM_TYPE' type='hidden'>
          <value>http://jabber.org/protocol/pubsub#node_config</value>
        </field>
        <field var='pubsub#title'><value>Princely Musings (Atom)</value></field>
        <field var='pubsub#deliver_notifications'><value>1</value></field>
        <field var='pubsub#deliver_payloads'><value>1</value></field>
        <field var='pubsub#notify_config'><value>0</value></field>
        <field var='pubsub#notify_delete'><value>0</value></field>
        <field var='pubsub#notify_retract'><value>0</value></field>
        <field var='pubsub#notify_sub'><value>0</value></field>
        <field var='pubsub#persist_items'><value>1</value></field>
        <field var='pubsub#max_items'><value>10</value></field>
        <field var='pubsub#item_expire'><value>604800</value></field>
        <field var='pubsub#subscribe'><value>1</value></field>
        <field var='pubsub#access_model'><value>open</value></field>
        <field var='pubsub#publish_model'><value>publishers</value></field>
        <field var='pubsub#purge_offline'><value>0</value></field>
        <field var='pubsub#max_payload_size'><value>9216</value></field>
        <field var='pubsub#send_last_published_item'><value>never</value></field>
        <field var='pubsub#presence_based_delivery'><value>0</value></field>
        <field var='pubsub#notification_type'><value>headline</value></field>
        <field var='pubsub#type'><value>urn:example:e2ee:bundle</value></field>
        <field var='pubsub#body_xslt'>
          <value>http://jabxslt.jabberstudio.org/atom_body.xslt</value>
        </field>
      </x>
    </configuration>
  </event>
</message>
]]></example>
      </section4>
    </section3>
  </section2>
  <section2 topic='Request Default Node Configuration Options' anchor='owner-default'>
    <p>An entity may want to request information about the default node configuration, e.g. in order to determine whether to perform create-and-configure as previously described. Support for this feature is OPTIONAL.</p>
    <section3 topic='Request' anchor='owner-default-request'>
      <p>To get the node options, the entity MUST send an empty &lt;default/&gt; element to the service with no NodeID; in response, the service SHOULD return the default node options.</p>
      <example caption='Entity requests default node configuration options'><![CDATA[
<iq type='get'
    from='hamlet@denmark.lit/elsinore'
    to='pubsub.shakespeare.lit'
    id='def1'>
  <pubsub xmlns='http://jabber.org/protocol/pubsub#owner'>
    <default/>
  </pubsub>
</iq>
]]></example>
    </section3>
    <section3 topic='Success Case' anchor='owner-default-success'>
      <p>If no error occurs, the service MUST return the default node configuration options.</p>
      <example caption='Service responds with default node configuration options'><![CDATA[
<iq type='result'
    from='pubsub.shakespeare.lit'
    to='hamlet@denmark.lit/elsinore'
    id='def1'>
  <pubsub xmlns='http://jabber.org/protocol/pubsub#owner'>
    <default>
      <x xmlns='jabber:x:data' type='form'>
        <field var='FORM_TYPE' type='hidden'>
          <value>http://jabber.org/protocol/pubsub#node_config</value>
        </field>
        <field var='pubsub#title' type='text-single'
               label='A friendly name for the node'/>
        <field var='pubsub#deliver_notifications' type='boolean'
               label='Deliver event notifications'>
          <value>true</value>
        </field>
        <field var='pubsub#deliver_payloads' type='boolean'
             label='Deliver payloads with event notifications'>
          <value>1</value>
        </field>
        <field var='pubsub#description' type='text-single'
             label='A description of the node'/>
        <field var='pubsub#notify_config' type='boolean'
               label='Notify subscribers when the node configuration changes'>
          <value>0</value>
        </field>
        <field var='pubsub#notify_delete' type='boolean'
               label='Notify subscribers when the node is deleted'>
          <value>0</value>
        </field>
        <field var='pubsub#notify_retract' type='boolean'
               label='Notify subscribers when items are removed from the node'>
          <value>0</value>
        </field>
        <field var='pubsub#notify_sub' type='boolean'
               label='Notify owners about new subscribers and unsubscribes'>
          <value>0</value>
        </field>
        <field var='pubsub#persist_items' type='boolean'
               label='Persist items to storage'>
          <value>1</value>
        </field>
        <field var='pubsub#max_items' type='text-single'
               label='Max # of items to persist. `max` for no specific limit other than a server imposed maximum.'>
          <value>10</value>
        </field>
        <field var='pubsub#item_expire' type='text-single'
               label='Time after which to automatically purge items. `max` for no specific limit other than a server imposed maximum.'>
          <value>604800</value>
        </field>
        <field var='pubsub#subscribe' type='boolean'
               label='Whether to allow subscriptions'>
          <value>1</value>
        </field>
        <field var='pubsub#access_model' type='list-single'
               label='Specify the subscriber model'>
          <option><value>authorize</value></option>
          <option><value>open</value></option>
          <option><value>presence</value></option>
          <option><value>roster</value></option>
          <option><value>whitelist</value></option>
          <value>open</value>
        </field>
        <field var='pubsub#roster_groups_allowed' type='list-multi'
               label='Roster groups allowed to subscribe'>
          <option><value>friends</value></option>
          <option><value>courtiers</value></option>
          <option><value>servants</value></option>
          <option><value>enemies</value></option>
        </field>
        <field var='pubsub#publish_model' type='list-single'
               label='Specify the publisher model'>
          <option><value>publishers</value></option>
          <option><value>subscribers</value></option>
          <option><value>open</value></option>
          <value>publishers</value>
        </field>
        <field var='pubsub#purge_offline' type='boolean'
               label='Purge all items when the relevant publisher goes offline?'>
          <value>0</value>
        </field>
        <field var='pubsub#max_payload_size' type='text-single'
               label='Max payload size in bytes'>
          <value>9216</value>
        </field>
        <field var='pubsub#send_last_published_item' type='list-single'
               label='When to send the last published item'>
          <option label='Never'><value>never</value></option>
          <option label='When a new subscription is processed'><value>on_sub</value></option>
          <option label='When a new subscription is processed and whenever a subscriber comes online'>
            <value>on_sub_and_presence</value>
          </option>
          <value>never</value>
        </field>
        <field var='pubsub#presence_based_delivery' type='boolean'
               label='Deliver notifications only to available users'>
          <value>0</value>
        </field>
        <field var='pubsub#notification_type' type='list-single'
               label='Specify the delivery style for notifications'>
          <option><value>normal</value></option>
          <option><value>headline</value></option>
          <value>headline</value>
        </field>
      </x>
    </default>
  </pubsub>
</iq>
]]></example>
    </section3>
    <section3 topic='Error Cases' anchor='owner-default-error'>
      <p>There are several reasons why the default node configuration options request might fail:</p>
      <ol>
        <li>The service does not support node configuration.</li>
        <li>The service does not support retrieval of default node configuration.</li>
      </ol>
      <p>These error cases are described more fully in the following sections.</p>
      <section4 topic='Node Configuration Not Supported' anchor='owner-default-error-noconfig'>
        <p>If the service does not support node configuration, it MUST return a &feature; error, specifying a pubsub-specific error condition of &lt;unsupported/&gt; and a feature of "config-node".</p>
        <example caption='Service does not support node configuration'><![CDATA[
<iq type='error'
    from='pubsub.shakespeare.lit'
    to='hamlet@denmark.lit/elsinore'
    id='def1'>
  <error type='cancel'>
    <feature-not-implemented xmlns='urn:ietf:params:xml:ns:xmpp-stanzas'/>
    <unsupported xmlns='http://jabber.org/protocol/pubsub#errors'
                 feature='config-node'/>
  </error>
</iq>
]]></example>
      </section4>
      <section4 topic='Default Node Configuration Retrieval Not Supported' anchor='owner-default-error-notsupported'>
        <p>If the service does not support retrieval of default node configuration options, it MUST return a &feature; error, specifying a pubsub-specific error condition of &lt;unsupported/&gt; and a feature of "retrieve-default".</p>
        <example caption='Service does not support retrieval of default node configuration options'><![CDATA[
<iq type='error'
    from='pubsub.shakespeare.lit'
    to='hamlet@denmark.lit/elsinore'
    id='def1'>
  <error type='cancel'>
    <feature-not-implemented xmlns='urn:ietf:params:xml:ns:xmpp-stanzas'/>
    <unsupported xmlns='http://jabber.org/protocol/pubsub#errors'
                 feature='retrieve-default'/>
  </error>
</iq>
]]></example>
      </section4>
    </section3>
  </section2>
  <section2 topic='Delete a Node' anchor='owner-delete'>
    <p>If a service supports node creation, it MUST support node deletion. If an implementation persists items, it MUST remove all items from persistent storage before the node itself is deleted.</p>
    <section3 topic='Request' anchor='owner-delete-request'>
      <p>In order to delete a node, a node owner MUST send a node deletion request, consisting of a &lt;delete/&gt; element whose 'node' attribute specifies the NodeID of the node to be deleted.</p>
      <example caption='Owner deletes a node'><![CDATA[
<iq type='set'
    from='hamlet@denmark.lit/elsinore'
    to='pubsub.shakespeare.lit'
    id='delete1'>
  <pubsub xmlns='http://jabber.org/protocol/pubsub#owner'>
    <delete node='princely_musings'/>
  </pubsub>
</iq>
]]></example>
      <p>The deletion request MAY include the URI of a replacement node to which requests might be redirected. Typically this is an XMPP URI or IRI as described under <link url='#impl-uri'>PubSub URIs</link>, but it can be an HTTP URI or any other scheme.</p>
      <example caption='Owner deletes a node with redirection'><![CDATA[
<iq type='set'
    from='hamlet@denmark.lit/elsinore'
    to='pubsub.shakespeare.lit'
    id='delete1'>
  <pubsub xmlns='http://jabber.org/protocol/pubsub#owner'>
    <delete node='princely_musings'>
      <redirect uri='xmpp:hamlet@denmark.lit?;node=blog'/>
    </delete>
  </pubsub>
</iq>
]]></example>
      <p>Support for redirection is OPTIONAL on the part of pubsub services.</p>
    </section3>
    <section3 topic='Success Case' anchor='owner-delete-success'>
      <p>If no error occurs, the service MUST inform the owner of success.</p>
      <example caption='Service replies with success'><![CDATA[
<iq type='result'
    from='pubsub.shakespeare.lit'
    id='delete1'/>
]]></example>
      <p>In addition, the service MUST also send notification of node deletion to all subscribers (which SHOULD include pending and unconfigured subscriptions).</p>
      <example caption='Subscribers are notified of node deletion'><![CDATA[
<message from='pubsub.shakespeare.lit' to='francisco@denmark.lit' id='foo'>
  <event xmlns='http://jabber.org/protocol/pubsub#event'>
    <delete node='princely_musings'>
      <redirect uri='xmpp:hamlet@denmark.lit?;node=blog'/>
    </delete>
  </event>
</message>

<message from='pubsub.shakespeare.lit' to='bernardo@denmark.lit' id='bar'>
  <event xmlns='http://jabber.org/protocol/pubsub#event'>
    <delete node='princely_musings'>
      <redirect uri='xmpp:hamlet@denmark.lit?;node=blog'/>
    </delete>
  </event>
</message>
]]></example>
    </section3>
    <section3 topic='Error Cases' anchor='owner-delete-error'>
      <p>There are several reasons why the node deletion request might fail:</p>
      <ol>
        <li>The requesting entity does not have sufficient privileges to delete the node.</li>
        <li>The node is the root collection node, which cannot be deleted (see <cite>XEP-0248</cite>).</li>
        <li>The specified node does not exist.</li>
      </ol>
      <p>These error cases are described more fully in the following sections.</p>
      <section4 topic='Insufficient Privileges' anchor='owner-delete-error-forbidden'>
        <p>If the requesting entity does not have sufficient privileges to delete the node (e.g., is not an owner), the service MUST return a &forbidden; error.</p>
        <example caption='Entity is not an owner'><![CDATA[
<iq type='error'
    from='pubsub.shakespeare.lit'
    to='hamlet@denmark.lit/elsinore'
    id='delete1'>
  <error type='auth'>
    <forbidden xmlns='urn:ietf:params:xml:ns:xmpp-stanzas'/>
  </error>
</iq>
]]></example>
      </section4>
      <section4 topic='Node Does Not Exist' anchor='owner-delete-error-node'>
        <p>If the requesting entity attempts to delete a node that does not exist, the service MUST return an &notfound; error.</p>
        <example caption='Owner attempts to delete a non-existent node'><![CDATA[
<iq type='error'
    from='pubsub.shakespeare.lit'
    to='hamlet@denmark.lit/elsinore'
    id='delete1'>
  <error type='cancel'>
    <item-not-found xmlns='urn:ietf:params:xml:ns:xmpp-stanzas'/>
  </error>
</iq>
]]></example>
      </section4>
    </section3>
  </section2>
  <section2 topic='Purge All Node Items' anchor='owner-purge'>
    <p>If a service persists published items, a node owner may want to purge the node of all published items (thus removing all items from the persistent store). It is OPTIONAL for a service to implement this feature.</p>
    <section3 topic='Request' anchor='owner-purge-request'>
      <p>In order to purge a node of all items, a node owner sends a node purge request consisting of a &lt;purge/&gt; element whose 'node' attribute specifies the NodeID of the node to be purged.</p>
      <example caption='Owner purges all items from a node'><![CDATA[
<iq type='set'
    from='hamlet@denmark.lit/elsinore'
    to='pubsub.shakespeare.lit'
    id='purge1'>
  <pubsub xmlns='http://jabber.org/protocol/pubsub#owner'>
    <purge node='princely_musings'/>
  </pubsub>
</iq>
]]></example>
    </section3>
    <section3 topic='Success Case' anchor='owner-purge-success'>
      <p>If no error occurs, the service MUST purge the node and inform the owner of success.</p>
      <example caption='Service replies with success'><![CDATA[
<iq type='result'
    from='pubsub.shakespeare.lit'
    id='purge1'/>
]]></example>
      <p>If the node or service has been configured to notify subscribers on deletion of items, a purge request MUST NOT result in sending the same notifications as are sent when deleting items (since purging a node with many persisted items could result in a large number of notifications); instead, the node MUST send a single notification to each subscriber, containing an empty &lt;purge/&gt; child element.</p>
      <example caption='Subscribers are notified of node purge'><![CDATA[
<message from='pubsub.shakespeare.lit' to='francisco@denmark.lit' id='foo'>
  <event xmlns='http://jabber.org/protocol/pubsub#event'>
    <purge node='princely_musings'/>
  </event>
</message>

<message from='pubsub.shakespeare.lit' to='bernardo@denmark.lit' id='bar'>
  <event xmlns='http://jabber.org/protocol/pubsub#event'>
    <purge node='princely_musings'/>
  </event>
</message>
]]></example>
    </section3>
    <section3 topic='Error Cases' anchor='owner-purge-error'>
      <p>There are several reasons why the node purge request might fail:</p>
      <ol>
        <li>The node or service does not support node purging.</li>
        <li>The requesting entity does not have sufficient privileges to purge the node.</li>
        <li>The node is not configured to persist items.</li>
        <li>The specified node does not exist.</li>
      </ol>
      <p>These error cases are described more fully in the following sections.</p>
      <section4 topic='Node Purging Not Supported' anchor='owner-purge-error-notsupported'>
        <p>If the node or service does not support node purging, it MUST return a &feature; error, specifying a pubsub-specific error condition of &lt;unsupported/&gt; and a feature of "purge-nodes".</p>
        <example caption='Service does not support node purging'><![CDATA[
<iq type='error'
    from='pubsub.shakespeare.lit'
    to='hamlet@denmark.lit/elsinore'
    id='purge1'>
  <error type='cancel'>
    <feature-not-implemented xmlns='urn:ietf:params:xml:ns:xmpp-stanzas'/>
    <unsupported xmlns='http://jabber.org/protocol/pubsub#errors'
                 feature='purge-nodes'/>
  </error>
</iq>
]]></example>
      </section4>
      <section4 topic='Insufficient Privileges' anchor='owner-purge-error-forbidden'>
        <p>If the requesting entity does not have sufficient privileges to purge the node (e.g., because it is not a node owner), the service MUST return a &forbidden; error.</p>
        <example caption='Entity is not an owner'><![CDATA[
<iq type='error'
    from='pubsub.shakespeare.lit'
    id='purge1'>
  <error type='auth'>
    <forbidden xmlns='urn:ietf:params:xml:ns:xmpp-stanzas'/>
  </error>
</iq>
]]></example>
      </section4>
      <section4 topic='Node Does Not Persist Items' anchor='owner-purge-error-nopersist'>
        <p>If the service or node does not persist items (e.g., because the node is a collection node as described in <cite>XEP-0248</cite>), it MUST return a &feature; error, specifying a pubsub-specific error condition of &lt;unsupported/&gt; and a feature of "persistent-items".</p>
        <example caption='Node is not configured for persistent items'><![CDATA[
<iq type='error'
    from='pubsub.shakespeare.lit'
    id='purge1'>
  <error type='cancel'>
    <feature-not-implemented xmlns='urn:ietf:params:xml:ns:xmpp-stanzas'/>
    <unsupported xmlns='http://jabber.org/protocol/pubsub#errors'
                 feature='persistent-items'/>
  </error>
</iq>
]]></example>
      </section4>
      <section4 topic='Node Does Not Exist' anchor='owner-purge-error-node'>
        <p>If the node does not exist, the service MUST return an &notfound; error.</p>
        <example caption='Node does not exist'><![CDATA[
<iq type='error'
    from='pubsub.shakespeare.lit'
    id='purge1'>
  <error type='cancel'>
    <item-not-found xmlns='urn:ietf:params:xml:ns:xmpp-stanzas'/>
  </error>
</iq>
]]></example>
      </section4>
    </section3>
  </section2>

  <section2 topic='Manage Subscription Requests' anchor='owner-subreq'>
    <p>A service MAY send subscription approval requests to the node owner(s) at any time. An approval request consists of a message stanza containing a Data Form scoped by the "http://jabber.org/protocol/pubsub#subscribe_authorization" FORM_TYPE. The form MUST contain a boolean field that has a 'var' attribute of "pubsub#allow", which is the field that designates whether or not to allow the subscription request. The form SHOULD include fields that specify the node identifier and the JID of the pending subscriber. The message MAY include a &BODY; element that contains natural-language text explaining that the message contains a pending subscription form.</p>
    <example caption='Service sends authorization request to node owner'><![CDATA[
<message to='hamlet@denmark.lit' from='pubsub.shakespeare.lit' id='approve1'>
  <x xmlns='jabber:x:data' type='form'>
    <title>PubSub subscriber request</title>
    <instructions>
      To approve this entity&apos;s subscription request,
      click the OK button. To deny the request, click the
      cancel button.
    </instructions>
    <field var='FORM_TYPE' type='hidden'>
      <value>http://jabber.org/protocol/pubsub#subscribe_authorization</value>
    </field>
    <field var='pubsub#subid' type='hidden'><value>123-abc</value></field>
    <field var='pubsub#node' type='text-single' label='Node ID'>
      <value>princely_musings</value>
    </field>
    <field var='pubsub#subscriber_jid' type='jid-single' label='Subscriber Address'>
      <value>horatio@denmark.lit</value>
    </field>
    <field var='pubsub#allow' type='boolean'
           label='Allow this JID to subscribe to this pubsub node?'>
      <value>false</value>
    </field>
  </x>
</message>
]]></example>
    <p>In order to approve the request, the owner shall submit the form and set the "pubsub#allow" field to a value of "1" or "true"; for tracking purposes the message MUST reflect the 'id' attribute originally provided.</p>
    <example caption='Owner approves subscription request'><![CDATA[
<message from='hamlet@denmark.lit/elsinore' to='pubsub.shakespeare.lit' id='approve1'>
  <x xmlns='jabber:x:data' type='submit'>
    <field var='FORM_TYPE' type='hidden'>
      <value>http://jabber.org/protocol/pubsub#subscribe_authorization</value>
    </field>
    <field var='pubsub#subid'>
      <value>123-abc</value>
    </field>
    <field var='pubsub#node'>
      <value>princely_musings</value>
    </field>
    <field var='pubsub#subscriber_jid'>
      <value>horatio@denmark.lit</value>
    </field>
    <field var='pubsub#allow'>
      <value>true</value>
    </field>
  </x>
</message>
]]></example>
    <p>The service then SHOULD notify the approved subscriber (see the <link url='#impl-subchange'>Notification of Subscription State Changes</link> section of this document).</p>
    <example caption='Subscription approval notification'><![CDATA[
<message
    from='pubsub.shakespeare.lit'
    to='horatio@denmark.lit'
    id='approvalnotify1'>
  <event xmlns='http://jabber.org/protocol/pubsub#event'>
    <subscription node='princely_musings' jid='horatio@denmark.lit' subscription='subscribed'/>
  </event>
</message>
]]></example>
    <p>In order to deny the request, the owner shall submit the form and set the "pubsub#allow" field to a value of "0" or "false"; as above, the message MUST reflect the 'id' attribute originally provided.</p>
    <example caption='Owner denies subscription request'><![CDATA[
<message from='hamlet@denmark.lit/elsinore' to='pubsub.shakespeare.lit' id='approve1'>
  <x xmlns='jabber:x:data' type='submit'>
    <field var='FORM_TYPE' type='hidden'>
      <value>http://jabber.org/protocol/pubsub#subscribe_authorization</value>
    </field>
    <field var='pubsub#subid'>
      <value>123-abc</value>
    </field>
    <field var='pubsub#node'>
      <value>princely_musings</value>
    </field>
    <field var='pubsub#subscriber_jid'>
      <value>horatio@denmark.lit</value>
    </field>
    <field var='pubsub#allow'>
        <value>false</value>
    </field>
  </x>
</message>
]]></example>
    <p>The service then SHOULD notify the denied subscriber (see the <link url='#impl-subchange'>Notification of Subscription State Changes</link> section of this document).</p>
    <example caption='Subscription cancellation / denial notification'><![CDATA[
<message
    from='pubsub.shakespeare.lit'
    to='horatio@denmark.lit'
    id='unsubnotify1'>
  <event xmlns='http://jabber.org/protocol/pubsub#event'>
    <subscription node='princely_musings' jid='horatio@denmark.lit' subscription='none'/>
  </event>
</message>
]]></example>
    <p>In order to cancel the form submission, the owner shall reply with the form's 'type' attribute set to "cancel".</p>
    <example caption='Owner cancels form submission'><![CDATA[
<message from='hamlet@denmark.lit/elsinore' to='pubsub.shakespeare.lit' id='approve1'>
  <x xmlns='jabber:x:data' type='cancel'>
    <field var='FORM_TYPE' type='hidden'>
      <value>http://jabber.org/protocol/pubsub#subscribe_authorization</value>
    </field>
  </x>
</message>
]]></example>
    <p>The service MUST check the "pubsub#allow" field to see if the subscription should be allowed or denied. If the owner cancels the Data Form, then the subscription request MUST remain in the pending state.</p>
  </section2>
  <section2 topic='Process Pending Subscription Requests' anchor='owner-subreq-process'>
    <p>A node owner may want to request all of the pending subscription requests for all of their nodes at a service. It is OPTIONAL for a service to implement this feature.</p>
    <p>This feature MUST be implemented using the &xep0050; protocol, where the command name ('node' attribute of the command element) MUST have a value of "http://jabber.org/protocol/pubsub#get-pending".</p>
    <section3 topic='Request' anchor='owner-subreq-request'>
      <example caption='Owner requests pending subscription requests'><![CDATA[
<iq type='set'
    from='hamlet@denmark.lit/elsinore'
    to='pubsub.shakespeare.lit'
    id='pending1'>
  <command xmlns='http://jabber.org/protocol/commands'
           node='http://jabber.org/protocol/pubsub#get-pending'
           action='execute'/>
</iq>
]]></example>
    </section3>
    <section3 topic='Success Case' anchor='owner-subreq-success'>
      <p>If no error occurs, the service SHOULD return a data form for managing subscription requests, which MUST contain a single field with a 'var' attribute value of "pubsub#node" whose &lt;option/&gt; elements specify the nodes for which the requesting entity has subscription approval privileges (as an optimization, the service MAY specify only the nodes that have subscription requests pending).</p>
      <example caption='Service responds with data form to be populated'><![CDATA[
<iq type='result'
    from='pubsub.shakespeare.lit'
    to='hamlet@denmark.lit/elsinore'
    id='pending1'>
  <command xmlns='http://jabber.org/protocol/commands'
           sessionid='pubsub-get-pending:20031021T150901Z-600'
           node='http://jabber.org/protocol/pubsub#get-pending'
           status='executing'
           action='execute'>
    <x xmlns='jabber:x:data' type='form'>
      <field var='FORM_TYPE' type='hidden'>
        <value>http://jabber.org/protocol/pubsub#subscribe_authorization</value>
      </field>
      <field type='list-single' var='pubsub#node'>
        <option><value>princely_musings</value></option>
        <option><value>news_from_elsinore</value></option>
      </field>
    </x>
  </command>
</iq>
]]></example>
    </section3>
    <section3 topic='Error Cases' anchor='owner-subreq-error'>
      <p>There are several reasons why the pending subscription approval request might fail:</p>
      <ol>
        <li>The service does not support the ad-hoc commands protocol.</li>
        <li>The service supports ad-hoc commands but does not support the "get-pending" feature.</li>
        <li>The requesting entity does not have sufficient privileges to approve subscription requests.</li>
        <li>The specified node does not exist.</li>
      </ol>
      <p>These error cases are described more fully in the following sections.</p>
      <section4 topic='Ad-Hoc Commands Not Supported' anchor='owner-subreq-error-adhoc'>
        <p>If the service does not support the ad-hoc commands protocol, it MUST respond with a &unavailable; error.</p>
        <example caption='Service responds with node not found'><![CDATA[
<iq type='error'
    from='pubsub.shakespeare.lit'
    to='hamlet@denmark.lit/elsinore'
    id='pending1'>
  <error type='cancel'>
    <service-unavailable xmlns='urn:ietf:params:xml:ns:xmpp-stanzas'/>
  </error>
</iq>
]]></example>
      </section4>
      <section4 topic='Get-Pending Not Supported' anchor='owner-subreq-error-getpending'>
        <p>If the service does not support the "get-pending" feature, it MUST respond with a &feature; error, specifying a pubsub-specific error condition of &lt;unsupported/&gt; and a feature of "get-pending".</p>
        <example caption='Service responds with node not found'><![CDATA[
<iq type='error'
    from='pubsub.shakespeare.lit'
    to='hamlet@denmark.lit/elsinore'
    id='pending1'>
  <error type='cancel'>
    <feature-not-implemented xmlns='urn:ietf:params:xml:ns:xmpp-stanzas'/>
    <unsupported xmlns='http://jabber.org/protocol/pubsub#errors'
                 feature='get-pending'/>
  </error>
</iq>
]]></example>
      </section4>
      <section4 topic='Insufficient Privileges' anchor='owner-subreq-error-forbidden'>
        <p>If the requesting entity does not have sufficient privileges to approve subscription requests, the service MUST respond with a &forbidden; error.</p>
        <example caption='Entity does not have sufficient privileges to approve subscription requests'><![CDATA[
<iq type='error'
    from='pubsub.shakespeare.lit'
    to='hamlet@denmark.lit/elsinore'
    id='pending1'>
  <error type='cancel'>
    <forbidden xmlns='urn:ietf:params:xml:ns:xmpp-stanzas'/>
  </error>
</iq>
]]></example>
      </section4>
      <section4 topic='Node Does Not Exist' anchor='owner-subreq-error-node'>
        <p>If the requested node does not exist, the service MUST respond with an &notfound; error.</p>
        <example caption='Service responds with node not found'><![CDATA[
<iq type='error'
    from='pubsub.shakespeare.lit'
    to='hamlet@denmark.lit/elsinore'
    id='pending1'>
  <error type='cancel'>
    <item-not-found xmlns='urn:ietf:params:xml:ns:xmpp-stanzas'/>
  </error>
</iq>
]]></example>
      </section4>
    </section3>
    <section3 topic='Per-Node Request' anchor='owner-subreq-pernode'>
      <p>Upon receiving the data form for managing subscription requests, the owner then MAY request pending subscription approval requests for a given node.</p>
      <example caption='Owner requests all pending subscription requests for a node'><![CDATA[
<iq type='set' to='pubsub.shakespeare.lit' id='pending2'>
  <command xmlns='http://jabber.org/protocol/commands'
           sessionid='pubsub-get-pending:20031021T150901Z-600'
           node='http://jabber.org/protocol/pubsub#get-pending'
           action='execute'>
    <x xmlns='jabber:x:data' type='submit'>
      <field var='pubsub#node'>
        <value>princely_musings</value>
      </field>
    </x>
  </command>
</iq>
]]></example>
      <p>If no error occurs, the service shall respond with success.</p>
      <example caption='Service responds with success'><![CDATA[
<iq from='pubsub.shakespeare.lit'
    id='pending2'
    to='hamlet@denmark.lit/elsinore'
    type='result'>
  <command xmlns='http://jabber.org/protocol/commands'
           sessionid='pubsub-get-pending:20031021T150901Z-600'
           node='http://jabber.org/protocol/pubsub#get-pending'
           action='completed'/>
</iq>
]]></example>
      <p>The service shall then send one subscription approval message for each pending subscription request, as shown above for a single pending subscription request.</p>
      <p>Note: A service SHOULD conform to its affiliation policies in maintaining the list of pending subscriptions. In particular, if the affiliation of an entity with a pending subscription is modified to owner or publisher, the service SHOULD automatically approve the subscription request and remove the entity's previous request from the pending list. Similarly, if the affiliation of an entity with a pending subscription is modified to outcast, the service SHOULD automatically reject the subscription request and remove the entity's previous request from the pending list. (If an entity's subscription request is denied, the service SHOULD send a &MESSAGE; to the entity, where the message conforms to the format described in the <link url='#impl-subchange'>Notification of Subscription State Changes</link> section of this document.)</p>
    </section3>
  </section2>

  <section2 topic='Manage Subscriptions' anchor='owner-subscriptions'>
    <p>A node owner may want to edit the list of subscriptions associated with a given node. Support for this feature ("pubsub#manage-subscriptions") is OPTIONAL.</p>
    <section3 topic='Retrieve Subscriptions List' anchor='owner-subscriptions-retrieve'>
      <p>First the owner retrieves the subscriptions list.</p>
      <section4 topic='Request' anchor='owner-subscriptions-retrieve-request'>
        <p>In order to request a list of all subscriptions, a node owner MUST send a subscriptions request, consisting of a &lt;subscriptions/&gt; element whose 'node' attribute specifies the NodeID of the relevant node.</p>
        <example caption='Owner requests all subscriptions'><![CDATA[
<iq type='get'
    from='hamlet@denmark.lit/elsinore'
    to='pubsub.shakespeare.lit'
    id='subman1'>
  <pubsub xmlns='http://jabber.org/protocol/pubsub#owner'>
    <subscriptions node='princely_musings'/>
  </pubsub>
</iq>
]]></example>
      </section4>
      <section4 topic='Success Case' anchor='owner-subscriptions-retrieve-success'>
        <p>If no error occurs, the service MUST return the list of subscriptions for entities whose subscription state is "subscribed" or "unconfigured" (it MUST NOT return entities whose subscription state is "none" and SHOULD NOT return entities whose subscription state is "pending"). The result MAY specify multiple &lt;subscription/&gt; elements for the same entity (JID), but each element MUST possess a distinct value of the 'subid' attribute (as shown below).</p>
        <example caption='Service returns list of subscriptions'><![CDATA[
<iq type='result'
    from='pubsub.shakespeare.lit'
    to='hamlet@denmark.lit/elsinore'
    id='subman1'>
  <pubsub xmlns='http://jabber.org/protocol/pubsub#owner'>
    <subscriptions node='princely_musings'>
      <subscription jid='hamlet@denmark.lit' subscription='subscribed'/>
      <subscription jid='polonius@denmark.lit' subscription='unconfigured'/>
      <subscription jid='bernardo@denmark.lit' subscription='subscribed' subid='123-abc'/>
      <subscription jid='bernardo@denmark.lit' subscription='subscribed' subid='004-yyy'/>
    </subscriptions>
  </pubsub>
</iq>
]]></example>
      </section4>
      <section4 topic='Error Cases' anchor='owner-subscriptions-retrieve-error'>
        <p>There are several reasons why the manage subscriptions request might fail:</p>
        <ol>
          <li>The service does not support subscription management.</li>
          <li>The requesting entity does not have sufficient privileges to manage subscriptions.</li>
          <li>The specified node does not exist.</li>
        </ol>
        <p>These error cases are described more fully in the following sections.</p>
        <section5 topic='Subscription Management Not Supported' anchor='owner-subscriptions-retrieve-error-notsupported'>
          <p>If an implementation does not support subscription management, it MUST return a &feature; error, specifying a pubsub-specific error condition of &lt;unsupported/&gt; and a feature of "manage-subscriptions".</p>
          <example caption='Node or service does not support subscription management'><![CDATA[
<iq type='error'
    from='pubsub.shakespeare.lit'
    id='subman1'>
  <error type='cancel'>
    <feature-not-implemented xmlns='urn:ietf:params:xml:ns:xmpp-stanzas'/>
    <unsupported xmlns='http://jabber.org/protocol/pubsub#errors'
                 feature='manage-subscriptions'/>
  </error>
</iq>
]]></example>
        </section5>
        <section5 topic='Insufficient Privileges' anchor='owner-subscriptions-retrieve-error-forbidden'>
          <p>If the requesting entity is not a node owner, the service MUST return a &forbidden; error.</p>
          <example caption='Entity is not an owner'><![CDATA[
<iq type='error'
    from='pubsub.shakespeare.lit'
    id='subman1'>
  <error type='auth'>
    <forbidden xmlns='urn:ietf:params:xml:ns:xmpp-stanzas'/>
  </error>
</iq>
]]></example>
        </section5>
        <section5 topic='Node Does Not Exist' anchor='owner-subscriptions-retrieve-error-node'>
          <p>If the node does not exist, the service MUST return an &notfound; error.</p>
          <example caption='Node does not exist'><![CDATA[
<iq type='error'
    from='pubsub.shakespeare.lit'
    id='subman1'>
  <error type='cancel'>
    <item-not-found xmlns='urn:ietf:params:xml:ns:xmpp-stanzas'/>
  </error>
</iq>
]]></example>
        </section5>
      </section4>
    </section3>
    <section3 topic='Modify Subscriptions' anchor='owner-subscriptions-modify'>
      <section4 topic='Request' anchor='owner-subscriptions-modify-request'>
        <p>Upon receiving the subscriptions list, the node owner MAY modify subscription states. The owner MUST send only modified subscription states (i.e., a "delta"), not the complete list. (Note: If the 'subscription' attribute is not specified in a modification request, then the value MUST NOT be changed.)</p>
        <example caption='Owner modifies subscriptions'><![CDATA[
<iq type='set'
    from='hamlet@denmark.lit/elsinore'
    to='pubsub.shakespeare.lit'
    id='subman2'>
  <pubsub xmlns='http://jabber.org/protocol/pubsub#owner'>
    <subscriptions node='princely_musings'>
      <subscription jid='bard@shakespeare.lit' subscription='subscribed'/>
    </subscriptions>
  </pubsub>
</iq>
]]></example>
      </section4>
      <section4 topic='Success Case' anchor='owner-subscriptions-modify-success'>
        <example caption='Service responds with success'><![CDATA[
<iq type='result'
    from='pubsub.shakespeare.lit'
    id='subman2'/>
]]></example>
      </section4>
      <section4 topic='Error Cases' anchor='owner-subscriptions-modify-error'>
        <p>There are several reasons why the modify subscriptions request might fail:</p>
        <ol>
          <li>The service does not support subscription management.</li>
          <li>The requesting entity does not have sufficient privileges to manage subscriptions.</li>
          <li>The specified node does not exist.</li>
        </ol>
        <p>These error cases are described more fully in the following sections.</p>
        <section5 topic='Subscription Management Not Supported' anchor='owner-subscriptions-modify-error-notsupported'>
          <p>If an implementation does not support subscription management, it MUST return a &feature; error, specifying a pubsub-specific error condition of &lt;unsupported/&gt; and a feature of "manage-subscriptions".</p>
          <example caption='Node or service does not support subscription management'><![CDATA[
<iq type='error'
    from='pubsub.shakespeare.lit'
    id='subman2'>
  <error type='cancel'>
    <feature-not-implemented xmlns='urn:ietf:params:xml:ns:xmpp-stanzas'/>
    <unsupported xmlns='http://jabber.org/protocol/pubsub#errors'
                 feature='manage-subscriptions'/>
  </error>
</iq>
]]></example>
        </section5>
        <section5 topic='Insufficient Privileges' anchor='owner-subscriptions-retrieve-error-forbidden'>
          <p>If the requesting entity is not a node owner, the service MUST return a &forbidden; error.</p>
          <example caption='Entity is not an owner'><![CDATA[
<iq type='error'
    from='pubsub.shakespeare.lit'
    id='subman1'>
  <error type='auth'>
    <forbidden xmlns='urn:ietf:params:xml:ns:xmpp-stanzas'/>
  </error>
</iq>
]]></example>
        </section5>
        <section5 topic='Node Does Not Exist' anchor='owner-subscriptions-retrieve-error-node'>
          <p>If the node does not exist, the service MUST return an &notfound; error.</p>
          <example caption='Node does not exist'><![CDATA[
<iq type='error'
    from='pubsub.shakespeare.lit'
    id='subman2'>
  <error type='cancel'>
    <item-not-found xmlns='urn:ietf:params:xml:ns:xmpp-stanzas'/>
  </error>
</iq>
]]></example>
        </section5>
      </section4>
      <section4 topic='Multiple Simultaneous Modifications' anchor='owner-subscriptions-multi'>
        <p>The owner MAY change multiple subscriptions in a single request. If one of the &lt;subscription/&gt; elements specified is invalid, the service MUST return an IQ error (which SHOULD be &notacceptable;) with the invalid entries, where the subscription returned is the original, un-altered subscription.</p>
        <example caption='Owner sets subscription for multiple entities'><![CDATA[
<iq type='set'
    from='hamlet@denmark.lit/elsinore'
    to='pubsub.shakespeare.lit'
    id='subman3'>
  <pubsub xmlns='http://jabber.org/protocol/pubsub#owner'>
    <subscriptions node='princely_musings'>
      <subscription jid='polonius@denmark.lit' subscription='none'/>
      <subscription jid='bard@shakespeare.lit' subscription='subscribed'/>
    </subscriptions>
  </pubsub>
</iq>
]]></example>
        <example caption='Service responds with an error'><![CDATA[
<iq type='error'
    from='pubsub.shakespeare.lit'
    to='hamlet@denmark.lit/elsinore'
    id='subman3'>
  <pubsub xmlns='http://jabber.org/protocol/pubsub#owner'>
    <subscriptions node='princely_musings'>
      <subscription jid='polonius@denmark.lit' subscription='subscribed'/>
    </subscriptions>
  </pubsub>
  <error type='modify'>
    <not-acceptable xmlns='urn:ietf:params:xml:ns:xmpp-stanzas'/>
  </error>
</iq>
]]></example>
        <p>If errors occur during a modification request for multiple entities, the pubsub service MUST return any &lt;subscription/&gt; element(s) which caused the error. Returned entities which failed to be modified MUST include the existing 'subscription' attribute. Any &lt;subscription/&gt; elements which are not returned in an IQ error case MUST be treated as successful modifications. The owner MAY specify multiple &lt;subscription/&gt; elements for the same entity, but each element MUST possess a distinct value of the 'subid' attribute.</p>
      </section4>
    </section3>
    <section3 topic='Delete a Subscriber' anchor='owner-subscriptions-delete'>
      <p>In order to remove an entity from the subscriptions list, the owner MUST set the value of the 'subscription' attribute to "none" and the service MUST remove that entity from the subscriptions list and not return it in response to future list requests.</p>
    </section3>
    <section3 topic='Notifying Subscribers' anchor='owner-subscriptions-notifysub'>
      <p>An implementation SHOULD notify an entity whose subscription has changed (see the <link url='#impl-subchange'>Notification of Subscription State Changes</link> section of this document).</p>
      <example caption='Service sends notification of subscription change'><![CDATA[
<message from='pubsub.shakespeare.lit' to='polonius@denmark.lit'>
  <event xmlns='http://jabber.org/protocol/pubsub#event'>
    <subscription node='princely_musings' jid='polonius@denmark.lit' subscription='none'/>
  </event>
</message>
]]></example>
    </section3>
  </section2>

  <section2 topic='Manage Affiliations' anchor='owner-affiliations'>
    <p>A node owner may want to manage the affiliations of entities associated with a given node and to set affiliations for new entities. Support for this feature ("pubsub#modify-affiliations") is OPTIONAL.</p>
    <section3 topic='Retrieve Affiliations List' anchor='owner-affiliations-retrieve'>
      <p>First the owner retrieves the affiliation list.</p>
      <section4 topic='Request' anchor='owner-affiliations-retrieve-request'>
        <p>In order to request a list of all affiliated entities, a node owner MUST send an affiliations request, consisting of an &lt;affiliations/&gt; element whose 'node' attribute specifies the NodeID of the relevant node.</p>
        <example caption='Owner requests all affiliated entities'><![CDATA[
<iq type='get'
    from='hamlet@denmark.lit/elsinore'
    to='pubsub.shakespeare.lit'
    id='ent1'>
  <pubsub xmlns='http://jabber.org/protocol/pubsub#owner'>
    <affiliations node='princely_musings'/>
  </pubsub>
</iq>
]]></example>
      </section4>
      <section4 topic='Success Case' anchor='owner-affiliations-retrieve-success'>
        <p>If no error occurs, the service MUST return the list of entities whose affiliation is "owner", "member", "publisher", "publish-only", or "outcast" (it MUST NOT return entities whose affiliation is "none").</p>
        <example caption='Service returns list of affiliated entities'><![CDATA[
<iq type='result'
    from='pubsub.shakespeare.lit'
    to='hamlet@denmark.lit/elsinore'
    id='ent1'>
  <pubsub xmlns='http://jabber.org/protocol/pubsub#owner'>
    <affiliations node='princely_musings'>
      <affiliation jid='hamlet@denmark.lit' affiliation='owner'/>
      <affiliation jid='polonius@denmark.lit' affiliation='outcast'/>
    </affiliations>
  </pubsub>
</iq>
]]></example>
      </section4>
      <section4 topic='Error Cases' anchor='owner-affiliations-retrieve-error'>
        <p>There are several reasons why the affiliated entities request might fail:</p>
        <ol>
          <li>The service does not support modification of affiliations.</li>
          <li>The requesting entity does not have sufficient privileges to modify affiliations.</li>
          <li>The specified node does not exist.</li>
        </ol>
        <p>These error cases are described more fully in the following sections.</p>
        <section5 topic='Affiliation Modification Not Supported' anchor='owner-affiliations-retrieve-notsupported'>
          <p>If an implementation does not support modification of affiliations, it MUST return a &feature; error, specifying a pubsub-specific error condition of &lt;unsupported/&gt; and a feature of "modify-affiliations".</p>
          <example caption='Node or service does not support affiliation management'><![CDATA[
<iq type='error'
    from='pubsub.shakespeare.lit'
    id='ent1'>
  <error type='cancel'>
    <feature-not-implemented xmlns='urn:ietf:params:xml:ns:xmpp-stanzas'/>
    <unsupported xmlns='http://jabber.org/protocol/pubsub#errors'
                 feature='modify-affiliations'/>
  </error>
</iq>
]]></example>
        </section5>
        <section5 topic='Insufficient Privileges' anchor='owner-affiliations-retrieve-forbidden'>
          <p>If the requesting entity is not a node owner, the service MUST return a &forbidden; error.</p>
          <example caption='Entity is not an owner'><![CDATA[
<iq type='error'
    from='pubsub.shakespeare.lit'
    id='ent1'>
  <error type='auth'>
    <forbidden xmlns='urn:ietf:params:xml:ns:xmpp-stanzas'/>
  </error>
</iq>
]]></example>
        </section5>
        <section5 topic='Node Does Not Exist' anchor='owner-affiliations-retrieve-node'>
          <p>If the node does not exist, the service MUST return an &notfound; error.</p>
          <example caption='Node does not exist'><![CDATA[
<iq type='error'
    from='pubsub.shakespeare.lit'
    id='ent1'>
  <error type='cancel'>
    <item-not-found xmlns='urn:ietf:params:xml:ns:xmpp-stanzas'/>
  </error>
</iq>
]]></example>
        </section5>
      </section4>
    </section3>
    <section3 topic='Modify Affiliation' anchor='owner-affiliations-modify'>
      <p>A node owner may want to edit the affiliation of an entity associated with a given node or to set the affiliation for a new entity.</p>
      <section4 topic='Request' anchor='owner-affiliations-modify-request'>
        <p>In order to modify an affiliation, a node owner MUST send an IQ set containing the modified affiliation or affiliations. The owner MUST send only modified affiliations (i.e., a "delta"), not the complete list. (Note: If the 'affiliation' attribute is not specified in a modification request, then the value MUST NOT be changed.)</p>
        <example caption='Owner modifies affiliation'><![CDATA[
<iq type='set'
    from='hamlet@denmark.lit/elsinore'
    to='pubsub.shakespeare.lit'
    id='ent2'>
  <pubsub xmlns='http://jabber.org/protocol/pubsub#owner'>
    <affiliations node='princely_musings'>
      <affiliation jid='bard@shakespeare.lit' affiliation='publisher'/>
    </affiliations>
  </pubsub>
</iq>
]]></example>
      </section4>
      <section4 topic='Success Case' anchor='owner-affiliations-modify-success'>
        <example caption='Service responds with success'><![CDATA[
<iq type='result'
    from='pubsub.shakespeare.lit'
    id='ent2'/>
]]></example>
      </section4>
      <section4 topic='Error Cases' anchor='owner-affiliations-modify-error'>
        <p>There are several reasons why the modify-affiliations request might fail:</p>
        <ol>
          <li>The requested affiliation is not supported by the node or service.</li>
          <li>The service does not support modification of affiliations.</li>
          <li>The requesting entity does not have sufficient privileges to modify affiliations.</li>
          <li>The specified node does not exist.</li>
        </ol>
        <p>These error cases are described more fully in the following sections.</p>
        <section5 topic='Affiliation Modification Not Supported' anchor='owner-affiliations-retrieve-notsupported'>
          <p>If an implementation does not support modification of affiliations, it MUST return a &feature; error, specifying a pubsub-specific error condition of &lt;unsupported/&gt; and a feature of "modify-affiliations".</p>
          <example caption='Node or service does not support affiliation management'><![CDATA[
<iq type='error'
    from='pubsub.shakespeare.lit'
    id='ent1'>
  <error type='cancel'>
    <feature-not-implemented xmlns='urn:ietf:params:xml:ns:xmpp-stanzas'/>
    <unsupported xmlns='http://jabber.org/protocol/pubsub#errors'
                 feature='modify-affiliations'/>
  </error>
</iq>
]]></example>
        </section5>
        <section5 topic='Affiliation Not Supported' anchor='owner-affiliations-nosuchaffil'>
          <p>If the node or service does not support the requested affiliation, it MUST return a &feature; error, specifying a pubsub-specific error condition of &lt;unsupported/&gt; and a feature of "member-affiliation", "outcast-affiliation", "publisher-affiliation", or "publish-only-affiliation" as appropriate.</p>
          <example caption='Node or service does not support the requested affiliation'><![CDATA[
<iq type='error'
    from='pubsub.shakespeare.lit'
    id='ent1'>
  <error type='cancel'>
    <feature-not-implemented xmlns='urn:ietf:params:xml:ns:xmpp-stanzas'/>
    <unsupported xmlns='http://jabber.org/protocol/pubsub#errors'
                 feature='member-affiliation'/>
  </error>
</iq>
]]></example>
        </section5>
        <section5 topic='Insufficient Privileges' anchor='owner-affiliations-retrieve-forbidden'>
          <p>If the requesting entity is not a node owner, the service MUST return a &forbidden; error.</p>
          <example caption='Entity is not an owner'><![CDATA[
<iq type='error'
    from='pubsub.shakespeare.lit'
    id='ent1'>
  <error type='auth'>
    <forbidden xmlns='urn:ietf:params:xml:ns:xmpp-stanzas'/>
  </error>
</iq>
]]></example>
        </section5>
        <section5 topic='Node Does Not Exist' anchor='owner-affiliations-retrieve-node'>
          <p>If the node does not exist, the service MUST return an &notfound; error.</p>
          <example caption='Node does not exist'><![CDATA[
<iq type='error'
    from='pubsub.shakespeare.lit'
    id='ent1'>
  <error type='cancel'>
    <item-not-found xmlns='urn:ietf:params:xml:ns:xmpp-stanzas'/>
  </error>
</iq>
]]></example>
        </section5>
      </section4>
      <section4 topic='Multiple Simultaneous Modifications' anchor='owner-affiliations-multi'>
        <p>The owner MAY change multiple affiliations in a single request. If one of the &lt;subscription/&gt; elements specified is invalid, the service MUST return an IQ error (which SHOULD be &notacceptable;) with the invalid entries, where the affiliation returned is the original, un-altered affiliation.</p>
        <p>The following example shows an entity attempting to make the owner something other than an affiliation of "owner", an action which MUST NOT be allowed if there is only one owner.</p>
        <example caption='Owner sets affiliation for multiple entities'><![CDATA[
<iq type='set'
    from='hamlet@denmark.lit/elsinore'
    to='pubsub.shakespeare.lit'
    id='ent3'>
  <pubsub xmlns='http://jabber.org/protocol/pubsub#owner'>
    <affiliations node='princely_musings'>
      <affiliation jid='hamlet@denmark.lit' affiliation='none'/>
      <affiliation jid='polonius@denmark.lit' affiliation='none'/>
      <affiliation jid='bard@shakespeare.lit' affiliation='publisher'/>
    </affiliations>
  </pubsub>
</iq>
]]></example>
        <example caption='Service responds with an error'><![CDATA[
<iq type='error'
    from='pubsub.shakespeare.lit'
    to='hamlet@denmark.lit/elsinore'
    id='ent3'>
  <pubsub xmlns='http://jabber.org/protocol/pubsub#owner'>
    <affiliations node='princely_musings'>
      <affiliation jid='hamlet@denmark.lit' affiliation='owner'/>
    </affiliations>
  </pubsub>
  <error type='modify'>
    <not-acceptable xmlns='urn:ietf:params:xml:ns:xmpp-stanzas'/>
  </error>
</iq>
]]></example>
        <p>The state chart at the beginning of this document is a MUST-IMPLEMENT set of rules for checking possible state transitions. Implementations MAY enforce other (more strict) rules. If errors occur during a modification request for multiple entities, the pubsub service MUST return any &lt;affiliation/&gt; element(s) which caused the error. Returned entities which failed to be modified MUST include the existing 'affiliation' attribute. Any &lt;subscription/&gt; elements which are not returned in an IQ error case MUST be treated as successful modifications. The owner MUST NOT specify multiple &lt;affiliation/&gt; elements for the same entity; otherwise the service MUST return a &badrequest; error.</p>
      </section4>
    </section3>
    <section3 topic='Delete an Entity' anchor='owner-affiliations-delete'>
      <p>In order to remove an entity from the affiliations list, the owner MUST set the value of the 'affiliation' attribute to "none" and the service MUST remove that entity from the affiliations list and not return it in response to future list requests.</p>
    </section3>
    <section3 topic='Notifying Entities' anchor='owner-affiliations-notify'>
      <p>An implementation MAY send an event notification to an entity whose affiliation has changed, which MAY contain a &BODY; element specifying natural-language text regarding the affiliation change and which SHOULD contain the modified affiliation data.</p>
      <example caption='Service sends notification of affiliation change'><![CDATA[
<message from='pubsub.shakespeare.lit' to='polonius@denmark.lit'>
  <pubsub xmlns='http://jabber.org/protocol/pubsub'>
    <affiliations node='princely_musings'>
      <affilation jid='polonius@denmark.lit' affiliation='none'/>
    </affiliations>
  </pubsub>
</message>
]]></example>
    </section3>
  </section2>
</section1>

<section1 topic='IM Account Integration' anchor='presence'>
  <p>Publish-subscribe functionality can be integrated into existing instant messaging and presence services (see <cite>RFC 3921</cite>), such that each registered account functions as a virtual pubsub service (sometimes called "pubsub-on-a-JID"). In such deployments, the root pubsub node for each virtual pubsub service has the same address as the bare JID &BAREJID; of the account, which is typically associated with an IM user (e.g., &lt;hamlet@denmark.lit&gt;). Since an IM user typically has a roster of "buddies" and shares presence information with those buddies, the virtual pubsub service can use roster and presence information to provide some helpful shortcuts for subscribers, in particular the auto-subscribe and filtered-notifications features described in this section.</p>
  <p class='box'>Note: PEP ties the receipt of PEP notifications to the subscriber's presence, but does not tie the generation of PEP notifications to the publisher's presence. If the publisher wishes to stop generating PEP events (or to generate an "empty" event as can be done for some PEP payloads) before ending its presence session, the publisher MUST direct its client to do so and MUST NOT depend on the PEP service to automatically "zero out" its PEP information when the PEP service receives unavailable presence from the publisher.</p>
  <p>If an instant messaging and presence account is also a virtual pubsub service, service discovery information ("disco#info") responses from the bare JID of the account MUST include a feature of "http:/jabber.org/protocol/pubsub#pubsub-on-a-jid":</p>
  <example caption='IM server returns supported features on behalf of IM account'><![CDATA[
<iq from='hamlet@denmark.lit'
    id='bvg194j7'
    to='francisco@denmark.lit/barracks'
    type='result'>
  <query xmlns='http://jabber.org/protocol/disco#info'>
    <identity category='account' type='registered'/>
    <feature var='http://jabber.org/protocol/pubsub#pubsub-on-a-jid'/>
  </query>
</iq>
]]></example>
  <p>Note: Because the account owner's bare JID is the default destination address for any stanzas a client generates, clients often omit the "to" attribute on such stanzas; on this point, see <cite>RFC 6120</cite> and (with regard to rosters) <cite>RFC 6121</cite>.</p>
  <section2 topic='Auto-Subscribe' anchor='auto-subscribe'>
    <p>When a contact is affiliated with the account owner through sharing of XMPP presence, the "auto-subscribe" feature greatly simplifies the subscription process. In particular, support for the "auto-subscribe" has the following implications:</p>
    <section3 topic='Account Owner' anchor='auto-subscribe-owner'>
      <p>Because the account owner itself is implicitly subscribed to its own XMPP presence (e.g., each XMPP resource receives presence information from all of the account owner's resources), a service MUST consider the account owner to have a pubsub subscription to the account owner's root collection node with a subscription_type of "items" and a subscription_depth of "all". This is true for all access models.</p>
    </section3>
    <section3 topic='Presence Subscriber' anchor='auto-subscribe-contact'>
      <p>If an entity (i.e., an IM contact) has an XMPP presence subscription to the account owner's bare JID &BAREJID;, a service MUST consider the contact to have a pubsub subscription to the account owner's root collection node with a subscription_type of "items" and a subscription_depth of "all" if:</p>
      <ol>
        <li>The node has an access model of "open".</li>
        <li>The node has an access model of "presence".</li>
        <li>The node has an access model of "roster" and the contact is in the specified roster group.</li>
      </ol>
      <p>If the contact does not have permission to receive information from any of the account owner's particular nodes below the level of the root collection node (e.g., because a particular node has an access model of "roster" but the contact is not in the specified roster group), the service MUST NOT send notifications regarding that node to the contact and also MUST NOT return any errors to the contact regarding a potential implicit subscription to that node (e.g., the service MUST NOT return a pubsub subscription error to the contact when the contact sends presence to the account owner).</p>
      <p>Note: When an IM contact has a subscription to the account owner's presence, the automated pubsub subscription MUST be based on the JID contained in the 'from' address of the presence subscription request, which for an IM contact will be a bare JID &BAREJID;.</p>
    </section3>
    <section3 topic='Presence Sharer' anchor='auto-subscribe-directed'>
      <p>If the node has an open access model, the pubsub service SHOULD also consider an entity to be temporarily and implicitly subscribed to the node if the entity has sent presence to the account owner in the absence of a presence subscription. In this case, the subscription SHOULD be based on the 'from' address of the presence stanza, which will be a full JID &FULLJID;. When the service receives unavailable presence from the full JID, it MUST cancel the temporary subscription.</p>
    </section3>
  </section2>
  <section2 topic='Filtered Notifications' anchor='filtered-notifications'>
    <p>A contact might not want to receive notifications for all the nodes hosted at a user's virtual pubsub service. A contact SHOULD signal its preferences to the account owner's server by including <cite>XEP-0115</cite> information that specifies the NodeIDs for which the contact wishes to receive notifications (if any). This information is used by a pubsub service that supports the "filtered-notifications" feature to send notifications only from those NodeIDs that match the subscriber's preferences.</p>
    <p>In order to make this possible, all possible NodeIDs can be appended with the string "+notify" to indicate that the contact wishes to receive notifications for the specified NodeID. Thus if Romeo wants to receive notifications for location data (&xep0080;) and tune data (&xep0118;) but not activity data (&xep0108;), his client would advertise support for the following strings in the disco#info results it sends: <note>Including, say, the 'http://jabber.org/protocol/geoloc' NodeID indicates that the client understands the geolocation namespace described in <cite>XEP-0080</cite>, whereas including the 'http://jabber.org/protocol/geoloc+notify' namespace indicates that the client wishes to receive notifications related to geolocation, where the NodeID is the same as the geolocation namespace 'http://jabber.org/protocol/geoloc' (in this case there is a one-to-one correspondence between the namespace name and the NodeID).</note></p>
    <ul>
      <li>http://jabber.org/protocol/geoloc+notify</li>
      <li>http://jabber.org/protocol/tune+notify</li>
    </ul>
    <p>This set of strings would then be advertised by including them in the identity+features hash encapsulated via the 'ver' attribute as described in <cite>XEP-0115</cite>.</p>
    <example caption='Contact sends presence with caps'><![CDATA[
<presence from='romeo@montague.lit/orchard'>
  <c xmlns='http://jabber.org/protocol/caps'
     node='http://www.chatopus.com/#2.2'
     ver='AFBT0mPr29zQE5aGtCJp97CIS6E='/>
</presence>
]]></example>
    <p>It is the responsibility of the account owner's server to cache <cite>XEP-0115</cite> information. When the server receives presence from a contact, it MUST check that presence information for entity capabilities data and correlate that data with the desired NodeIDs for the contact's client. The server MUST NOT send notifications related to any NodeIDs that the contact's client has not asked for via the relevant "NodeID+notify" disco#info feature. This enables a client to turn off all notifications (e.g., because of bandwidth restrictions) and to easily receive all desired data formats simply by adding support for the appropriate "NodeID+notify" combination in its disco#info results and client capabililies. However, it also implies that a client can request notifications only on a global basis and cannot request, say, mood information only from certain contacts in the user's roster. Community consensus is that this is an acceptable tradeoff. Also, note that this works only if the account owner has a presence subscription to the contact and the contact has a presence subscription to the account owner.</p>
    <p>Some examples may help to illustrate the concept of notification filtering. Here we show presence generated by two of the contacts listed above (benvolio@montague.lit does not have any presence subscriptions to or from juliet@capulet.lit and therefore is not involved in these protocol flows).</p>
    <example caption='Presence with caps'><![CDATA[
<presence from='nurse@capulet.lit/chamber'>
  <c xmlns='http://jabber.org/protocol/caps'
     node='http://exodus.jabberstudio.org/#0.9.1'
     ver='wXj6c5xhT9frdqhvTSjkdejUUP8='/>
</presence>

<presence from='romeo@montague.lit/orchard'>
  <c xmlns='http://jabber.org/protocol/caps'
     node='http://www.chatopus.com/#2.2'
     ver='1FDrLLbYMpzvcI95jgSHABSWDRY='/>
</presence>
]]></example>
    <p>We assume that Juliet's server doesn't know anything about these capabilities, so it sends service discovery information requests to each of the clients on Juliet's behalf (realistically, the capulet.lit server will quickly build up a cache of client capabilities, with the result that it will not need to send these service discovery requests):</p>
    <example caption='Account server queries contact'><![CDATA[
<iq from='juliet@capulet.lit'
    to='nurse@capulet.lit/chamber'
    type='get'
    id='disco123'>
  <query xmlns='http://jabber.org/protocol/disco#info'/>
</iq>

<iq from='nurse@capulet.lit/chamber'
    to='juliet@capulet.lit'
    type='result'
    id='disco123'>
  <query xmlns='http://jabber.org/protocol/disco#info'>
    <identity category='client' type='pc'/>
    <feature var='http://jabber.org/protocol/activity'/>
    <feature var='http://jabber.org/protocol/activity+notify'/>
    <feature var='http://jabber.org/protocol/geoloc'/>
    <feature var='http://jabber.org/protocol/geoloc+notify'/>
    <feature var='http://jabber.org/protocol/muc'/>
    <feature var='http://jabber.org/protocol/tune'/>
    <feature var='http://jabber.org/protocol/tune+notify'/>
  </query>
</iq>
]]></example>
    <p>The server shall also query the identity+features for &lt;romeo@montague.lit&gt;:</p>
    <example caption='Account server queries contact'><![CDATA[
<iq from='juliet@capulet.lit'
    to='romeo@montague.lit/orchard'
    type='get'
    id='disco234'>
  <query xmlns='http://jabber.org/protocol/disco#info'/>
</iq>

<iq from='romeo@montague.lit/orchard'
    to='juliet@capulet.lit'
    type='result'
    id='disco234'>
  <query xmlns='http://jabber.org/protocol/disco#info'>
    <identity category='client' type='pda'/>
    <feature var='http://jabber.org/protocol/geoloc'/>
    <feature var='http://jabber.org/protocol/geoloc+notify'/>
    <feature var='http://jabber.org/protocol/tune'/>
    <feature var='http://jabber.org/protocol/tune+notify'/>
  </query>
</iq>
]]></example>
    <p>(As noted in <cite>XEP-0115</cite>, the server MUST check the hash provided in the 'ver' attribute against the generation method to ensure that no poisoning has occurred.)</p>
    <p>Now we revisit account owner publication and server generation of notifications, with filtering enabled because the server has caps information:</p>
    <ul>
      <li><p>If Juliet publishes a tune item to the presence-access "http://jabber.org/protocol/tune" node, her server will send notifications to &lt;nurse@capulet.lit/chamber&gt; and &lt;romeo@montague.lit/orchard&gt; (full JIDs).</p></li>
      <li><p>If Juliet publishes an activity item to the presence-access "http://jabber.org/protocol/activity" node, her server will send notifications only to &lt;nurse@capulet.lit/chamber&gt;.</p></li>
      <li><p>If Juliet publishes a geolocation item to the roster-access "http://jabber.org/protocol/geoloc" node with the "pubsub#roster_groups_allowed" variable set to a value of "Friends", her server will send notifications only to &lt;romeo@montague.lit/orchard&gt; because the nurse is not in that roster group.</p></li>
    </ul>
  </section2>
</section1>

<!-- REMOVED PENDING FURTHER DISCUSSION

<section1 topic='Data Versioning' anchor='versioning'>
  <p>A service MAY track the "version" of data published at a node, in the form of the version across all published items ("node-level versioning"), the version of each particular item ("item-level versioning"), or both. The version is tracked using the 'ver' attribute, which is included on the &lt;items/&gt; element for node-level versioning and on the &lt;item/&gt; element for item-level versioning.</p>
  <p class='def'><strong>Definition:</strong> The <strong>'ver' attribute</strong> is a string that identifies a given version of the collective items published at a node, or of a particular item. The value of a node-level version identifier MUST be generated only by the service, MUST NOT be accepted by the service from a publisher. The value of an item-level version identifier MAY be accepted by a service from a publisher, but if not included SHOULD be generated by the service. Version identifiers MUST be treated by subscribers as opaque, but MAY have meaning to publishers. Any appropriate method can be used for generating version identifiers, such as a hash of the published data or a strictly-increasing sequence number.</p>
  <p>Note: The value of the 'ver' attribute is conceptually equivalent to the 'ver' attribute from &xep0237;.</p>
  <p>If a service supports data versioning, it MUST advertise a feature of "http://jabber.org/protocol/pubsub#versioning".</p>
  <section2 topic='Versioning of All Items' anchor='versioning-items'>
    <p>The service can include the version of the collective items when it generates notifications.</p>
    <example caption='Notification with Version of All Items'><![CDATA[
<message from='pubsub.shakespeare.lit' to='francisco@denmark.lit' id='foo'>
  <event xmlns='http://jabber.org/protocol/pubsub#event'>
    <items node='princely_musings'
           ver='v103'>
      <item id='ae890ac52d0df67ed7cfdf51b644e901'
            publisher='hamlet@denmark.lit'>
        [ ... ENTRY ... ]
      </item>
    </items>
  </event>
</message>
]]></example>
    <p>If any items are subsequently published to or deleted from the node (thus overwriting the old version), the service would change the version.</p>
    <example caption='Subsequent Notification with Item Version'><![CDATA[
<message from='pubsub.shakespeare.lit' to='francisco@denmark.lit' id='bar'>
  <event xmlns='http://jabber.org/protocol/pubsub#event'>
    <items node='princely_musings'
           ver='v110'>
      <item id='ae890ac52d0df67ed7cfdf51b644e901'
            publisher='hamlet@denmark.lit'>
        [ ... ENTRY ... ]
      </item>
    </items>
  </event>
</message>
]]></example>
  </section2>
  <section2 topic='Versioning of a Particular Item' anchor='versioning-item'>
    <p>The service can include the version of a particular item when it generates notifications.</p>
    <example caption='Notification with Item Version'><![CDATA[
<message from='pubsub.shakespeare.lit' to='francisco@denmark.lit' id='foo'>
  <event xmlns='http://jabber.org/protocol/pubsub#event'>
    <items node='princely_musings'>
      <item id='ae890ac52d0df67ed7cfdf51b644e901'
            publisher='hamlet@denmark.lit'
            ver='v50'>
        [ ... ENTRY ... ]
      </item>
    </items>
  </event>
</message>
]]></example>
    <p>If an item with the same ItemID is subsequently published to the node (thus overwriting the old version), the service would change the version.</p>
    <example caption='Subsequent Notification with Item Version'><![CDATA[
<message from='pubsub.shakespeare.lit' to='francisco@denmark.lit' id='bar'>
  <event xmlns='http://jabber.org/protocol/pubsub#event'>
    <items node='princely_musings'>
      <item id='ae890ac52d0df67ed7cfdf51b644e901'
            publisher='hamlet@denmark.lit'
            ver='v59'>
        [ ... ENTRY ... ]
      </item>
    </items>
  </event>
</message>
]]></example>
  </section2>
  <section2 topic='Versioning on Publish or Delete' anchor='versioning-publish'>
    <p>If the service supports data versioning, it MUST inform the publisher of the latest version when returning an IQ-result after a publishing request or item deletion is processed.</p>
    <example caption='Success with version'><![CDATA[
<iq type='result'
    from='pubsub.shakespeare.lit'
    to='hamlet@denmark.lit/blogbot'
    id='publish1'>
  <pubsub xmlns='http://jabber.org/protocol/pubsub'>
    <publish node='princely_musings'
             ver='v110'>
      <item id='ae890ac52d0df67ed7cfdf51b644e901'
            ver='v59'/>
    </publish>
  </pubsub>
</iq>
]]></example>
  </section2>
  <section2 topic='Retrieving All Items Since a Given Version' anchor='versioning-retrieve'>
    <p>If the service supports data versioning, the subscriber can request all items published since a particular version of the published data by specifying both the Node ID and 'ver' attribute on the &lt;items/&gt; element.</p>
    <example caption='Subscriber Requests Items Since a Given Version'><![CDATA[
<iq type='get'
    from='francisco@denmark.lit/barracks'
    to='pubsub.shakespeare.lit'
    id='items3'>
  <pubsub xmlns='http://jabber.org/protocol/pubsub'>
    <items node='princely_musings'
           ver='v103'/>
  </pubsub>
</iq>
]]></example>
    <p>The service would then return all the items published since that version of the data published at the node, as well as notice of any item deletions (if configured to send notifications on delete). If no items have been published or deleted, the service would return an empty IQ-result.</p>
  </section2>
</section1>

-->

<section1 topic='Feature Summary' anchor='features'>
  <p>This section summarizes the features described herein, specifies the appropriate requirements level for each feature (REQUIRED, RECOMMENDED, or OPTIONAL), and provides cross-references to the section of this document in which each feature is described.</p>
  <p>Note: The feature names are all of the form "http://jabber.org/protocol/pubsub#name", where "name" is the text specified in the first column below.</p>
  <table caption='Service Discovery Features'>
    <tr>
      <th>Name</th>
      <th>Description</th>
      <th>Support</th>
      <th>Section</th>
    </tr>
    <tr>
      <td>access-authorize</td>
      <td>The default access model is "authorize".</td>
      <td>OPTIONAL</td>
      <td><link url='#accessmodels'>Nodes Access Models</link></td>
    </tr>
    <tr>
      <td>access-open</td>
      <td>The default access model is "open".</td>
      <td>OPTIONAL</td>
      <td><link url='#accessmodels'>Nodes Access Models</link></td>
    </tr>
    <tr>
      <td>access-presence</td>
      <td>The default access model is "presence".</td>
      <td>OPTIONAL</td>
      <td><link url='#accessmodels'>Nodes Access Models</link></td>
    </tr>
    <tr>
      <td>access-roster</td>
      <td>The default access model is "roster".</td>
      <td>OPTIONAL</td>
      <td><link url='#accessmodels'>Nodes Access Models</link></td>
    </tr>
    <tr>
      <td>access-whitelist</td>
      <td>The default access model is "whitelist".</td>
      <td>OPTIONAL</td>
      <td><link url='#accessmodels'>Nodes Access Models</link></td>
    </tr>
    <tr>
      <td>auto-create</td>
      <td>The service supports auto-creation of nodes on publish to a non-existent node.</td>
      <td>OPTIONAL</td>
      <td><link url='#publisher-publish-autocreate'>Automatic Node Creation</link></td>
    </tr>
    <tr>
      <td>auto-subscribe</td>
      <td>The service supports auto-subscription to a nodes based on presence subscription.</td>
      <td>RECOMMENDED</td>
      <td><link url='#auto-subscribe'>Auto-Subscribe</link></td>
    </tr>
    <tr>
      <td>collections</td>
      <td>Collection nodes are supported.</td>
      <td>OPTIONAL</td>
      <td>Refer to <cite>XEP-0248</cite></td>
    </tr>
    <tr>
      <td>config-node</td>
      <td>Configuration of node options is supported.</td>
      <td>RECOMMENDED</td>
      <td><link url='#owner-configure'>Configure a Node</link></td>
    </tr>
    <tr>
      <td>create-and-configure</td>
      <td>Simultaneous creation and configuration of nodes is supported.</td>
      <td>RECOMMENDED</td>
      <td><link url='#owner-create-and-configure'>Create and Configure a Node</link></td>
    </tr>
    <tr>
      <td>create-nodes</td>
      <td>Creation of nodes is supported.</td>
      <td>RECOMMENDED</td>
      <td><link url='#owner-create'>Create a Node</link></td>
    </tr>
    <tr>
      <td>delete-items</td>
      <td>Deletion of items is supported.</td>
      <td>RECOMMENDED</td>
      <td><link url='#publisher-delete'>Delete an Item from a Node</link></td>
    </tr>
    <tr>
      <td>delete-nodes</td>
      <td>Deletion of nodes is supported.</td>
      <td>RECOMMENDED</td>
      <td><link url='#owner-delete'>Delete a Node</link></td>
    </tr>
    <tr>
      <td>filtered-notifications</td>
      <td>Notifications are filtered based on Entity Capabilities data.</td>
      <td>RECOMMENDED</td>
      <td><link url='#filtered-notifications'>Filtered Notifications</link></td>
    </tr>
    <tr>
      <td>get-pending</td>
      <td>Retrieval of pending subscription approvals is supported.</td>
      <td>OPTIONAL</td>
      <td><link url='#owner-subreq'>Manage Subscription Requests</link></td>
    </tr>
    <tr>
      <td>instant-nodes</td>
      <td>Creation of instant nodes is supported.</td>
      <td>RECOMMENDED</td>
      <td><link url='#owner-create'>Create a Node</link></td>
    </tr>
    <tr>
      <td>item-ids</td>
      <td>Publishers may specify item identifiers.</td>
      <td>RECOMMENDED</td>
      <td>&#160;</td>
    </tr>
    <tr>
      <td>last-published</td>
      <td>By default the last published item is sent to new subscribers and on receipt of available presence from existing subscribers.</td>
      <td>RECOMMENDED</td>
      <td><link url='#events'>Event Types</link></td>
    </tr>
    <tr>
      <td>leased-subscription</td>
      <td>Time-based subscriptions are supported.</td>
      <td>OPTIONAL</td>
      <td><link url='#impl-leases'>Time-Based Subscriptions (Leases)</link></td>
    </tr>
    <tr>
      <td>manage-subscriptions</td>
      <td>Node owners may manage subscriptions.</td>
      <td>OPTIONAL</td>
      <td><link url='#owner-subscriptions'>Manage Subscriptions</link></td>
    </tr>
    <tr>
      <td>member-affiliation</td>
      <td>The member affiliation is supported.</td>
      <td>RECOMMENDED</td>
      <td><link url='#affiliations'>Affiliations</link></td>
    </tr>
    <tr>
      <td>meta-data</td>
      <td>Node metadata is supported.</td>
      <td>RECOMMENDED</td>
      <td>&#160;</td>
    </tr>
    <tr>
      <td>modify-affiliations</td>
      <td>Node owners may modify affiliations.</td>
      <td>OPTIONAL</td>
      <td><link url='#owner-affiliations'>Manage Affiliations</link></td>
    </tr>
    <tr>
      <td>multi-collection</td>
      <td>A single leaf node can be associated with multiple collections.</td>
      <td>OPTIONAL</td>
      <td>Refer to <cite>XEP-0248</cite></td>
    </tr>
    <tr>
      <td>multi-items</td>
      <td>The service supports the storage of multiple items per node. It requires the pubsub#max_items configuration item to be exposed to the user and allow sensible values (higher than one) to be set in <link url='#owner-configure'>Configure a Node</link>.</td>
      <td>OPTIONAL</td>
      <td>&#160;</td>
    </tr>
    <tr>
      <td>multi-subscribe</td>
      <td>A single entity may subscribe to a node multiple times.</td>
      <td>OPTIONAL</td>
      <td><link url='#subscriber-subscribe-multi'>Multiple Subscriptions</link></td>
    </tr>
    <tr>
      <td>outcast-affiliation</td>
      <td>The outcast affiliation is supported.</td>
      <td>RECOMMENDED</td>
      <td><link url='#affiliations'>Affiliations</link></td>
    </tr>
    <tr>
      <td>persistent-items</td>
      <td>Persistent items are supported.</td>
      <td>RECOMMENDED</td>
      <td>&#160;</td>
    </tr>
    <tr>
      <td>presence-notifications</td>
      <td>Presence-based delivery of event notifications is supported.</td>
      <td>OPTIONAL</td>
      <td>&#160;</td>
    </tr>
    <tr>
      <td>presence-subscribe</td>
      <td>Authorized contacts are automatically subscribed to a user's virtual pubsub service.</td>
      <td>RECOMMENDED</td>
      <td><link url='#auto-subscribe'>Auto-Subscribe</link></td>
    </tr>
    <tr>
      <td>publish</td>
      <td>Publishing items is supported.</td>
      <td>REQUIRED</td>
      <td><link url='#publisher-publish'>Publish an Item to a Node</link></td>
    </tr>
    <tr>
      <td>publish-options</td>
      <td>Publishing an item with options is supported.</td>
      <td>OPTIONAL</td>
      <td><link url='#publisher-publish-options'>Publishing Options</link></td>
    </tr>
    <tr>
      <td>publish-only-affiliation</td>
      <td>The publish-only affiliation is supported.</td>
      <td>OPTIONAL</td>
      <td><link url='#affiliations'>Affiliations</link></td>
    </tr>
    <tr>
      <td>publisher-affiliation</td>
      <td>The publisher affiliation is supported.</td>
      <td>RECOMMENDED</td>
      <td><link url='#affiliations'>Affiliations</link></td>
    </tr>
    <tr>
      <td>purge-nodes</td>
      <td>Purging of nodes is supported.</td>
      <td>OPTIONAL</td>
      <td><link url='#owner-purge'>Purge All Node Items</link></td>
    </tr>
    <tr>
      <td>retract-items</td>
      <td>Item retraction is supported.</td>
      <td>OPTIONAL</td>
      <td><link url='#publisher-delete'>Delete an Item from a Node</link></td>
    </tr>
    <tr>
      <td>retrieve-affiliations</td>
      <td>Retrieval of current affiliations is supported.</td>
      <td>RECOMMENDED</td>
      <td><link url='#entity-affiliations'>Retrieve Affiliations</link></td>
    </tr>
    <tr>
      <td>retrieve-default</td>
      <td>Retrieval of default node configuration is supported.</td>
      <td>RECOMMENDED</td>
      <td><link url='#owner-default'>Request Default Node Configuration Options</link></td>
    </tr>
    <tr>
      <td>retrieve-default-sub</td>
      <td>Retrieval of default subscription configuration is supported.</td>
      <td>OPTIONAL</td>
      <td><link url='#subscribe-default'>Request Default Subscription Configuration Options</link></td>
    </tr>
    <tr>
      <td>retrieve-items</td>
      <td>Item retrieval is supported.</td>
      <td>RECOMMENDED</td>
      <td><link url='#subscriber-retrieve'>Retrieve Items from a Node</link></td>
    </tr>
    <tr>
      <td>retrieve-subscriptions</td>
      <td>Retrieval of current subscriptions is supported.</td>
      <td>RECOMMENDED</td>
      <td><link url='#entity-subscriptions'>Retrieve Subscriptions</link></td>
    </tr>
    <tr>
      <td>subscribe</td>
      <td>Subscribing and unsubscribing are supported.</td>
      <td>REQUIRED</td>
      <td><link url='#subscriber-subscribe'>Subscribe to a Node</link> and <link url='#subscriber-unsubscribe'>Unsubscribe from a Node</link></td>
    </tr>
    <tr>
      <td>subscription-options</td>
      <td>Configuration of subscription options is supported.</td>
      <td>OPTIONAL</td>
      <td><link url='#subscriber-configure'>Configure Subscription Options</link></td>
    </tr>
    <tr>
      <td>subscription-notifications</td>
      <td>Notification of subscription state changes is supported.</td>
      <td>OPTIONAL</td>
      <td><link url='#impl-subchange'>Notification of Subscription State Changes</link></td>
    </tr>
  </table>
</section1>

<section1 topic='Error Conditions' anchor='errors'>
  <table caption='Error conditions and typical causes'>
    <tr>
      <th>Condition</th>
      <th>Description</th>
    </tr>
    <tr>
      <td>&conflict;</td>
      <td>The node already exists.</td>
    </tr>
    <tr>
      <td>&feature;</td>
      <td>The operation being attempted on a node (or the system) has failed because the service or node does not support the operation; the error SHOULD also specify which feature is unsupported.</td>
    </tr>
    <tr>
      <td>&forbidden;</td>
      <td>An entity does not have sufficient privileges to perform the action, is requesting an operation for another Jabber ID (e.g., francisco@denmark.lit attempts to subscribe bernardo@denmark.lit to a node), or the requesting entity has an affiliation of "outcast".</td>
    </tr>
    <tr>
      <td>&notfound;</td>
      <td>The node or item specified for some operation does not exist.</td>
    </tr>
    <tr>
      <td>&notallowed;</td>
      <td>An entity has attempted to perform an action which the service implements; however the service-wide admin or the node owner has disabled the action for that service or node.</td>
    </tr>
    <tr>
      <td>&notauthorized;</td>
      <td>An entity has attempted to subscribe to or retrieve items from a node but is not authorized to see the account owner's presence, is not in the appropriate roster group, or is not on the whitelist for subscriptions.</td>
    </tr>
    <tr>
      <td>&payment;</td>
      <td>Subscriptions and item retrieval are based on some kind payment service. Payments would be done out-of-band using some agreed-upon method (not defined herein).</td>
    </tr>
    <tr>
      <td>&registration;</td>
      <td>Entities are required to register before node creation is allowed.</td>
    </tr>
  </table>
  <p>Note: Refer to &xep0086; for more information regarding error syntax.</p>
</section1>

<section1 topic='Implementation Notes' anchor='impl'>

  <section2 topic='Notification Triggers' anchor='impl-notify'>
    <p>There are many possible triggers for sending an event notification to an entity for the currently published item or the last published item, as summarized below:</p>
    <ol>
      <li>The entity explicitly requests one or more items from the node and is authorized to retrieve items; when the service receives such a request, it sends the items to the entity.</li>
      <li>The entity is an authorized subscriber to the node (explicitly via subscription or implicitly based on a role of owner or publisher); when the publisher sends a publish request, the service sends the currently published item to the entity (subject to presence checks and notification filtering if appropriate).</li>
      <li>The entity is not subscribed but is eligible to do so and has sent presence containing appropriate entity capabilities data to a service that supports filtered notifications (effectively establishing a "temporary subscription" based on an expressed notification interest); when the service first receives such presence, it sends the last published item to the entity (sending it only once upon first receiving such presence, not on subsequent presence updates that contain the same notification interest).</li>
      <li>The entity is not subscribed but is eligible to do so and has sent presence containing appropriate entity capabilities data to a service that supports filtered notifications (effectively establishing a "temporary subscription"); when the publisher sends a publish request that matches the entity's expressed notification interest, the service sends the currently published item to the entity.</li>
      <li>The entity gains access to the node because of a change to the node access model; as a result, the service sends the last published item to the entity.</li>
      <li>The entity is added to the roster group associated with a node access model of "roster"; as a result, the service sends the last published item to the entity.</li>
    </ol>
  </section2>

  <section2 topic='Intended Recipients for Notifications' anchor='impl-recipients'>
    <p>When a pubsub service generates notifications, it MUST adhere to the delivery rules implicit in the subscription option configuration for each subscriber. In particular, the 'to' address SHOULD be that of the subscribed JID only. The service SHOULD NOT attempt to guess at the most available resource associated with the subscribed JID (e.g., in the context of instant messaging systems).</p>
  </section2>

  <section2 topic='Handling Notification-Related Errors' anchor='impl-bounce'>
    <p>As noted above, a pubsub service SHOULD ensure that the &MESSAGE; stanza for each event notification it generates possesses an 'id' attribute with a value. (This notification ID is not to be confused with either the node ID or the item ID.) This ID MUST be unique within the context of the pubsub service in order to ensure proper tracking of any delivery-related errors.</p>
    <p>Exactly how a service shall handle delivery-related errors is a matter of implementation. In general, such handling is effectively similar to the bounce processing performed by other message delivery systems, such as mail transfer agents and mailing list software. The following are some suggested guidelines regarding the handling of XMPP-specific error conditions in relation to pubsub event notifications (see <cite>RFC 3920</cite> and <cite>XEP-0086</cite> regarding XMPP error condition semantics):</p>
    <ul>
      <li>If the XMPP error is of type "cancel" (e.g., &notfound;), or the error condition is &gone;, the pubsub service SHOULD terminate the subscription of the entity to that node and MAY terminate the subscription of that entity to all nodes hosted at the service.</li>
      <li>If the XMPP error is of type "auth" (e.g., &registration;) or "wait" (e.g., &timeout;), or the error condition is &badrequest;, &redirect;, or &notacceptable;, the pubsub service SHOULD increment a bounce counter for that entity and MAY attempt to resend the event notification after some configurable amount of time. The service MAY terminate the subscription of the entity to that node if the bounce counter has reached some configurable limit.</li>
    </ul>
  </section2>

  <section2 topic='Temporary Subscriptions' anchor='impl-tempsub'>
    <p>An implementation MAY enable an entity to subscribe to a node temporarily, i.e., only for as long as the subscriber is online in its current presence session. To subscribe temporarily, the subscriber MUST set the "pubsub#expire" subscription configuration option to a literal value of "presence".</p>
    <example caption='A Temporary Subscription'><![CDATA[
<iq type='set'
    from='francisco@denmark.lit/barracks'
    to='pubsub.shakespeare.lit'
    id='lease3'>
  <pubsub xmlns='http://jabber.org/protocol/pubsub'>
    <options node='princely_musings' jid='francisco@denmark.lit'>
      <x xmlns='jabber:x:data' type='submit'>
        <field var='FORM_TYPE' type='hidden'>
          <value>http://jabber.org/protocol/pubsub#subscribe_options</value>
        </field>
        ...
        <field var='pubsub#expire'><value>presence</value></field>
        ...
      </x>
    </options>
  </pubsub>
</iq>
]]></example>
    <p>The service will then automatically cancel the subscription when it receives presence of type "unavailable" from the subscriber.</p>
    <p>An implementation MAY enable the node owner to force all subscriptions to be temporary, which is useful for nodes that are also configured to use presence-based delivery. This setting uses the "pubsub#tempsub" node configuration option set to a value of true.</p>
    <example caption='Owner sets all subscriptions to temporary'><![CDATA[
<iq type='set'
    from='hamlet@denmark.lit/elsinore'
    to='pubsub.shakespeare.lit'
    id='configtemp'>
  <pubsub xmlns='http://jabber.org/protocol/pubsub'>
    <configure node='princely_musings'>
      <x xmlns='jabber:x:data' type='submit'>
        <field var='FORM_TYPE' type='hidden'>
          <value>http://jabber.org/protocol/pubsub#node_config</value>
        </field>
        <field var='pubsub#tempsub'><value>true</value></field>
      </x>
    </configure>
  </pubsub>
</iq>
]]></example>
  </section2>

  <section2 topic='Presence-Based Delivery of Events' anchor='impl-presence'>
    <p>Implementations of pubsub MAY deliver event notifications only when the subscriber is online. In these cases, the option may be a node configuration option as shown in the examples above. To facilitate this, the pubsub service needs to subscribe to the subscriber's presence and check the subscriber's current presence information before sending any event notifications (as described in <cite>RFC 3921</cite>). Presence subscriptions MUST be based on the subscribed JID.</p>
  </section2>

  <section2 topic='Not Routing Events to Offline Storage' anchor='impl-offline'>
    <p>Sending events to users of existing XMPP servers may force event notifications to be routed to offline storage for later delivery (as described in &xep0160;). This may not always be desirable. The possible ways of preventing this behavior include:</p>
    <ul>
      <li>Use presence-based subscription options as described above.</li>
      <li>Use delivery semantics as defined by &xep0079;.</li>
      <li>Specify a message type of "headline", which in most existing server implementations will prevent offline storage.</li>
    </ul>
  </section2>

  <section2 topic='Including a Message Body' anchor='impl-body'>
    <p>If a service understands the semantics for a particular payload type and an entity's subscription is so configured (by the "pubsub#include_body" subscription option to true), the service SHOULD include an appropriate XMPP &BODY; child element along with the payloads it sends in event notifications for a given node, where the body's XML character data summarizes or represents the information contained in the payload (this enables clients that do not understand the payload format to present the appropriate information to an end user). For example, the Atom &lt;summary/&gt; element (see <cite>RFC 4287</cite>) could be mapped to the XMPP &BODY; element. A service MUST NOT provide the "pubsub#include_body" subscription option for a node if it does not have a defined way to transform part or all of the payload format into a sensible message body. A node owner MAY define an XSLT for transforming the payload format into a message body, via the "pubsub#body_xslt" node configuration option. This XSLT is applied by the pubsub service after receiving a publish request and before sending the appropriate notifications, not by the client before sending a publish request.</p>
    <p>If the service does not understand the semantics for a particular payload type and therefore cannot transform the payload into a human-readable message body, it SHOULD NOT include a &lt;body/&gt; child.</p>
    <p>If a subscriber has multiple subscriptions to the same node, where some of the SubIDs have include_body set to true and others have include_body set to false, the service SHOULD include a body with all notifications.</p>
  </section2>

  <section2 topic='Node ID and Item ID Uniqueness' anchor='impl-uniqueness'>
    <p>NodeIDs MUST be treated as unique identifiers within the context of a particular pubsub service.</p>
    <p>If item identifiers are used, they MUST be treated as unique within the scope of the node. The combination of the NodeID + ItemID MUST be unique within a given service, and MUST specify a single published item at a single node.</p>
    <p>If a publisher publishes an item and the ItemID matches that of an existing item, the pubsub service MUST overwrite the existing item and generate a new event notification.</p>
    <p>Because it is possible for a node's configuration to change such that ItemIDs are required (e.g., a change from transient to persistent), a service SHOULD use ItemIDs for internal tracking purposes even if it does not include them with the notifications it generates prior to the configuration change.</p>
  </section2>

  <section2 topic='Item Caching' anchor='impl-caching'>
    <p>A service MAY cache the last item published to a node, even if the node is configured for transient publication (i.e., configured to not persist items). The last published item SHOULD be sent to new subscribers upon successful processing of a subscription request or approval by a node owner.</p>
    <p>Note: Particular profiles of the generic publish-subscribe protocol MAY define more stringent requirements regarding the "cache-last-item" feature.</p>
  </section2>

  <section2 topic='Batch Processing' anchor='impl-batch'>
    <p>A publisher MAY include multiple &ITEM; elements in a publish request and MAY include multiple &ITEM; elements in a retract request. This results in "batch processing" of publications or retractions.</p>
    <p>If the service cannot process any one of the items to be published or retracted, the entire batch MUST fail and the service MUST NOT publish or retract any of the items.</p>
    <p>If a batch publish contains so many items that publication of all the items would exceed the maximum number of items for the node, the service MUST return a &notallowed; error, which SHOULD also include a pubsub-specific error condition of &lt;max-items-exceeded/&gt;.</p>
    <p>Note: Batch publication renders the concept of "last published item" problematic; therefore, if information coherence is needed, a publisher SHOULD publish items in separate requests rather than in batch mode.</p>
  </section2>

  <section2 topic='Auto-Subscribing Owners and Publishers' anchor='impl-autosubscribe'>
    <p>A service MUST allow owners and publishers to subscribe to a node, and to retrieve items from a node even if they are not subscribed. A service MAY auto-subscribe owners and publishers if they are not already subscribed, in which case it SHOULD generate a subscription ID if necessary for the subscription and SHOULD send a notification of successful subscription as described in the <link url='#impl-subchange'>Notification of Subscription State Changes</link> section of this document.</p>
  </section2>

  <section2 topic='Authorizing Subscription Requests (Pending Subscribers)' anchor='impl-authorize'>
    <p>How subscription requests are sent to node owners is a matter of implementation. Possibilities include:</p>
    <ul>
      <li>Send requests to all owners (these may be placed in offline storage as described in <cite>XEP-0160</cite>) and first approval wins.</li>
      <li>The service could subscribe to owner presence, and send only to the owners that are online.</li>
      <li>All owners vote on the new subscriber.</li>
      <li>Any owner is allowed to veto the subscriber.</li>
    </ul>
    <p>An implementation MAY use any of these methods, or some other method not defined herein.</p>
  </section2>

  <section2 topic='Notification of Subscription State Changes' anchor='impl-subchange'>
    <p>Various actions and events may result in changes to a subscription state:</p>
    <ul>
      <li><p>Approval or denial of a subscription request as described in the <link url='#owner-subreq'>Manage Subscription Requests</link> use case</p></li>
      <li><p>Cancellation of an existing subscription, for which many "triggers" are possible:</p>
        <ul>
          <li>The entity simply unsubscribes from the node</li>
          <li>The node is of type "presence" and the underlying presence subscription is cancelled</li>
          <li>The node is of type "roster" and the entity is moved to an unauthorized roster group</li>
        </ul>
      </li>
    </ul>
    <p>When a subscription state change occurs, a service SHOULD send a message to the (new, former, or denied) subscriber informing it of the change, where the message contains an &lt;event/&gt; element with a single &lt;subscription/&gt; child that specifies the node, JID, and subscription state. The notification MAY contain a &BODY; element specifying natural-language text regarding the subscription change. The JID to which the service sends the notification is the address that was set in the 'jid' attribute of the subscription request. Examples are shown below.</p>
    <example caption='Subscription approval notification'><![CDATA[
<message
    from='pubsub.shakespeare.lit'
    to='horatio@denmark.lit'
    id='approvalnotify1'>
  <event xmlns='http://jabber.org/protocol/pubsub#event'>
    <subscription node='princely_musings' jid='horatio@denmark.lit' subscription='subscribed'/>
  </event>
</message>
]]></example>
    <example caption='Subscription cancellation / denial notification'><![CDATA[
<message
    from='pubsub.shakespeare.lit'
    to='horatio@denmark.lit'
    id='unsubnotify1'>
  <event xmlns='http://jabber.org/protocol/pubsub#event'>
    <subscription node='princely_musings' jid='horatio@denmark.lit' subscription='none'/>
  </event>
</message>
]]></example>
    <p>If the service has knowledge of the (former or denied) subscriber's presence, it SHOULD send the message to all of the subscriber's resources; if not, it MUST send the message to the subscriber's affiliated JID.</p>
    <p>If a service or node supports this feature, it MUST return a feature of "subscription-notifications" in its response to service discovery information requests.</p>
  </section2>

  <section2 topic='NodeID Semantics' anchor='impl-semantics'>
    <p>NodeIDs MAY have semantic meaning in particular profiles, implementations, or deployments of pubsub. However, it is STRONGLY RECOMMENDED that such semantic meaning not be used to encapsulate the hierarchical structure of nodes; instead, node hierarchy SHOULD be encapsulated using collections and their associated child nodes as described in <cite>XEP-0248</cite>.</p>
  </section2>

  <section2 topic='Inclusion of SHIM Headers' anchor='impl-shim'>
    <p>When SubIDs are used, <cite>Stanza Headers and Internet Metadata (SHIM)</cite> headers are to be included in order to differentiate notifications sent regarding a particular subscription. The relevant use cases and scenarios are:</p>
    <ul>
      <li>Sending notifications regarding newly-published items as described in the <link url='#publisher-publish'>Publish an Item to a Node</link> use case.</li>
      <li>Sending notifications regarding deleted items as described in the <link url='#publisher-delete'>Delete an Item from a Node</link> use case.</li>
    </ul>
    <p>The SHIM headers are generated by the node to which the subscriber has a subscription, which may be either a leaf node or a collection node (refer to <cite>XEP-0248</cite>).</p>
    <p>SHIM headers are not to be included when the content does not differ based on subscription ID, e.g., when a node sends notification of a configuration change to the node itself, notification that the node has been purged, or notification that the node has been deleted.</p>
  </section2>

  <section2 topic='Associating Events and Payloads with the Generating Entity' anchor='impl-association'>
    <p>An implementation MAY enable the node configuration to specify an association between the event notification and the entity to which the published information pertains, but such a feature is OPTIONAL. Here are some possible examples:</p>
    <ul>
      <li>In the context of a geolocation notification service using &xep0080;, the user may generate the geolocation information or the information may be generated by an automated service (e.g., a service offered by a mobile telephony provider), but in either case the information is <em>about</em> the user's geolocation and therefore all replies should go to the user (who is probably the node owner).</li>
      <li>In the context of a group weblog, different users might publish to the weblog and replies might go to the publisher of an entry rather than to the weblog owner.</li>
      <li>In the context of an integrated pubsub and multi-user chat system, the node owner might be the room owner but all replies need to be sent to the room rather than to the owner.</li>
    </ul>
    <p>Therefore we define the "itemreply" node configuration option, with two possible values:</p>
    <ul>
      <li>"owner" (i.e., the node owner or an alias for the node owners)</li>
      <li>"publisher" (i.e., the item publisher)</li>
    </ul>
    <p>A node owner MUST NOT define more than one of these options.</p>
    <p>An example is shown below.</p>
    <example caption='Event notification with publisher JID'><![CDATA[
<message from='pubsub.shakespeare.lit'
         to='bassanio@merchantofvenice.lit'>
  <event xmlns='http://jabber.org/protocol/pubsub#event'>
    <items node='n48ad4fj78zn38st734'>
      <item id='i1s2d3f4g5h6bjeh936'
            publisher='portia@merchantofvenice.lit'>
        <geoloc xmlns='http://jabber.org/protocol/geoloc'>
          <description>Venice</description>
          <lat>45.44</lat>
          <lon>12.33</lon>
        </geoloc>
      </item>
    </items>
  </event>
</message>
]]></example>
    <p>Alternatively, if a service implements the personal eventing subset of this protocol, the virtual pubsub service is the account owner's bare JID and notifications are sent from that JID; for details, refer to <cite>XEP-0163</cite>.</p>
  </section2>

  <section2 topic='Chaining' anchor='impl-chaining'>
    <p>The word "chaining" refers to the practice of subscribing one node to another node. For instance, consider a scenario in which the node &lt;pubsub@example.net/NewsBroadcaster&gt; wants to distribute information received from the node "NewsFeed" at &lt;pubsub.example.com&gt;. While it is theoretically possible for &lt;pubsub@example.net/NewsBroadcaster&gt; to directly subscribe to the NewsFeed node (since the former node is directly addressable as a JID), implementations MUST NOT chain nodes in this fashion. Instead, implementations MUST subscribe from the address of the pubsub service rather than the node (in the example shown here, the subscription would be sent from &lt;pubsub@example.net&gt; rather than &lt;pubsub@example.net/NewsBroadcaster&gt;).</p>

  </section2>

  <section2 topic='Time-Based Subscriptions (Leases)' anchor='impl-leases'>
    <p>In some systems it may be desirable to provide a subscription "leasing" feature in order to expire old or stale subscriptions. Leases can be implemented using configurable subscription options; specifically, when an entity subscribes, the service would require configuration of subscription options and the configuration form would contain a field of "pubsub#expire". This field MUST contain a dateTime (as specified in &xep0082;).</p>
    <p>The leasing process is shown below.</p>
    <example caption='Leasing process'><![CDATA[
<iq type='set'
    from='francisco@denmark.lit/barracks'
    to='pubsub.shakespeare.lit'
    id='lease1'>
  <pubsub xmlns='http://jabber.org/protocol/pubsub'>
    <subscribe
        node='princely_musings'
        jid='francisco@denmark.lit'/>
  </pubsub>
</iq>

<iq type='result'
    from='pubsub.shakespeare.lit'
    to='francisco@denmark.lit/barracks'
    id='lease1'>
  <pubsub xmlns='http://jabber.org/protocol/pubsub'>
    <subscription
        node='princely_musings'
        jid='francisco@denmark.lit'
        subscription='unconfigured'>
      <subscribe-options>
        <required/>
      </subscribe-options>
    </subscription>
  </pubsub>
</iq>

<iq type='get'
    from='francisco@denmark.lit/barracks'
    to='pubsub.shakespeare.lit'
    id='lease2'>
  <pubsub xmlns='http://jabber.org/protocol/pubsub'>
    <options node='princely_musings' jid='francisco@denmark.lit'/>
  </pubsub>
</iq>

<iq type='result'
    from='pubsub.shakespeare.lit'
    to='francisco@denmark.lit/barracks'
    id='lease2'>
  <pubsub xmlns='http://jabber.org/protocol/pubsub'>
    <options node='princely_musings' jid='francisco@denmark.lit'>
      <x xmlns='jabber:x:data' type='form'>
        <field var='FORM_TYPE' type='hidden'>
          <value>http://jabber.org/protocol/pubsub#subscribe_options</value>
        </field>
        ...
        <field var='pubsub#expire' type='text-single'
               label='Requested lease period'/>
        ...
      </x>
    </options>
  </pubsub>
</iq>

<iq type='set'
    from='francisco@denmark.lit/barracks'
    to='pubsub.shakespeare.lit'
    id='lease3'>
  <pubsub xmlns='http://jabber.org/protocol/pubsub'>
    <options node='princely_musings' jid='francisco@denmark.lit'>
      <x xmlns='jabber:x:data' type='submit'>
        <field var='FORM_TYPE' type='hidden'>
          <value>http://jabber.org/protocol/pubsub#subscribe_options</value>
        </field>
        ...
        <field var='pubsub#expire'><value>2006-02-28T11:59:59Z</value></field>
        ...
      </x>
    </options>
  </pubsub>
</iq>

<iq type='result'
    from='pubsub.shakespeare.lit'
    to='francisco@denmark.lit/barracks'
    id='lease3'/>
]]></example>
    <p>The service MAY send a message to the subscriber when the lease is almost over (e.g., 24 hours before the end of the lease term). This MUST be done by sending a &MESSAGE; containing a &lt;subscription/&gt; element qualified by the 'http://jabber.org/protocol/pubsub#event' namespace and including an 'expiry' attribute.</p>
    <example caption='Service notifies subscriber of impending lease end'><![CDATA[
<message from='pubsub.shakespeare.lit' to='francisco@denmark.lit/barracks'>
  <event xmlns='http://jabber.org/protocol/pubsub#event'>
    <subscription
        expiry='2006-02-28T23:59:59Z'
        jid='francisco@denmark.lit'
        node='princely_musings'
        subid='ba49252aaa4f5d320c24d3766f0bdcade78c78d3'
        subscription='subscribed'/>
  </event>
</message>
]]></example>
    <p>When the subscriber wants to renew the lease, it would get the current subscription options, change the value of the "pubsub#expire" field, and submit the new subscription options back to the service. If the new expire value exceeds the maximum value allowed for subscription leases, the service MUST change the value of the field to be the current date/time plus the maximum allowed lease period.</p>
    <example caption='Renewing a lease'><![CDATA[
<iq type='get'
    from='francisco@denmark.lit/barracks'
    to='pubsub.shakespeare.lit'
    id='renew1'>
  <pubsub xmlns='http://jabber.org/protocol/pubsub'>
    <options node='princely_musings' jid='francisco@denmark.lit'/>
  </pubsub>
</iq>

<iq type='result'
    from='pubsub.shakespeare.lit'
    to='francisco@denmark.lit/barracks'
    id='renew1'>
  <pubsub xmlns='http://jabber.org/protocol/pubsub'>
    <options node='princely_musings' jid='francisco@denmark.lit'>
      <x xmlns='jabber:x:data' type='form'>
        <field var='FORM_TYPE' type='hidden'>
          <value>http://jabber.org/protocol/pubsub#subscribe_options</value>
        </field>
        ...
        <field var='pubsub#expire' type='text-single'
               label='Requested lease period'/>
        ...
      </x>
    </options>
  </pubsub>
</iq>

<iq type='set'
    from='francisco@denmark.lit/barracks'
    to='pubsub.shakespeare.lit'
    id='renew2'>
  <pubsub xmlns='http://jabber.org/protocol/pubsub'>
    <options node='princely_musings' jid='francisco@denmark.lit'>
      <x xmlns='jabber:x:data' type='submit'>
        <field var='FORM_TYPE' type='hidden'>
          <value>http://jabber.org/protocol/pubsub#subscribe_options</value>
        </field>
        ...
        <field var='pubsub#expire'><value>2006-03-31T23:59:59Z</value></field>
        ...
      </x>
    </options>
  </pubsub>
</iq>

<iq type='result'
    from='pubsub.shakespeare.lit'
    to='francisco@denmark.lit/barracks'
    id='renew2'/>
]]></example>
  </section2>

  <section2 topic='Content-Based Pubsub Systems' anchor='impl-content'>
    <p>A service MAY enable entities to subscribe to nodes and apply a filter to notifications (e.g., keyword matching such as "send me all news entries from Slashdot that match the term 'XMPP'"). Such a content-based service SHOULD allow an entity to subscribe more than once to the same node and, if so, MUST use subscription identifiers (SubIDs) to distinguish between multiple subscriptions. In order to prevent collisions, a service that supports content-based subscriptions using SubIDs SHOULD generate SubIDs on behalf of subscribers rather than allowing subscribers to set their own SubIDs. <note>Another way to implement content-based subscriptions is to host one node per keyword or other filter; however, this is likely to require an extremely large number of nodes.</note></p>
    <p>Content-based services SHOULD use subscription options to specify the filter(s) to be applied. Because there many possible filtering mechanisms (many of which may be application-specific), this document does not define any such method. However, filtering mechanisms may be defined in separate specifications.</p>
    <p>A fictional example of the subscription options configuration process for content-based pubsub is shown below.</p>
    <example caption='A content-based subscription'><![CDATA[
<iq type='set'
    from='bard@shakespeare.lit/globe'
    to='pubsub.shakespeare.lit'
    id='filter1'>
  <pubsub xmlns='http://jabber.org/protocol/pubsub'>
    <subscribe
        node='princely_musings'
        jid='francisco@denmark.lit'/>
  </pubsub>
</iq>

<iq type='result'
    from='pubsub.shakespeare.lit'
    to='bard@shakespeare.lit/globe'
    id='filter1'>
  <pubsub xmlns='http://jabber.org/protocol/pubsub'>
    <subscription
        node='princely_musings'
        jid='bard@shakespeare.lit'
        subid='991d7fd1616fd041015064133cd097a10030819e'
        subscription='unconfigured'>
      <subscribe-options>
        <required/>
      </subscribe-options>
    </subscription>
  </pubsub>
</iq>

<iq type='get'
    from='bard@shakespeare.lit/globe'
    to='pubsub.shakespeare.lit'
    id='filter2'>
  <pubsub xmlns='http://jabber.org/protocol/pubsub'>
    <options node='princely_musings'
             jid='bard@shakespeare.lit'
             subid='991d7fd1616fd041015064133cd097a10030819e'/>
  </pubsub>
</iq>

<iq type='result'
    from='pubsub.shakespeare.lit'
    to='bard@shakespeare.lit/globe'
    id='filter2'>
  <pubsub xmlns='http://jabber.org/protocol/pubsub'>
    <options node='princely_musings'
             jid='bard@shakespeare.lit'
             subid='991d7fd1616fd041015064133cd097a10030819e'>
      <x xmlns='jabber:x:data' type='form'>
        <field var='FORM_TYPE' type='hidden'>
          <value>http://jabber.org/protocol/pubsub#subscribe_options</value>
        </field>
        ...
        <field var='x-http://shakespeare.lit/search#keyword'
               type='text-single'
               label='Keyword to match'/>
        ...
      </x>
    </options>
  </pubsub>
</iq>

<iq type='set'
    from='bard@shakespeare.lit/globe'
    to='pubsub.shakespeare.lit'
    id='filter3'>
  <pubsub xmlns='http://jabber.org/protocol/pubsub'>
    <options node='princely_musings'
             jid='bard@shakespeare.lit'
             subid='991d7fd1616fd041015064133cd097a10030819e'>
      <x xmlns='jabber:x:data' type='submit'>
        <field var='FORM_TYPE' type='hidden'>
          <value>http://jabber.org/protocol/pubsub#subscribe_options</value>
        </field>
        ...
        <field var='x-http://shakespeare.lit/search#keyword'><value>peasant</value></field>
        ...
      </x>
    </options>
  </pubsub>
</iq>

<iq type='result'
    from='pubsub.shakespeare.lit'
    to='bard@shakespeare.lit/globe'
    id='filter3'/>
]]></example>
    <p>The subscriber will then be notified about events that match the keyword.</p>
    <example caption='Event notification for matched keyword'><![CDATA[
<message from='pubsub.shakespeare.lit' to='bard@shakespeare.lit'>
  <event xmlns='http://jabber.org/protocol/pubsub#event'>
    <items node='princely_musings'>
      <item id='4e30f35051b7b8b42abe083742187228'>
        <entry xmlns='http://www.w3.org/2005/Atom'>
          <title>Alone</title>
          <summary>
Now I am alone.
O, what a rogue and peasant slave am I!
          </summary>
          <link rel='alternate' type='text/html'
                href='http://denmark.lit/2003/12/13/atom03'/>
          <id>tag:denmark.lit,2003:entry-32396</id>
          <published>2003-12-13T11:09:53Z</published>
          <updated>2003-12-13T11:09:53Z</updated>
        </entry>
      </item>
    </items>
  </event>
  <headers xmlns='http://jabber.org/protocol/shim'>
    <header name='SubID'>991d7fd1616fd041015064133cd097a10030819e</header>
  </headers>
</message>
]]></example>
  </section2>
  <section2 topic='Singleton Nodes' anchor='impl-singleton'>
    <p>For some nodes, it is desirable to have at most one item associated with the node at any one time (for example, a client may want to store its preferences using a node name that is a namespace controlled by that client). When this pattern is desired, it is RECOMMENDED for the publisher to specify an ItemID of "current" to ensure that the publication of a new item will overwrite the existing item.</p>
    <example caption='Publishing to a Singleton Node'><![CDATA[
<iq type='set'
    from='horatio@denmark.lit/mobile'
    to='pubsub.shakespeare.lit'
    id='single1'>
  <pubsub xmlns='http://jabber.org/protocol/pubsub'>
    <publish node='elsinore-doorbell'>
      <item id='current'/>
    </publish>
  </pubsub>
</iq>
]]></example>
    <p>Naturally, the node owner can enforce the singleton node pattern by setting the max_items configuration option to "1".</p>
  </section2>
  <section2 topic='PubSub URIs' anchor='impl-uri'>
    <p>An XMPP URI (see &rfc5122;) can be used for the purpose of identification or interaction. Some examples are provided below.</p>
    <p>The following URI merely identifies a pubsub node.</p>
    <example caption='XMPP URI for a node'><![CDATA[
xmpp:pubsub.shakespeare.lit?;node=princely_musings
]]></example>
    <p>The following URI identifies a specific item at a node.</p>
    <example caption='XMPP URI for a pubsub item'><![CDATA[
xmpp:pubsub.shakespeare.lit?;node=princely_musings;item=ae890ac52d0df67ed7cfdf51b644e901
]]></example>
    <p>The following URI defines how to subscribe to a node (for details, see the <link url='#registrar-querytypes'>URI Query Types</link> section of this document).</p>
    <example caption='URI for subscribing to a pubsub node'><![CDATA[
xmpp:pubsub.shakespeare.lit?pubsub;action=subscribe;node=princely_musings
]]></example>
    <p>The following URI defines how to retrieve a specific item from a node.</p>
    <example caption='URI for retrieving a pubsub item'><![CDATA[
xmpp:pubsub.shakespeare.lit?pubsub;action=retrieve;node=princely_musings;item=ae890ac52d0df67ed7cfdf51b644e901
]]></example>
  </section2>

  <section2 topic='Integration with Data Forms' anchor='usecase.xdata'>
    <p>This section defines a datatype "integer-or-max" to be used with &xep0122;. An implementation may use this type to validate fields such as "pubsub#children_max", "pubsub#item_expire" or "pubsub#max_items".</p>
    <code><![CDATA[
<xs:schema xmlns:xs='http://www.w3.org/2001/XMLSchema' targetNamespace="http://jabber.org/protocol/pubsub#integer-or-max">
  <xs:simpleType name='integer-or-max'>
    <xs:union>
      <xs:simpleType>
        <xs:restriction base='integer'/>
      </xs:simpleType>
      <xs:simpleType>
        <xs:restriction base='string'>
          <xs:enumeration value='max'/>
        </xs:restriction>
      </xs:simpleType>
    </xs:union>
  </xs:simpleType>
</xs:schema>
]]></code>
    <p>The meaning of a value of this type is defined in each field named above.</p>
    <p>When the <link url='xep-0122.html#usecases-validation.range'>&lt;range/&gt; element</link> is used in combination with this datatype, it applies to the integer value.</p>
  </section2>

</section1>

<section1 topic='Internationalization Considerations' anchor='i18n'>
  <section2 topic='Field Labels' anchor='i18n-formtypes'>
    <p>The Data Forms shown in this specification include English-language labels for various fields; implementations that will display such forms to human users SHOULD provide localized label text for fields that are defined for the registered FORM_TYPEs.</p>
  </section2>
</section1>

<section1 topic='Security Considerations' anchor='security'>
  <section2 topic='Private Information' anchor='security-privacy'>
    <p>The data published to a pubsub node might contain sensitive information (e.g., a user's geolocation). Therefore, node owners SHOULD exercise care in approving subscription requests. Security considerations regarding particular kinds of information are the responsibility of the "using protocol".</p>
  </section2>
  <section2 topic='Authorization' anchor='security-authorization'>
    <p>XMPP PubSub contains a hierarchy of affiliations for the purpose of authorization and access control. A service MUST NOT allow non-owners or other unauthorized entities to complete any actions defined under the <link url='#owner'>Owner Use Cases</link> section of this document.</p>
  </section2>
  <section2 topic='Access Models' anchor='security-access'>
    <p>A service MUST adhere to the defined access model in determining whether to send event notifications or payloads to an entity, or allow an entity to retrieve items from a node. A service MAY enforce additional privacy and security policies when determining whether an entity is allowed to subscribe to a node or retrieve items from a node; however, any such policies shall be considered specific to an implementation or deployment and are out of scope for this document.</p>
  </section2>
  <section2 topic='Presence Leaks' anchor='security-presence'>
    <p>In the context of instant messaging systems it is possible for the act of publishing an item to reveal the node owner or item publisher's network availability. However, this risk is mitigated by the following factors:</p>
    <ol>
      <li>A node does not necessarily reveal the existence of the publishing entity.</li>
      <li>XMPP PubSub systems are not necessarily tied to instant messaging systems.</li>
      <li>Even in the context of IM systems, a node provides information distinct from network availability (e.g., user tunes).</li>
      <li>Even then, the actual publisher might not be an IM user (e.g., an automated calendaring or geolocation system).</li>
    </ol>
  </section2>
</section1>

<section1 topic='IANA Considerations' anchor='iana'>
  <p>This document does not require interaction with &IANA;.</p>
</section1>

<section1 topic='XMPP Registrar Considerations' anchor='registrar'>

  <section2 topic='Protocol Namespaces' anchor='registrar-ns'>
    <p>The &REGISTRAR; includes the following namespaces in its registry of protocol namespaces (see &NAMESPACES;):</p>
    <ul>
      <li>http://jabber.org/protocol/pubsub</li>
      <li>http://jabber.org/protocol/pubsub#errors</li>
      <li>http://jabber.org/protocol/pubsub#event</li>
      <li>http://jabber.org/protocol/pubsub#owner</li>
    </ul>
  </section2>

  <section2 topic='Service Discovery Category/Type' anchor='registrar-disco'>
    <p>The XMPP Registrar includes a category of "pubsub" in its registry of Service Discovery identities (see &DISCOCATEGORIES;), as well as three specific types within that category:</p>
    <table caption='Service Discovery Types in Pubsub Category'>
      <tr>
        <td>collection</td>
        <td>A pubsub node of the "collection" type as described in XEP-0248.</td>
      </tr>
      <tr>
        <td>leaf</td>
        <td>A pubsub node of the "leaf" type as described in XEP-0060.</td>
      </tr>
      <tr>
        <td>service</td>
        <td>A pubsub service that supports the functionality defined in XEP-0060. <note>Prior to version 1.5 of XEP-0060, this type was called "generic".</note></td>
      </tr>
    </table>
    <p>The registry submission is as follows:</p>
    <code><![CDATA[
<category>
  <name>pubsub</name>
  <desc>Services and nodes that adhere to XEP-0060.</desc>
  <type>
    <name>collection</name>
    <desc>A pubsub node of the "collection" type.</desc>
    <doc>XEP-0248</doc>
  </type>
  <type>
    <name>leaf</name>
    <desc>A pubsub node of the "leaf" type.</desc>
    <doc>XEP-0060</doc>
  </type>
  <type>
    <name>service</name>
    <desc>A pubsub service that supports the functionality defined in XEP-0060.</desc>
    <doc>XEP-0060</doc>
  </type>
</category>
]]></code>
    <p>Future submissions to the XMPP Registrar may register additional types.</p>
  </section2>

  <section2 topic='Service Discovery Features' anchor='registrar-features'>
    <p>The XMPP Registrar maintains a registry of service discovery features (see &DISCOFEATURES;), which includes a number of features that may be returned by pubsub services. The following registry submission has been provided to the XMPP Registrar for that purpose.</p>
    <code><![CDATA[
<var>
  <name>http://jabber.org/protocol/pubsub#access-authorize</name>
  <desc>The default node access model is authorize.</desc>
  <doc>XEP-0060</doc>
</var>
<var>
  <name>http://jabber.org/protocol/pubsub#access-open</name>
  <desc>The default node access model is open.</desc>
  <doc>XEP-0060</doc>
</var>
<var>
  <name>http://jabber.org/protocol/pubsub#access-presence</name>
  <desc>The default node access model is presence.</desc>
  <doc>XEP-0060</doc>
</var>
<var>
  <name>http://jabber.org/protocol/pubsub#access-roster</name>
  <desc>The default node access model is roster.</desc>
  <doc>XEP-0060</doc>
</var>
<var>
  <name>http://jabber.org/protocol/pubsub#access-whitelist</name>
  <desc>The default node access model is whitelist.</desc>
  <doc>XEP-0060</doc>
</var>
<var>
  <name>http://jabber.org/protocol/pubsub#auto-create</name>
  <desc>The service supports automatic creation of nodes on first publish.</desc>
  <doc>XEP-0060</doc>
</var>
<var>
  <name>http://jabber.org/protocol/pubsub#auto-subscribe</name>
  <desc>The service supports automatic subscription to a nodes based on presence subscription.</desc>
  <doc>XEP-0060</doc>
</var>
<var>
  <name>http://jabber.org/protocol/pubsub#collections</name>
  <desc>Collection nodes are supported.</desc>
  <doc>XEP-0248</doc>
</var>
<var>
  <name>http://jabber.org/protocol/pubsub#config-node</name>
  <desc>Configuration of node options is supported.</desc>
  <doc>XEP-0060</doc>
</var>
<var>
  <name>http://jabber.org/protocol/pubsub#config-node-max</name>
  <desc>Server supports `max` being set as a value for node configuration options: pubsub#max_items, pubsub#item_expire and pubsub#children_max</desc>
  <doc>XEP-0060</doc>
</var>
<var>
  <name>http://jabber.org/protocol/pubsub#create-and-configure</name>
  <desc>Simultaneous creation and configuration of nodes is supported.</desc>
  <doc>XEP-0060</doc>
</var>
<var>
  <name>http://jabber.org/protocol/pubsub#create-nodes</name>
  <desc>Creation of nodes is supported.</desc>
  <doc>XEP-0060</doc>
</var>
<var>
  <name>http://jabber.org/protocol/pubsub#delete-items</name>
  <desc>Deletion of items is supported.</desc>
  <doc>XEP-0060</doc>
</var>
<var>
  <name>http://jabber.org/protocol/pubsub#delete-nodes</name>
  <desc>Deletion of nodes is supported.</desc>
  <doc>XEP-0060</doc>
</var>
<var>
  <name>http://jabber.org/protocol/pubsub#filtered-notifications</name>
  <desc>The service supports filtering of notifications based on Entity Capabilities.</desc>
  <doc>XEP-0060</doc>
</var>
<var>
  <name>http://jabber.org/protocol/pubsub#get-pending</name>
  <desc>Retrieval of pending subscription approvals is supported.</desc>
  <doc>XEP-0060</doc>
</var>
<var>
  <name>http://jabber.org/protocol/pubsub#instant-nodes</name>
  <desc>Creation of instant nodes is supported.</desc>
  <doc>XEP-0060</doc>
</var>
<var>
  <name>http://jabber.org/protocol/pubsub#item-ids</name>
  <desc>Publishers may specify item identifiers.</desc>
  <doc>XEP-0060</doc>
</var>
<var>
  <name>http://jabber.org/protocol/pubsub#last-published</name>
  <desc>
    The service supports sending of the last published item to new
    subscribers and to newly available resources.
  </desc>
  <doc>XEP-0060</doc>
</var>
<var>
  <name>http://jabber.org/protocol/pubsub#leased-subscription</name>
  <desc>Time-based subscriptions are supported.</desc>
  <doc>XEP-0060</doc>
</var>
<var>
  <name>http://jabber.org/protocol/pubsub#manage-subscriptions</name>
  <desc>Node owners may manage subscriptions.</desc>
  <doc>XEP-0060</doc>
</var>
<var>
  <name>http://jabber.org/protocol/pubsub#member-affiliation</name>
  <desc>The member affiliation is supported.</desc>
  <doc>XEP-0060</doc>
</var>
<var>
  <name>http://jabber.org/protocol/pubsub#meta-data</name>
  <desc>Node metadata is supported.</desc>
  <doc>XEP-0060</doc>
</var>
<var>
  <name>http://jabber.org/protocol/pubsub#modify-affiliations</name>
  <desc>Node owners may modify affiliations.</desc>
  <doc>XEP-0060</doc>
</var>
<var>
  <name>http://jabber.org/protocol/pubsub#multi-collection</name>
  <desc>A single leaf node can be associated with multiple collections.</desc>
  <doc>XEP-0060</doc>
</var>
<var>
  <name>http://jabber.org/protocol/pubsub#multi-items</name>
  <desc>The service supports the storage of multiple items per node.</desc>
  <doc>XEP-0060</doc>
</var>
<var>
  <name>http://jabber.org/protocol/pubsub#multi-subscribe</name>
  <desc>A single entity may subscribe to a node multiple times.</desc>
  <doc>XEP-0060</doc>
</var>
<var>
  <name>http://jabber.org/protocol/pubsub#outcast-affiliation</name>
  <desc>The outcast affiliation is supported.</desc>
  <doc>XEP-0060</doc>
</var>
<var>
  <name>http://jabber.org/protocol/pubsub#persistent-items</name>
  <desc>Persistent items are supported.</desc>
  <doc>XEP-0060</doc>
</var>
<var>
  <name>http://jabber.org/protocol/pubsub#presence-notifications</name>
  <desc>Presence-based delivery of event notifications is supported.</desc>
  <doc>XEP-0060</doc>
</var>
<var>
  <name>http://jabber.org/protocol/pubsub#presence-subscribe</name>
  <desc>Implicit presence-based subscriptions are supported.</desc>
  <doc>XEP-0060</doc>
</var>
<var>
  <name>http://jabber.org/protocol/pubsub#publish</name>
  <desc>Publishing items is supported.</desc>
  <doc>XEP-0060</doc>
</var>
<var>
  <name>http://jabber.org/protocol/pubsub#publish-options</name>
  <desc>Publication with publish options is supported.</desc>
  <doc>XEP-0060</doc>
</var>
<var>
  <name>http://jabber.org/protocol/pubsub#publish-only-affiliation</name>
  <desc>The publish-only affiliation is supported.</desc>
  <doc>XEP-0060</doc>
</var>
<var>
  <name>http://jabber.org/protocol/pubsub#publisher-affiliation</name>
  <desc>The publisher affiliation is supported.</desc>
  <doc>XEP-0060</doc>
</var>
<var>
  <name>http://jabber.org/protocol/pubsub#purge-nodes</name>
  <desc>Purging of nodes is supported.</desc>
  <doc>XEP-0060</doc>
</var>
<var>
  <name>http://jabber.org/protocol/pubsub#retract-items</name>
  <desc>Item retraction is supported.</desc>
  <doc>XEP-0060</doc>
</var>
<var>
  <name>http://jabber.org/protocol/pubsub#retrieve-affiliations</name>
  <desc>Retrieval of current affiliations is supported.</desc>
  <doc>XEP-0060</doc>
</var>
<var>
  <name>http://jabber.org/protocol/pubsub#retrieve-default</name>
  <desc>Retrieval of default node configuration is supported.</desc>
  <doc>XEP-0060</doc>
</var>
<var>
  <name>http://jabber.org/protocol/pubsub#retrieve-default-sub</name>
  <desc>Retrieval of default subscription configuration is supported.</desc>
  <doc>XEP-0060</doc>
</var>
<var>
  <name>http://jabber.org/protocol/pubsub#retrieve-items</name>
  <desc>Item retrieval is supported.</desc>
  <doc>XEP-0060</doc>
</var>
<var>
  <name>http://jabber.org/protocol/pubsub#retrieve-subscriptions</name>
  <desc>Retrieval of current subscriptions is supported.</desc>
  <doc>XEP-0060</doc>
</var>
<var>
  <name>http://jabber.org/protocol/pubsub#subscribe</name>
  <desc>Subscribing and unsubscribing are supported.</desc>
  <doc>XEP-0060</doc>
</var>
<var>
  <name>http://jabber.org/protocol/pubsub#subscription-options</name>
  <desc>Configuration of subscription options is supported.</desc>
  <doc>XEP-0060</doc>
</var>
<var>
  <name>http://jabber.org/protocol/pubsub#subscription-notifications</name>
  <desc>Notification of subscription state changes is supported.</desc>
  <doc>XEP-0060</doc>
</var>
]]></code>
  </section2>

  <section2 topic='Field Standardization' anchor='registrar-formtypes'>
    <p>XEP-0068 defines a process for standardizing the fields used within Data Forms scoped by a particular namespace, and the XMPP Registrar maintains a registry of such FORM_TYPES (see &FORMTYPES;). Within pubsub, there are four uses of such forms:</p>
    <ol>
      <li>Authorization of subscriptions using the 'http://jabber.org/protocol/pubsub#subscribe_authorization' namespace.</li>
      <li>Configuration of subscription options using the 'http://jabber.org/protocol/pubsub#subscribe_options' namespace.</li>
      <li>Configuration of a node using the 'http://jabber.org/protocol/pubsub#node_config' namespace.</li>
      <li>Setting of metadata information using the 'http://jabber.org/protocol/pubsub#meta-data' namespace.</li>
    </ol>
    <p>The registry submissions associated with these namespaces are defined below.</p>
    <p>Note: There is no requirement that configuration fields need to be registered with the XMPP Registrar. However, as specified in Section 3.4 of <cite>XEP-0068</cite>, names of custom (unregistered) fields MUST begin with the characters "x-" if the form itself is scoped by a registered FORM_TYPE.</p>

    <section3 topic='pubsub#subscribe_authorization FORM_TYPE' anchor='registrar-formtypes-auth'>
      <code><![CDATA[
<form_type>
  <name>http://jabber.org/protocol/pubsub#subscribe_authorization</name>
  <doc>XEP-0060</doc>
  <desc>Forms enabling authorization of subscriptions to pubsub nodes</desc>
  <field
      var='pubsub#allow'
      type='boolean'
      label='Whether to allow the subscription'/>
  <field
      var='pubsub#node'
      type='text-single'
      label='The NodeID of the relevant node'/>
  <field
      var='pubsub#subscriber_jid'
      type='jid-single'
      label='The address (JID) of the subscriber'/>
  <field
      var='pubsub#subid'
      type='text-single'
      label='The subscription identifier associated with the subscription request'/>
</form_type>
]]></code>
    </section3>
    <section3 topic='pubsub#subscribe_options FORM_TYPE' anchor='registrar-formtypes-subscribe'>
      <code><![CDATA[
<form_type>
  <name>http://jabber.org/protocol/pubsub#subscribe_options</name>
  <doc>XEP-0060</doc>
  <desc>Forms enabling configuration of subscription options for pubsub nodes</desc>
  <field
      var='pubsub#deliver'
      type='boolean'
      label='Whether an entity wants to receive
             or disable notifications'/>
  <field
      var='pubsub#digest'
      type='boolean'
      label='Whether an entity wants to receive digests
             (aggregations) of notifications or all
             notifications individually'/>
  <field var='pubsub#digest_frequency'
         type='text-single'
         label='The minimum number of milliseconds between
                sending any two notification digests'/>
  <field
      var='pubsub#expire'
      type='text-single'
      label='The DateTime at which a leased subscription
             will end or has ended'/>
  <field
      var='pubsub#include_body'
      type='boolean'
      label='Whether an entity wants to receive an XMPP
             message body in addition to the payload
             format'/>
  <field
      var='pubsub#show-values'
      type='list-multi'
      label='The presence states for which an entity
             wants to receive notifications'>
    <option label='XMPP Show Value of Away'>
      <value>away</value>
    </option>
    <option label='XMPP Show Value of Chat'>
      <value>chat</value>
    </option>
    <option label='XMPP Show Value of DND (Do Not Disturb)'>
      <value>dnd</value>
    </option>
    <option label='Mere Availability in XMPP (No Show Value)'>
      <value>online</value>
    </option>
    <option label='XMPP Show Value of XA (Extended Away)'>
      <value>xa</value>
    </option>
  </field>
  <field var='pubsub#subscription_type'
         type='list-single'>
    <option label='Receive notification of new items only'>
      <value>items</value>
    </option>
    <option label='Receive notification of new nodes only'>
      <value>nodes</value>
    </option>
  </field>
  <field var='pubsub#subscription_depth'
         type='list-single'>
    <option label='Receive notification from direct child nodes only'>
      <value>1</value>
    </option>
    <option label='Receive notification from all descendent nodes'>
      <value>all</value>
    </option>
  </field>
</form_type>
]]></code>
    </section3>
    <section3 topic='pubsub#meta-data FORM_TYPE' anchor='registrar-formtypes-metadata'>
      <code><![CDATA[
<form_type>
  <name>http://jabber.org/protocol/pubsub#meta-data</name>
  <doc>XEP-0060</doc>
  <desc>Forms enabling setting of metadata information about pubsub nodes</desc>
  <field var='pubsub#contact'
         type='jid-multi'
         label='The JIDs of those to contact with questions'/>
  <field var='pubsub#creation_date'
         type='text-single'
         label='The datetime when the node was created'/>
  <field var='pubsub#creator'
         type='jid-single'
         label='The JID of the node creator'/>
  <field var='pubsub#description'
         type='text-single'
         label='A description of the node'/>
  <field var='pubsub#language'
         type='list-single'
         label='The default language of the node'/>
  <field var='pubsub#access_model'
         type='list-single'
         label='Access model'/>
  <field var='pubsub#publish_model'
         type='list-single'
         label='Publish model'/>
  <field var='pubsub#num_subscribers'
         type='text-single'
         label='The number of subscribers to the node'/>
  <field var='pubsub#owner'
         type='jid-multi'
         label='The JIDs of those with an affiliation of owner'/>
  <field var='pubsub#publisher'
         type='jid-multi'
         label='The JIDs of those with an affiliation of publisher'/>
  <field var='pubsub#title'
         type='text-single'
         label='The name of the node'/>
  <field var='pubsub#type'
         type='text-single'
         label='Payload semantic type information'/>
  <field var='pubsub#max_items'
         type='text-single'
         label='Max # of items to persist'/>
</form_type>
]]></code>
    </section3>
    <section3 topic='pubsub#node_config FORM_TYPE' anchor='registrar-formtypes-config'>
      <code><![CDATA[
<form_type>
  <name>http://jabber.org/protocol/pubsub#node_config</name>
  <doc>XEP-0060</doc>
  <desc>Forms enabling configuration of pubsub nodes</desc>
  <field var='pubsub#access_model'
         type='list-single'
         label='Who may subscribe and retrieve items'>
    <option label='Subscription requests must be approved and only subscribers may retrieve items'>
      <value>authorize</value>
    </option>
    <option label='Anyone may subscribe and retrieve items'>
      <value>open</value>
    </option>
    <option label='Anyone with a presence subscription of both or from may subscribe and retrieve items'>
      <value>presence</value>
    </option>
    <option label='Anyone in the specified roster group(s) may subscribe and retrieve items'>
      <value>roster</value>
    </option>
    <option label='Only those on a whitelist may subscribe and retrieve items'>
      <value>whitelist</value>
    </option>
  </field>
  <field var='pubsub#body_xslt'
         type='text-single'
         label='The URL of an XSL transformation which can be
                applied to payloads in order to generate an
                appropriate message body element.'/>
  <field var='pubsub#children_association_policy'
         type='list-single'
         label='Who may associate leaf nodes with a collection'>
    <option label='Anyone may associate leaf nodes with the collection'>
      <value>all</value>
    </option>
    <option label='Only collection node owners may associate leaf nodes with the collection'>
      <value>owners</value>
    </option>
    <option label='Only those on a whitelist may associate leaf nodes with the collection'>
      <value>whitelist</value>
    </option>
  </field>
  <field var='pubsub#children_association_whitelist'
         type='jid-multi'
         label='The list of JIDs that may associate leaf nodes with a collection'/>
  <field var='pubsub#children'
         type='text-multi'
         label='The child nodes (leaf or collection) associated with a collection.'/>
  <field var='pubsub#children_max'
         type='text-single'
         label='The maximum number of child nodes that can be associated with a collection.  `max` for no specific limit other than a server imposed maximum.'/>
  <field var='pubsub#collection'
         type='text-multi'
         label='The collection(s) with which a node is affiliated'/>
  <field var='pubsub#contact'
         type='jid-multi'
         label='The JIDs of those to contact with questions'/>
  <field var='pubsub#dataform_xslt'
         type='text-single'
         label='The URL of an XSL transformation which can be
                applied to the payload format in order to generate
                a valid Data Forms result that the client could
                display using a generic Data Forms rendering
                engine'/>
  <field var='pubsub#deliver_notifications' type='boolean'
         label='Whether to deliver event notifications'>
    <value>true</value>
  </field>
  <field var='pubsub#deliver_payloads'
         type='boolean'
         label='Whether to deliver payloads with event notifications; applies only to leaf nodes'/>
  <field var='pubsub#description'
         type='text-single'
         label='A description of the node'/>
  <field var='pubsub#item_expire'
         type='text-single'
         label='Number of seconds after which to automatically purge items. `max` for no specific limit other than a server imposed maximum.'/>
  <field var='pubsub#itemreply'
         type='list-single'
         label='Whether owners or publisher should receive replies to items'>
    <option label='Statically specify a replyto of the node owner(s)'>
      <value>owner</value>
    </option>
    <option label='Dynamically specify a replyto of the item publisher'>
      <value>publisher</value>
    </option>
  </field>
  <field var='pubsub#language'
         type='list-single'
         label='The default language of the node'/>
  <field var='pubsub#max_items'
         type='text-single'
         label='The maximum number of items to persist. `max` for no specific limit other than a server imposed maximum.'/>
  <field var='pubsub#max_payload_size'
         type='text-single'
         label='The maximum payload size in bytes'/>
  <field var='pubsub#node_type'
         type='list-single'
         label='Whether the node is a leaf (default) or a collection'>
    <option label='The node is a leaf node (default)'>
      <value>leaf</value>
    </option>
    <option label='The node is a collection node'>
      <value>collection</value>
    </option>
  </field>
  <field var='pubsub#notification_type' type='list-single'
         label='Specify the delivery style for notifications'>
    <option label='Messages of type normal'>
      <value>normal</value>
    </option>
    <option label='Messages of type headline'>
      <value>headline</value>
    </option>
  </field>
  <field var='pubsub#notify_config'
         type='boolean'
         label='Whether to notify subscribers when the node configuration changes'/>
  <field var='pubsub#notify_delete'
         type='boolean'
         label='Whether to notify subscribers when the node is deleted'/>
  <field var='pubsub#notify_retract'
         type='boolean'
         label='Whether to notify subscribers when items are removed from the node'/>
  <field var='pubsub#notify_sub'
         type='boolean'
         label='Whether to notify owners about new subscribers and unsubscribes'/>
  <field var='pubsub#persist_items'
         type='boolean'
         label='Whether to persist items to storage'/>
  <field var='pubsub#presence_based_delivery'
         type='boolean'
         label='Whether to deliver notifications to available users only'/>
  <field var='pubsub#publish_model'
         type='list-single'
         label='The publisher model'>
    <option label='Only publishers may publish'>
      <value>publishers</value>
    </option>
    <option label='Subscribers may publish'>
      <value>subscribers</value>
    </option>
    <option label='Anyone may publish'>
      <value>open</value>
    </option>
  </field>
  <field var='pubsub#purge_offline'
         type='boolean'
         label='Whether to purge all items when the relevant publisher goes offline'/>
  <field var='pubsub#roster_groups_allowed'
         type='list-multi'
         label='The roster group(s) allowed to subscribe and retrieve items'/>
  <field var='pubsub#send_last_published_item'
         type='list-single'
         label='When to send the last published item'>
    <option label='Never'>
      <value>never</value>
    </option>
    <option label='When a new subscription is processed'>
      <value>on_sub</value>
    </option>
    <option label='When a new subscription is processed and whenever a subscriber comes online'>
      <value>on_sub_and_presence</value>
    </option>
  </field>
  <field var='pubsub#tempsub'
         type='boolean'
         label='Whether to make all subscriptions temporary, based on subscriber presence'/>
  <field var='pubsub#subscribe' type='boolean'
         label='Whether to allow subscriptions'>
    <value>1</value>
  </field>
  <field var='pubsub#title'
         type='text-single'
         label='A friendly name for the node'/>
  <field var='pubsub#type'
         type='text-single'
        label='The semantic type information of data in the node, usually specified
               by the namespace of the payload (if any)'/>
</form_type>
]]></code>
    </section3>
  </section2>
  <section2 topic='SHIM Headers' anchor='registrar-shim'>
    <p>The XMPP Registrar includes "Collection" and "SubID" in its registry of SHIM headers (see &SHIMHEADERS;). The registry submission is as follows:</p>
    <code><![CDATA[
<header>
  <name>Collection</name>
  <desc>The collection via which an event notification was received from the originating node.</desc>
  <doc>XEP-0248</doc>
</header>
<header>
  <name>SubID</name>
  <desc>A subscription identifer within the pubsub protocol.</desc>
  <doc>XEP-0060</doc>
</header>
]]></code>
    <p>Future submissions to the XMPP Registrar may register additional SHIM headers that can be used in relation to the pubsub protocol, and such submission may occur without updating this specification.</p>
  </section2>
  <section2 topic='URI Query Types' anchor='registrar-querytypes'>
    <p>As authorized by &xep0147;, the XMPP Registrar maintains a registry of queries and key-value pairs for use in XMPP URIs (see &QUERYTYPES;).</p>
    <p>The "pubsub" querytype is defined herein for interaction with pubsub services, with three keys: (1) "action" (whose defined values are "subscribe", "unsubscribe", and "retrieve"), (2) "node" (to specify a pubsub node), and optionally "item" (to specify a particular item at a node).</p>
    <example caption='Pubsub Subscribe Action: IRI/URI'><![CDATA[
xmpp:pubsub.shakespeare.lit?pubsub;action=subscribe;node=princely_musings
]]></example>
    <example caption='Pubsub Subscribe Action: Resulting Stanza'><![CDATA[
<iq to='pubsub.shakespeare.lit' type='set'>
  <pubsub xmlns='http://jabber.org/protocol/pubsub'>
    <subscribe node='princely_musings'/>
  </pubsub>
</iq>
]]></example>
    <example caption='Pubsub Unsubscribe Action: IRI/URI'><![CDATA[
xmpp:pubsub.shakespeare.lit?pubsub;action=unsubscribe;node=princely_musings
]]></example>
    <example caption='Pubsub Unsubscribe Action: Resulting Stanza'><![CDATA[
<iq to='pubsub.shakespeare.lit' type='set'>
  <pubsub xmlns='http://jabber.org/protocol/pubsub'>
    <unsubscribe node='princely_musings'/>
  </pubsub>
</iq>
]]></example>
    <example caption='Pubsub Retrieve Action: IRI/URI'><![CDATA[
xmpp:pubsub.shakespeare.lit?pubsub;action=retrieve;node=princely_musings
]]></example>
    <example caption='Pubsub Retrieve Action: Resulting Stanza'><![CDATA[
<iq to='pubsub.shakespeare.lit' type='get'>
  <pubsub xmlns='http://jabber.org/protocol/pubsub'>
    <items node='princely_musings'/>
  </pubsub>
</iq>
]]></example>
    <p>The following submission registers the "pubsub" querytype.</p>
    <code><![CDATA[
<querytype>
  <name>pubsub</name>
  <proto>http://jabber.org/protocol/pubsub</proto>
  <desc>enables interaction with a publish-subscribe service</desc>
  <doc>XEP-0060</doc>
  <keys>
    <key>
      <name>action</name>
      <desc>the pubsub action</desc>
      <values>
        <value>
	  <name>subscribe</name>
          <desc>enables subscribing to a pubsub node</desc>
        </value>
        <value>
	  <name>unsubscribe</name>
          <desc>enables unsubscribing from a pubsub node</desc>
        </value>
        <value>
          <name>retrieve</name>
          <desc>enables retrieving a specific item from a pubsub node</desc>
        </value>
      </values>
    </key>
    <key>
      <name>node</name>
      <desc>the pubsub node</desc>
    </key>
    <key>
      <name>item</name>
      <desc>the pubsub item</desc>
    </key>
  </keys>
</querytype>
]]></code>
  </section2>

  <section2 topic='Data Forms Validation Datatypes' anchor='registrar.xdata-validate'>
    <p>The following datatype shall be registered for use with Data Forms Validation:</p>
    <code caption='Data Forms Validation Datatypes Registry Submission'><![CDATA[
<datatype>
  <name>integer-or-max</name>
    <desc>
      Datatype used for text-single fields where the accepted value is
      either an integer or the string "max".
    </desc>
    <doc>XEP-0060</doc>
</datatype>
]]></code>
  </section2>
</section1>

<section1 topic='XML Schemas' anchor='schemas'>
  <section2 topic='http://jabber.org/protocol/pubsub' anchor='schemas-pubsub'>
    <code><![CDATA[
<?xml version='1.0' encoding='UTF-8'?>

<xs:schema
    xmlns:xs='http://www.w3.org/2001/XMLSchema'
    xmlns:xdata='jabber:x:data'
    targetNamespace='http://jabber.org/protocol/pubsub'
    xmlns='http://jabber.org/protocol/pubsub'
    elementFormDefault='qualified'>

  <xs:annotation>
    <xs:documentation>
      The protocol documented by this schema is defined in
      XEP-0060: http://xmpp.org/extensions/xep-0060.html
    </xs:documentation>
  </xs:annotation>

  <xs:import
      namespace='jabber:x:data'
      schemaLocation='http://xmpp.org/schemas/x-data.xsd'/>

  <xs:element name='pubsub'>
    <xs:complexType>
      <xs:choice>
        <xs:sequence>
          <xs:element ref='create'/>
          <xs:element ref='configure' minOccurs='0'/>
        </xs:sequence>
        <xs:sequence>
          <xs:element ref='subscribe' minOccurs='0'/>
          <xs:element ref='options' minOccurs='0'/>
        </xs:sequence>
        <xs:sequence>
          <xs:element ref='publish'/>
          <xs:element ref='publish-options' minOccurs='0'/>
        </xs:sequence>
        <xs:choice minOccurs='0'>
          <xs:element ref='affiliations'/>
          <xs:element ref='default'/>
          <xs:element ref='items'/>
          <xs:element ref='retract'/>
          <xs:element ref='subscription'/>
          <xs:element ref='subscriptions'/>
          <xs:element ref='unsubscribe'/>
        </xs:choice>
      </xs:choice>
    </xs:complexType>
  </xs:element>

  <xs:element name='affiliations'>
    <xs:complexType>
      <xs:sequence>
        <xs:element ref='affiliation' minOccurs='0' maxOccurs='unbounded'/>
      </xs:sequence>
      <xs:attribute name='node' type='xs:string' use='optional'/>
    </xs:complexType>
  </xs:element>

  <xs:element name='affiliation'>
    <xs:complexType>
      <xs:simpleContent>
        <xs:extension base='empty'>
          <xs:attribute name='affiliation' use='required'>
            <xs:simpleType>
              <xs:restriction base='xs:NCName'>
                <xs:enumeration value='member'/>
                <xs:enumeration value='none'/>
                <xs:enumeration value='outcast'/>
                <xs:enumeration value='owner'/>
                <xs:enumeration value='publisher'/>
                <xs:enumeration value='publish-only'/>
              </xs:restriction>
            </xs:simpleType>
          </xs:attribute>
          <xs:attribute name='node' type='xs:string' use='required'/>
        </xs:extension>
      </xs:simpleContent>
    </xs:complexType>
  </xs:element>

  <xs:element name='configure'>
    <xs:complexType>
      <xs:choice minOccurs='0' xmlns:xdata='jabber:x:data'>
        <xs:element ref='xdata:x'/>
      </xs:choice>
    </xs:complexType>
  </xs:element>

  <xs:element name='create'>
    <xs:complexType>
      <xs:simpleContent>
        <xs:extension base='empty'>
          <xs:attribute name='node' type='xs:string' use='optional'/>
        </xs:extension>
      </xs:simpleContent>
    </xs:complexType>
  </xs:element>

  <xs:element name='default'>
    <xs:complexType>
      <xs:choice minOccurs='0'>
        <xs:element ref='xdata:x'/>
      </xs:choice>
      <xs:attribute name='node' type='xs:string' use='optional'/>
      <xs:attribute name='type'
                    use='optional'
                    default='leaf'>
        <xs:simpleType>
          <xs:restriction base='xs:NCName'>
            <xs:enumeration value='collection'/>
            <xs:enumeration value='leaf'/>
          </xs:restriction>
        </xs:simpleType>
      </xs:attribute>
    </xs:complexType>
  </xs:element>

  <xs:element name='items'>
    <xs:complexType>
      <xs:sequence>
        <xs:element ref='item' minOccurs='0' maxOccurs='unbounded'/>
      </xs:sequence>
      <xs:attribute name='max_items' type='xs:positiveInteger' use='optional'/>
      <xs:attribute name='node' type='xs:string' use='required'/>
      <xs:attribute name='subid' type='xs:string' use='optional'/>
    </xs:complexType>
  </xs:element>

  <xs:element name='item'>
    <xs:complexType>
      <xs:sequence minOccurs='0'>
        <xs:any namespace='##other'/>
      </xs:sequence>
      <xs:attribute name='id' type='xs:string' use='optional'/>
      <xs:attribute name='publisher' type='xs:string' use='optional'/>
    </xs:complexType>
  </xs:element>

  <xs:element name='options'>
    <xs:complexType>
      <xs:sequence minOccurs='0'>
        <xs:any namespace='jabber:x:data'/>
      </xs:sequence>
      <xs:attribute name='jid' type='xs:string' use='required'/>
      <xs:attribute name='node' type='xs:string' use='optional'/>
      <xs:attribute name='subid' type='xs:string' use='optional'/>
    </xs:complexType>
  </xs:element>

  <xs:element name='publish'>
    <xs:complexType>
      <xs:sequence>
        <xs:element ref='item' minOccurs='0' maxOccurs='unbounded'/>
      </xs:sequence>
      <xs:attribute name='node' type='xs:string' use='required'/>
    </xs:complexType>
  </xs:element>

  <xs:element name='publish-options'>
    <xs:complexType>
      <xs:choice minOccurs='0' xmlns:xdata='jabber:x:data'>
        <xs:element ref='xdata:x'/>
      </xs:choice>
    </xs:complexType>
  </xs:element>

  <xs:element name='retract'>
    <xs:complexType>
      <xs:sequence>
        <xs:element ref='item' minOccurs='1' maxOccurs='unbounded'/>
      </xs:sequence>
      <xs:attribute name='node' type='xs:string' use='required'/>
      <xs:attribute name='notify' type='xs:boolean' use='optional'/>
    </xs:complexType>
  </xs:element>

  <xs:element name='subscribe-options'>
    <xs:complexType>
      <xs:sequence>
        <xs:element name='required' type='empty' minOccurs='0'/>
      </xs:sequence>
    </xs:complexType>
  </xs:element>

  <xs:element name='subscribe'>
    <xs:complexType>
      <xs:simpleContent>
        <xs:extension base='empty'>
          <xs:attribute name='jid' type='xs:string' use='required'/>
          <xs:attribute name='node' type='xs:string' use='optional'/>
        </xs:extension>
      </xs:simpleContent>
    </xs:complexType>
  </xs:element>

  <xs:element name='subscriptions'>
    <xs:complexType>
      <xs:sequence minOccurs='0' maxOccurs='unbounded'>
        <xs:element ref='subscription'/>
      </xs:sequence>
      <xs:attribute name='node' type='xs:string' use='optional'/>
    </xs:complexType>
  </xs:element>

  <xs:element name='subscription'>
    <xs:complexType>
      <xs:sequence>
        <xs:element ref='subscribe-options' minOccurs='0'/>
      </xs:sequence>
      <xs:attribute name='jid' type='xs:string' use='required'/>
      <xs:attribute name='node' type='xs:string' use='optional'/>
      <xs:attribute name='subid' type='xs:string' use='optional'/>
      <xs:attribute name='subscription' use='optional'>
        <xs:simpleType>
          <xs:restriction base='xs:NCName'>
            <xs:enumeration value='none'/>
            <xs:enumeration value='pending'/>
            <xs:enumeration value='subscribed'/>
            <xs:enumeration value='unconfigured'/>
          </xs:restriction>
        </xs:simpleType>
      </xs:attribute>
    </xs:complexType>
  </xs:element>

  <xs:element name='unsubscribe'>
    <xs:complexType>
      <xs:simpleContent>
        <xs:extension base='empty'>
          <xs:attribute name='jid' type='xs:string' use='required'/>
          <xs:attribute name='node' type='xs:string' use='optional'/>
          <xs:attribute name='subid' type='xs:string' use='optional'/>
        </xs:extension>
      </xs:simpleContent>
    </xs:complexType>
  </xs:element>

  <xs:simpleType name='empty'>
    <xs:restriction base='xs:string'>
      <xs:enumeration value=''/>
    </xs:restriction>
  </xs:simpleType>

</xs:schema>
]]></code>
  </section2>

  <section2 topic='http://jabber.org/protocol/pubsub#errors' anchor='schemas-error'>
    <code><![CDATA[
<?xml version='1.0' encoding='UTF-8'?>

<xs:schema
    xmlns:xs='http://www.w3.org/2001/XMLSchema'
    targetNamespace='http://jabber.org/protocol/pubsub#errors'
    xmlns='http://jabber.org/protocol/pubsub#errors'
    elementFormDefault='qualified'>

  <xs:annotation>
    <xs:documentation>
      This namespace is used for error reporting only, as
      defined in XEP-0060:

      http://xmpp.org/extensions/xep-0060.html
    </xs:documentation>
  </xs:annotation>

  <xs:element name='closed-node' type='empty'/>
  <xs:element name='configuration-required' type='empty'/>
  <xs:element name='invalid-jid' type='empty'/>
  <xs:element name='invalid-options' type='empty'/>
  <xs:element name='invalid-payload' type='empty'/>
  <xs:element name='invalid-subid' type='empty'/>
  <xs:element name='item-forbidden' type='empty'/>
  <xs:element name='item-required' type='empty'/>
  <xs:element name='jid-required' type='empty'/>
  <xs:element name='max-items-exceeded' type='empty'/>
  <xs:element name='max-nodes-exceeded' type='empty'/>
  <xs:element name='nodeid-required' type='empty'/>
  <xs:element name='not-in-roster-group' type='empty'/>
  <xs:element name='not-subscribed' type='empty'/>
  <xs:element name='payload-too-big' type='empty'/>
  <xs:element name='payload-required' type='empty'/>
  <xs:element name='pending-subscription' type='empty'/>
  <xs:element name='precondition-not-met' type='empty'/>
  <xs:element name='presence-subscription-required' type='empty'/>
  <xs:element name='subid-required' type='empty'/>
  <xs:element name='too-many-subscriptions' type='empty'/>
  <xs:element name='unsupported'>
    <xs:complexType>
      <xs:simpleContent>
        <xs:extension base='empty'>
          <xs:attribute name='feature' use='required'>
            <xs:simpleType>
              <xs:restriction base='xs:NCName'>
                <xs:enumeration value='access-authorize'/>
                <xs:enumeration value='access-open'/>
                <xs:enumeration value='access-presence'/>
                <xs:enumeration value='access-roster'/>
                <xs:enumeration value='access-whitelist'/>
                <xs:enumeration value='auto-create'/>
                <xs:enumeration value='auto-subscribe'/>
                <xs:enumeration value='collections'/>
                <xs:enumeration value='config-node'/>
                <xs:enumeration value='create-and-configure'/>
                <xs:enumeration value='create-nodes'/>
                <xs:enumeration value='delete-items'/>
                <xs:enumeration value='delete-nodes'/>
                <xs:enumeration value='filtered-notifications'/>
                <xs:enumeration value='get-pending'/>
                <xs:enumeration value='instant-nodes'/>
                <xs:enumeration value='item-ids'/>
                <xs:enumeration value='last-published'/>
                <xs:enumeration value='leased-subscription'/>
                <xs:enumeration value='manage-subscriptions'/>
                <xs:enumeration value='member-affiliation'/>
                <xs:enumeration value='meta-data'/>
                <xs:enumeration value='modify-affiliations'/>
                <xs:enumeration value='multi-collection'/>
                <xs:enumeration value='multi-items'/>
                <xs:enumeration value='multi-subscribe'/>
                <xs:enumeration value='outcast-affiliation'/>
                <xs:enumeration value='persistent-items'/>
                <xs:enumeration value='presence-notifications'/>
                <xs:enumeration value='presence-subscribe'/>
                <xs:enumeration value='publish'/>
                <xs:enumeration value='publish-options'/>
                <xs:enumeration value='publish-only-affiliation'/>
                <xs:enumeration value='publisher-affiliation'/>
                <xs:enumeration value='purge-nodes'/>
                <xs:enumeration value='retract-items'/>
                <xs:enumeration value='retrieve-affiliations'/>
                <xs:enumeration value='retrieve-default'/>
                <xs:enumeration value='retrieve-default-sub'/>
                <xs:enumeration value='retrieve-items'/>
                <xs:enumeration value='retrieve-subscriptions'/>
                <xs:enumeration value='subscribe'/>
                <xs:enumeration value='subscription-options'/>
                <xs:enumeration value='subscription-notifications'/>
              </xs:restriction>
            </xs:simpleType>
          </xs:attribute>
        </xs:extension>
      </xs:simpleContent>
    </xs:complexType>
  </xs:element>

  <xs:element name='unsupported-access-model' type='empty'/>

  <xs:simpleType name='empty'>
    <xs:restriction base='xs:string'>
      <xs:enumeration value=''/>
    </xs:restriction>
  </xs:simpleType>

</xs:schema>
]]></code>
  </section2>

  <section2 topic='http://jabber.org/protocol/pubsub#event' anchor='schemas-event'>
    <code><![CDATA[
<?xml version='1.0' encoding='UTF-8'?>

<xs:schema
    xmlns:xs='http://www.w3.org/2001/XMLSchema'
    targetNamespace='http://jabber.org/protocol/pubsub#event'
    xmlns='http://jabber.org/protocol/pubsub#event'
    elementFormDefault='qualified'>

  <xs:annotation>
    <xs:documentation>
      The protocol documented by this schema is defined in
      XEP-0060: http://xmpp.org/extensions/xep-0060.html
    </xs:documentation>
  </xs:annotation>

  <xs:import
      namespace='jabber:x:data'
      schemaLocation='http://xmpp.org/schemas/x-data.xsd'/>

  <xs:element name='event'>
    <xs:complexType>
      <xs:choice>
        <xs:element ref='collection'/>
        <xs:element ref='configuration'/>
        <xs:element ref='delete'/>
        <xs:element ref='items'/>
        <xs:element ref='purge'/>
        <xs:element ref='subscription'/>
      </xs:choice>
    </xs:complexType>
  </xs:element>

  <xs:element name='collection'>
    <xs:complexType>
      <xs:choice>
        <xs:element ref='associate'/>
        <xs:element ref='disassociate'/>
      </xs:choice>
      <xs:attribute name='node' type='xs:string' use='optional'/>
    </xs:complexType>
  </xs:element>

  <xs:element name='associate'>
    <xs:complexType>
      <xs:simpleContent>
        <xs:extension base='empty'>
          <xs:attribute name='node' type='xs:string' use='required'/>
        </xs:extension>
      </xs:simpleContent>
    </xs:complexType>
  </xs:element>

  <xs:element name='disassociate'>
    <xs:complexType>
      <xs:simpleContent>
        <xs:extension base='empty'>
          <xs:attribute name='node' type='xs:string' use='required'/>
        </xs:extension>
      </xs:simpleContent>
    </xs:complexType>
  </xs:element>

  <xs:element name='configuration'>
    <xs:complexType>
      <xs:sequence minOccurs='0' xmlns:xdata='jabber:x:data'>
        <xs:element ref='xdata:x'/>
      </xs:sequence>
      <xs:attribute name='node' type='xs:string' use='optional'/>
    </xs:complexType>
  </xs:element>

  <xs:element name='delete'>
    <xs:complexType>
      <xs:sequence>
        <xs:element ref='redirect' minOccurs='0' maxOccurs='1'/>
      </xs:sequence>
      <xs:attribute name='node' type='xs:string' use='required'/>
    </xs:complexType>
  </xs:element>

  <xs:element name='items'>
    <xs:complexType>
      <xs:choice>
        <xs:element ref='item' minOccurs='0' maxOccurs='unbounded'/>
        <xs:element ref='retract' minOccurs='0' maxOccurs='unbounded'/>
      </xs:choice>
      <xs:attribute name='node' type='xs:string' use='required'/>
    </xs:complexType>
  </xs:element>

  <xs:element name='item'>
    <xs:complexType>
      <xs:choice minOccurs='0'>
        <xs:any namespace='##other'/>
      </xs:choice>
      <xs:attribute name='id' type='xs:string' use='optional'/>
      <xs:attribute name='publisher' type='xs:string' use='optional'/>
    </xs:complexType>
  </xs:element>

  <xs:element name='purge'>
    <xs:complexType>
      <xs:simpleContent>
        <xs:extension base='empty'>
          <xs:attribute name='node' type='xs:string' use='required'/>
        </xs:extension>
      </xs:simpleContent>
    </xs:complexType>
  </xs:element>

  <xs:element name='redirect'>
    <xs:complexType>
      <xs:simpleContent>
        <xs:extension base='empty'>
          <xs:attribute name='uri' type='xs:string' use='required'/>
        </xs:extension>
      </xs:simpleContent>
    </xs:complexType>
  </xs:element>

  <xs:element name='retract'>
    <xs:complexType>
      <xs:simpleContent>
        <xs:extension base='empty'>
          <xs:attribute name='id' type='xs:string' use='required'/>
        </xs:extension>
      </xs:simpleContent>
    </xs:complexType>
  </xs:element>

  <xs:element name='subscription'>
    <xs:complexType>
      <xs:simpleContent>
        <xs:extension base='empty'>
          <xs:attribute name='expiry' type='xs:dateTime' use='optional'/>
          <xs:attribute name='jid' type='xs:string' use='required'/>
          <xs:attribute name='node' type='xs:string' use='optional'/>
          <xs:attribute name='subid' type='xs:string' use='optional'/>
          <xs:attribute name='subscription' use='optional'>
            <xs:simpleType>
              <xs:restriction base='xs:NCName'>
                <xs:enumeration value='none'/>
                <xs:enumeration value='pending'/>
                <xs:enumeration value='subscribed'/>
                <xs:enumeration value='unconfigured'/>
              </xs:restriction>
            </xs:simpleType>
          </xs:attribute>
        </xs:extension>
      </xs:simpleContent>
    </xs:complexType>
  </xs:element>

  <xs:simpleType name='empty'>
    <xs:restriction base='xs:string'>
      <xs:enumeration value=''/>
    </xs:restriction>
  </xs:simpleType>

</xs:schema>
]]></code>
  </section2>

  <section2 topic='http://jabber.org/protocol/pubsub#owner' anchor='schemas-owner'>
    <code><![CDATA[
<?xml version='1.0' encoding='UTF-8'?>

<xs:schema
    xmlns:xs='http://www.w3.org/2001/XMLSchema'
    targetNamespace='http://jabber.org/protocol/pubsub#owner'
    xmlns='http://jabber.org/protocol/pubsub#owner'
    elementFormDefault='qualified'>

  <xs:annotation>
    <xs:documentation>
      The protocol documented by this schema is defined in
      XEP-0060: http://xmpp.org/extensions/xep-0060.html
    </xs:documentation>
  </xs:annotation>

  <xs:import
      namespace='jabber:x:data'
      schemaLocation='http://xmpp.org/schemas/x-data.xsd'/>

  <xs:element name='pubsub'>
    <xs:complexType>
      <xs:choice>
        <xs:element ref='affiliations'/>
        <xs:element ref='configure'/>
        <xs:element ref='default'/>
        <xs:element ref='delete'/>
        <xs:element ref='purge'/>
        <xs:element ref='subscriptions'/>
      </xs:choice>
    </xs:complexType>
  </xs:element>

  <xs:element name='affiliations'>
    <xs:complexType>
      <xs:sequence>
        <xs:element ref='affiliation' minOccurs='0' maxOccurs='unbounded'/>
      </xs:sequence>
      <xs:attribute name='node' type='xs:string' use='required'/>
    </xs:complexType>
  </xs:element>

  <xs:element name='affiliation'>
    <xs:complexType>
      <xs:simpleContent>
        <xs:extension base='empty'>
          <xs:attribute name='affiliation' use='required'>
            <xs:simpleType>
              <xs:restriction base='xs:NCName'>
                <xs:enumeration value='member'/>
                <xs:enumeration value='none'/>
                <xs:enumeration value='outcast'/>
                <xs:enumeration value='owner'/>
                <xs:enumeration value='publisher'/>
                <xs:enumeration value='publish-only'/>
              </xs:restriction>
            </xs:simpleType>
          </xs:attribute>
          <xs:attribute name='jid' type='xs:string' use='required'/>
        </xs:extension>
      </xs:simpleContent>
    </xs:complexType>
  </xs:element>

  <xs:element name='configure'>
    <xs:complexType>
      <xs:choice minOccurs='0' xmlns:xdata='jabber:x:data'>
        <xs:element ref='xdata:x'/>
      </xs:choice>
      <xs:attribute name='node' use='optional'/>
    </xs:complexType>
  </xs:element>

  <xs:element name='default'>
    <xs:complexType>
      <xs:choice minOccurs='0' xmlns:xdata='jabber:x:data'>
        <xs:element ref='xdata:x'/>
      </xs:choice>
    </xs:complexType>
  </xs:element>

  <xs:element name='delete'>
    <xs:complexType>
      <xs:sequence>
        <xs:element ref='redirect' minOccurs='0' maxOccurs='1'/>
      </xs:sequence>
      <xs:attribute name='node' type='xs:string' use='required'/>
    </xs:complexType>
  </xs:element>

  <xs:element name='purge'>
    <xs:complexType>
      <xs:simpleContent>
        <xs:extension base='empty'>
          <xs:attribute name='node' type='xs:string' use='required'/>
        </xs:extension>
      </xs:simpleContent>
    </xs:complexType>
  </xs:element>

  <xs:element name='redirect'>
    <xs:complexType>
      <xs:simpleContent>
        <xs:extension base='empty'>
          <xs:attribute name='uri' type='xs:string' use='required'/>
        </xs:extension>
      </xs:simpleContent>
    </xs:complexType>
  </xs:element>

  <xs:element name='subscriptions'>
    <xs:complexType>
      <xs:sequence>
        <xs:element ref='subscription' minOccurs='0' maxOccurs='unbounded'/>
      </xs:sequence>
      <xs:attribute name='node' type='xs:string' use='required'/>
    </xs:complexType>
  </xs:element>

  <xs:element name='subscription'>
    <xs:complexType>
      <xs:simpleContent>
        <xs:extension base='empty'>
          <xs:attribute name='subscription' use='required'>
            <xs:simpleType>
              <xs:restriction base='xs:NCName'>
                <xs:enumeration value='none'/>
                <xs:enumeration value='pending'/>
                <xs:enumeration value='subscribed'/>
                <xs:enumeration value='unconfigured'/>
              </xs:restriction>
            </xs:simpleType>
          </xs:attribute>
          <xs:attribute name='jid' type='xs:string' use='required'/>
        </xs:extension>
      </xs:simpleContent>
    </xs:complexType>
  </xs:element>

  <xs:simpleType name='empty'>
    <xs:restriction base='xs:string'>
      <xs:enumeration value=''/>
    </xs:restriction>
  </xs:simpleType>

</xs:schema>
]]></code>
  </section2>

</section1>

<section1 topic='Acknowledgements' anchor='ack'>
  <p>Thanks to Kirk Bateman, Robin Collier, Blaine Cook, Ovidiu Craciun, Brian Cully, Dave Cridland, Guillaume Desmottes, Gaston Dombiak, William Edney, Seth Fitzsimmons, Fabio Forno, Nathan Fritz, Julien Genestoux, Anastasia Gornostaeva, Joe Hildebrand, Curtis King, Tuomas Koski, Petri Liimatta, Tobias Markmann, Pedro Melo, Dirk Meyer, Tory Patnoe, Peter Petrov, Sonny Piers, Christophe Romain, Pavel Šimerda, Andy Skelton, Kevin Smith, Chris Teegarden, Simon Tennant, Matt Tucker, Melvin Vermeeren, Matthew Wild, Bob Wyman, Matus Zamborsky, and Brett Zamir for their feedback.</p>
</section1>

<section1 topic='Author Note' anchor='authornote'>
  <p>Peter Millard, primary author of this specification from version 0.1 through version 1.7, died on April 26, 2006. The remaining co-authors are indebted to him for his many years of work on publish-subscribe technologies.</p>
</section1>

</xep><|MERGE_RESOLUTION|>--- conflicted
+++ resolved
@@ -50,17 +50,16 @@
   &stpeter;
   &ralphm;
   <revision>
-<<<<<<< HEAD
+    <version>1.23.0</version>
+    <date>2022-01-14</date>
+    <initials>edhelas, pep</initials>
+    <remark><p>Clarify (redefine) pubsub#type field.</p></remark>
+  </revision>
+  <revision>
     <version>1.22.1</version>
     <date>2021-12-26</date>
     <initials>egp</initials>
     <remark><p>Fix indentation to be consistent.</p></remark>
-=======
-    <version>1.23.0</version>
-    <date>2022-01-14</date>
-    <initials>edhelas, pep</initials>
-    <remark><p>Clarify (redefine) pubsub#type field.</p></remark>
->>>>>>> e9a33e25
   </revision>
   <revision>
     <version>1.22.0</version>
