<?xml version='1.0' encoding='UTF-8'?>
<!DOCTYPE xep SYSTEM 'xep.dtd' [
  <!ENTITY % ents SYSTEM 'xep.ent'>
%ents;
<!ENTITY ITEM "&lt;item/&gt;">
<!ENTITY ITEMS "&lt;items/&gt;">
<!ENTITY PUBSUB "&lt;pubsub/&gt;">
]>
<?xml-stylesheet type='text/xsl' href='xep.xsl'?>
<xep>
<header>
  <title>Publish-Subscribe</title>
  <abstract>This specification defines an XMPP protocol extension for generic publish-subscribe functionality. The protocol enables XMPP entities to create nodes (topics) at a pubsub service and publish information at those nodes; an event notification (with or without payload) is then broadcasted to all entities that have subscribed to the node. Pubsub therefore adheres to the classic Observer design pattern and can serve as the foundation for a wide variety of applications, including news feeds, content syndication, rich presence, geolocation, workflow systems, network management systems, and any other application that requires event notifications.</abstract>
  &LEGALNOTICE;
  <number>0060</number>
  <status>Draft</status>
  <type>Standards Track</type>
  <sig>Standards</sig>
  <dependencies>
    <spec>XMPP Core</spec>
    <spec>XEP-0004</spec>
    <spec>XEP-0030</spec>
    <spec>XEP-0068</spec>
    <spec>XEP-0082</spec>
    <spec>XEP-0131</spec>
  </dependencies>
  <supersedes/>
  <supersededby/>
  <shortname>pubsub</shortname>
  <schemaloc>
    <ns>pubsub</ns>
    <url>http://xmpp.org/schemas/pubsub.xsd</url>
  </schemaloc>
  <schemaloc>
    <ns>pubsub#errors</ns>
    <url>http://xmpp.org/schemas/pubsub-errors.xsd</url>
  </schemaloc>
  <schemaloc>
    <ns>pubsub#event</ns>
    <url>http://xmpp.org/schemas/pubsub-event.xsd</url>
  </schemaloc>
  <schemaloc>
    <ns>pubsub#owner</ns>
    <url>http://xmpp.org/schemas/pubsub-owner.xsd</url>
  </schemaloc>
  <discuss>pubsub</discuss>

  &pgmillard;
  &stpeter;
  &ralphm;

  <revision>
    <version>1.13.6</version>
<<<<<<< HEAD
    <date>2017-06-22</date>
    <initials>dg</initials>
    <remark><p>Clarify behaviour of publish-options. Fields must be registered</p></remark>
=======
    <date>2017-06-08</date>
    <initials>egp</initials>
    <remark><p>Fix examples using invalid XEP-0082 dates.</p></remark>
>>>>>>> 64e6deb9
  </revision>
  <revision>
    <version>1.13.5</version>
    <date>2016-12-21</date>
    <initials>psa (XEP Editor: ssw)</initials>
    <remark><p>Add missing options to schema.</p></remark>
  </revision>
  <revision>
    <version>1.13.4</version>
    <date>2016-12-02</date>
    <initials>psa</initials>
    <remark><p>Make Multiple Simultaneous Modifications examples consistent with text.</p></remark>
  </revision>
  <revision>
    <version>1.13.3</version>
    <date>2016-12-08</date>
    <initials>ss (XEP Editor: ssw)</initials>
    <remark><p>Include publisher with any item retrieval.</p></remark>
  </revision>
  <revision>
    <version>1.13.2</version>
    <date>2016-10-11</date>
    <initials>ss (XEP Editor: ssw)</initials>
    <remark><p>Be more consistent with reply.</p></remark>
  </revision>
  <revision>
    <version>1.13.1</version>
    <date>2016-07-21</date>
    <initials>ss</initials>
    <remark>
        <ul>
            <li>Fix wording, replace Jabber with XMPP where applicable.</li>
        </ul>
    </remark>
  </revision>
  <revision>
    <version>1.13</version>
    <date>2010-07-12</date>
    <initials>psa</initials>
    <remark>
      <ul>
        <li>Pending further discussion: added but then removed change to allow notifications via IQ stanzas; removed but then retained batch publishing; removed but then retained SubIDs in subscription approvals.</li>
        <li>Corrected a large number of reported errata.</li>
        <li>Removed delete-any feature.</li>
        <li>Added missing delete-items feature.</li>
        <li>Added special value of "presence" for the pubsub#expire option to support temporary subscriptions.</li>
        <li>Removed replyto and replyroom config options.</li>
        <li>Removed multiple node discovery since it depended on the deprecated Service Discovery Publishing feature.</li>
        <li>Defined "room" value for itemreply config option.</li>
        <li>Added optional 'publisher' attribute to &lt;item/&gt; element.</li>
        <li>Added optional &lt;redirect/&gt; child to &lt;delete/&gt; element.</li>
        <li>Based redirects on URIs for consistency with RFC 6120 gone and redirect errors.</li>
        <li>Clarified meaning of filtered notifications (they are based on NodeIDs, not payload namespaces).</li>
        <li>Added pubsub-on-a-jid service discovery feature for explicit discovery that an IM and presence account also functions as a virtual pubsub service.</li>
        <li>Added purge_offline node configuration option for purging the node when the relevant publisher goes offline, for use in certain extended presence applications.</li>
        <li>Added item_expire node configuration option for automatically removing items after a certain number of seconds.</li>
        <li>Added notification_type node configuration option for defining which value of the &lt;message/&gt; type attribute shall be used for notifications.</li>
        <li>Added retrieve-default-sub feature for retrieving default subscription configuration from a node (as you can retrieve default node configuration from the service).</li>
        <li>Clarified suggested rules for payload definitions.</li>
        <li>Mentioned that singleton pattern can be enforced by setting max_items to 1.</li>
        <li>Removed the notion of batch publishing because it makes information coherence and atom handling excessively difficult.</li>
        <li>Added error handling for too-many-subscriptions to help prevent a certain denial of service attack.</li>
        <li>Added process for retrieving default subscription configuration options for leaf nodes, by omitting the 'node' attribute on the &lt;default/&gt; element (also added the &lt;default/&gt; element to the schema for the http://jabber.org/protocol/pubsub namespace, since it was missing).</li>
        <li>Removed informational mapping of node meta-data to Dublin Core.</li>
      </ul>
    </remark>
  </revision>

  <revision>
    <version>1.12</version>
    <date>2008-09-03</date>
    <initials>psa</initials>
    <remark>
      <ul>
        <li>Specified that service should return ItemID on successful publish if no ItemID was provided in request.</li>
        <li>Described the use of Result Set Management to return some but not all published items.</li>
        <li>Defined pubsub#notify_sub config option so that owners can receive notifications of new subscriptions, unsubscribes, and other subscription changes.</li>
        <li>Harmonized definition of +notify feature with implementation reality.</li>
        <li>Moved text about collections to XEP-0248.</li>
      </ul>
    </remark>
  </revision>

  <revision>
    <version>1.11</version>
    <date>2008-03-05</date>
    <initials>rm/psa</initials>
    <remark><p>For collection nodes, changed name of node child element to associate and added disassociate child element to handle disassociation use case; corrected SHIM examples to conform to XEP-0131; modified lease expiry notification for consistency with other subscription-related notifications (i.e., not using SHIM header); renamed SHIM headers to Collection and SubID for consistency with HTTP and Email headers.</p></remark>
  </revision>

  <revision>
    <version>1.10</version>
    <date>2007-09-26</date>
    <initials>psa</initials>
    <remark>
      <ul>
        <li>In accordance with XMPP Council consensus, moved the auto-create, auto-subscribe, filtered-notifications, and last-published features from XEP-0163 to this specification</li>
        <li>Clarified implications of auto-subscribe feature for handling of account owners, stable presence subscribers, and transient presence sharers</li>
        <li>Updated filtered-notifications text and examples to track changes to XEP-0115</li>
        <li>Added publish-options functionality</li>
        <li>Added developer-friendly How It Works section</li>
        <li>Defined member affiliation to properly implement whitelist feature</li>
        <li>Split several long sections into smaller sub-sections.</li>
        <li>Clarified that a pubsub service must generate an ItemID if the publisher does not provide one.</li>
        <li>Specified recommended ItemID for singleton nodes.</li>
        <li>Summarized triggers for sending notifications.</li>
      </ul>
    </remark>
  </revision>

  <revision>
    <version>1.9</version>
    <date>2006-09-13</date>
    <initials>psa</initials>
    <remark>
      <ul>
        <li>Replaced boolean send_item_subscribe node configuration option with more comprehensive send_last_published_item option per list discussion</li>
        <li>Added deliver_notifications node configuration option to enable quiet nodes without notifications, if desired enabling pull-model item retrieval only.</li>
        <li>Modified subscription and affiliation retrieval to return empty element if no results.</li>
      </ul>
    </remark>
  </revision>

  <revision>
    <version>1.8</version>
    <date>2006-06-27</date>
    <initials>psa</initials>
    <remark>
      <ul>
        <li>Defined five access models: open, presence, roster, authorize, and whitelist</li>
        <li>Renamed pubsub#subscription_model feature to pubsub#access_model</li>
        <li>Separated affiliations retrieval from subscriptions retrieval</li>
        <li>Removed subscription information from affiliations management</li>
        <li>Changed &lt;entity/&gt; element to &lt;subscription/&gt; element in response to subscription request</li>
        <li>Clarified batch processing of item publication and item deletion</li>
        <li>Added basic example to introduction</li>
        <li>More fully specified node creation flows</li>
        <li>More fully specified recommended behavior for caching last published item, including use of jabber:x:delay protocol</li>
        <li>Specified that semantic meaning of NodeIDs must not be used to encapsulate hierarchy</li>
        <li>More fully specified error conditions</li>
        <li>Changed some feature-related conditions to &lt;unsupported/&gt; plus feature attribute</li>
        <li>Changed some error conditions from &lt;not-authorized/&gt; to &lt;forbidden/&gt;</li>
        <li>Harmonized error conditions for unsubscribe if entity is not subscribed (unexpected-request rather than not-found)</li>
        <li>Further defined error conditions related to item publication</li>
        <li>Specified structure of &lt;affiliations/&gt;, &lt;delete/&gt;, &lt;purge/&gt;, and &lt;subscriptions/&gt; elements qualified by pubsub#owner namespace</li>
        <li>Changed retrieval of default node configuration options to use &lt;default/&gt; element, not &lt;configure/&gt; element</li>
        <li>Allowed caching of last published item</li>
        <li>Added pubsub#deliver subscription option</li>
        <li>Added meta-data fields for pubsub#owners and pubsub#contact</li>
        <li>Changed element for retrieval of default node configuration options from &lt;configure/&gt; to &lt;default/&gt; to prevent ambiguity related to configuration of root collection node</li>
        <li>Specified pubsub#node_type configuration field</li>
        <li>Specified pubsub#collection SHIM header</li>
        <li>Specified conformance with Resourceprep for nodes addressable as JIDs</li>
        <li>Added pubsub#modify-affiliations feature</li>
        <li>Added pubsub#digest_frequency field to subscribe_options FORM_TYPE</li>
        <li>Added pubsub#roster_groups_allowed field to node_config FORM_TYPE</li>
        <li>More clearly specified the requirements level (MUST, SHOULD, MAY) for each service discovery feature</li>
        <li>Defined pubsub#include_body subscription option and the pubsub#body_xslt node configuration option to transform payload format into an XMPP message body, and clarified rules for inclusion of message bodies</li>
        <li>Clarified nature of collections and association of a node to a collection</li>
        <li>Specified that simultaneous subscriptions of type nodes and items are allowed to collection nodes</li>
        <li>Added examples and further explanation of time-based and content-based subscriptions</li>
        <li>Added Internationalization Considerations</li>
        <li>Clarified terminology</li>
        <li>Corrected and updated the schemas</li>
      </ul>
    </remark>
  </revision>
  <revision>
    <version>1.7</version>
    <date>2005-03-03</date>
    <initials>psa/rm</initials>
    <remark>
      <ul>
        <li>Reinstated pubsub#subscribe feature (deleted in error)</li>
        <li>Added type attribute for the &lt;create/&gt; and &lt;configure/&gt; elements to differentiate between leaf nodes and collection nodes</li>
        <li>In Section 8.1.7, changed affiliations retrieval support to SHOULD and added pubsub#retrieve-affiliations feature</li>
        <li>In Section 8.1.10, removed two duplicate examples</li>
        <li>In Section 8.1.12, clarified relationship between normal disco#info data and node meta-data (which uses a service discovery extension)</li>
        <li>In Section 8.2.4, specified that node purgation MUST result in one event notification, not a notification per item</li>
        <li>In Section 8.1.8, further specified handling of SubIDs</li>
        <li>Clarified nature of the pubsub#type field</li>
        <li>Mentioned that the forbidden error should be returned in response to certain operations requested by an outcast</li>
        <li>Corrected datatype of max_items attribute from xs:string to xs:positiveInteger</li>
        <li>Corrected &lt;requesting-entity-not-subscribed/&gt; error to &lt;not-subscribed/&gt; since the subscribed JID need not be that of the requesting entity</li>
        <li>Added service discovery features for more optional use cases: retracting items, purging nodes, deleting nodes</li>
        <li>Updated relevant registries</li>
      </ul>
    </remark>
  </revision>
  <revision>
    <version>1.6</version>
    <date>2004-07-13</date>
    <initials>pgm/psa</initials>
    <remark><p>Added service discovery features for pubsub#meta-data, and pubsub#retrieve-items. Added pubsub#subscription_depth configuration option. Specified pubsub-specific error condition elements qualified by pubsub#errors namespace.</p></remark>
  </revision>
  <revision>
    <version>1.5</version>
    <date>2004-07-07</date>
    <initials>pgm/psa</initials>
    <remark><p>Fixed typos. Added more details to the section on collections. Added paragraph to create node use case to allow the service to change the requested node-id to something which it creates. Added text about bouncing publish requests when the request does not match the event-type for that node. Added disco features for the jabber registrar. Changed affiliation verbiage to allow publishers to remove any item. Tweaked verbiage for create node, eliminated extra example. Fully defined XMPP Registrar submissions. Corrected schemas.</p></remark>
  </revision>
  <revision>
    <version>1.4</version>
    <date>2004-06-22</date>
    <initials>pgm</initials>
    <remark><p>Added subid syntax in a variety of places. Added more information about disco#info and disco#items support. Added more info about subscription options. Added collection information. Added implementation notes about subscription leases, and content-based pubsub services.</p></remark>
  </revision>
  <revision>
    <version>1.3</version>
    <date>2004-04-25</date>
    <initials>psa</initials>
    <remark><p>Editorial review; added one implementation note.</p></remark>
  </revision>
  <revision>
    <version>1.2</version>
    <date>2004-03-09</date>
    <initials>psa</initials>
    <remark><p>Added XMPP error handling.</p></remark>
  </revision>
  <revision>
    <version>1.1</version>
    <date>2004-01-14</date>
    <initials>psa</initials>
    <remark><p>Added XMPP Registrar Considerations subsection for Service Discovery category/type registration.</p></remark>
  </revision>
  <revision>
    <version>1.0</version>
    <date>2003-10-28</date>
    <initials>psa</initials>
    <remark><p>Per a vote of the Jabber Council, advanced status to Draft.</p></remark>
  </revision>
  <revision>
    <version>0.16</version>
    <date>2003-10-23</date>
    <initials>pgm</initials>
    <remark><p>Clarified JID addressing usage for nodes. Added specific MAY requirement for disco usage. Added sentence about implementations verifying that an entity has a subscription before getting the current items.</p></remark>
  </revision>
  <revision>
    <version>0.15</version>
    <date>2003-10-21</date>
    <initials>pgm</initials>
    <remark><p>Fixed invalid XML in examples for subscription deny/allow.</p></remark>
  </revision>
  <revision>
    <version>0.14</version>
    <date>2003-10-21</date>
    <initials>pgm</initials>
    <remark><p>Clarified restrictions on addressing nodes by JID. Added section on Approving and Denying Subscription Requests. Changed get-pending to use Ad-Hoc Commands. Changed semantics when sending in a form type='cancel' for pending subscriptions.</p></remark>
  </revision>
  <revision>
    <version>0.13</version>
    <date>2003-09-30</date>
    <initials>pgm</initials>
    <remark><p>Removed item as a possible child of subscribe and unsubscribe and pubsub in the schemas. Removed retract as a possible child of item in the pubsub#event schema. Added verbiage to requirements for addressing nodes either via JIDs or disco nodes.</p></remark>
  </revision>
  <revision>
    <version>0.12</version>
    <date>2003-08-13</date>
    <initials>pgm/psa</initials>
    <remark><p>Defined public vs. private nodes; described how changes to existing nodes might trigger meta-node events (e.g., configuration changes); changed &lt;x/&gt; to &lt;event/&gt; for #events namespace; added meta-data about meta-nodes; fully defined XMPP Registrar considerations.</p></remark>
  </revision>
  <revision>
    <version>0.11</version>
    <date>2003-06-25</date>
    <initials>pgm</initials>
    <remark><p>Removed subscription notifications since they have inherent issues. Removed empty implementation note sub-section.</p></remark>
  </revision>
  <revision>
    <version>0.10</version>
    <date>2003-06-11</date>
    <initials>pgm</initials>
    <remark><p>Fixed error example when returning 501 from an items-get request. Added note about receiving subscription requests when an entity is already subscribed. Fixed some entity elements in various subscription examples. Many were missing the node attribute. Added subscription change notification verbiage and example. Added verbiage and example of subscription state notification being sent to the requesting entity. Added disco#items information for getting a list of item identifiers for a single node. Added verbiage for returning the current entity element when a curent subscriber attempts to subscribe again.</p></remark>
  </revision>
  <revision>
    <version>0.9</version>
    <date>2003-04-30</date>
    <initials>pgm</initials>
    <remark><p>Include JID attributes in the entity elements when receiving your affiliations. Changed error code 406 (which was wrong) to 404, which is correct. Changed many 405 errors to 401, and modified the error table to make it more implementable (rules are more concrete). Added subscribe-options element for indicating subscriptions may be configured.</p></remark>
  </revision>
  <revision>
    <version>0.8</version>
    <date>2003-04-03</date>
    <initials>pgm</initials>
    <remark><p>Clarified the affiliations table and the semantics around subscribing and unsubscribing. Added protocol to get all of your affiliations in the service. Added protocol for services informing subscribers that configurable subscription options are available. Added protocol for obtaining existing node configuration settings and for concatenating configuration and node creation requests into a single stanza. Added meta-node implementation notes and specified the interaction with the XMPP Registrar and the meta NodeIDs. Added authorization notes to subscription options.</p></remark>
  </revision>
  <revision>
    <version>0.7</version>
    <date>2003-02-14</date>
    <initials>pgm</initials>
    <remark><p>Clarified requirements around what affiliations must be supported. Moved requirements about specifying entities which can subscribe and publish out of the MUSTs to MAYs. Changed SHOULD to MAY when talking about allowing entities to create nodes. Added ability to send configuration requests in the same stanza as a creation request.</p></remark>
  </revision>
  <revision>
    <version>0.6</version>
    <date>2003-02-06</date>
    <initials>pgm</initials>
    <remark><p>Added more details and an example about publishing without NodeID. Added more implementation notes about NodeIDs and persistent storage.</p></remark>
  </revision>
  <revision>
    <version>0.5</version>
    <date>2003-01-22</date>
    <initials>pgm</initials>
    <remark><p>Fixed header for delete item example. Added examples showing subscribers being notified of deleted items. Added examples for notification of node deletion, and configuration for node deletion. Added Subscriber option semantics and examples. Added examples for 402 and 407 errors on subscribe and create respectively. Added clarification about ItemID handling to impl notes.</p></remark>
  </revision>
  <revision>
    <version>0.4</version>
    <date>2003-01-21</date>
    <initials>pgm</initials>
    <remark><p>Clarified in-band and out-of-band configuration requirement. Added Delete Item privilege for all affiliations to the table. Added Delete item protocol for publishers and owners. Added 401 error case for subscribing to an illegal jid. Changed subscription request form. Added defaults to configuration form, and clarified role of the XMPP Registrar for the features show. Added text explaining the max_items attribute. Changed &quot;last items&quot; to &quot;most recent items&quot;. Removed default configuration acceptance -- owners should just cancel. Added the notify_retract configuration option. Clarified error handling for affiliation modifications. </p></remark>
  </revision>
  <revision>
    <version>0.3</version>
    <date>2003-01-20</date>
    <initials>pgm</initials>
    <remark><p>Added subscription attribute for entities. Removed subscriber from the affiliations table. Clarified configuration details. Clarified JabberID usages. Added XMPP Registrar Considerations. Added link to XEP-0068 about the FORM_TYPE element in subscription request notifications. Fixed some typos in examples. Added unsupported configuration namespace to example.  Added a default node configuration example. </p></remark>
  </revision>
  <revision>
    <version>0.2</version>
    <date>2003-01-02</date>
    <initials>pgm</initials>
    <remark><p>Added numerous implementation notes; added get-pending action with regard to subscriptions; added error table; changed purge and delete to use IQ type='set'.</p></remark>
  </revision>
  <revision>
    <version>0.1</version>
    <date>2002-11-19</date>
    <initials>pgm</initials>
    <remark><p>Initial version.</p></remark>
  </revision>
</header>
<section1 topic='Introduction' anchor='intro'>
  <section2 topic='Overview' anchor='intro-overview'>
    <p>The XMPP publish-subscribe extension defined in this document provides a framework for a wide variety of applications, including news feeds, content syndication, extended presence, geolocation, avatar management, shared bookmarks, auction and trading systems, workflow systems, network management systems, NNTP gateways, profile management, and any other application that requires event notifications.</p>
    <p>This technology uses the classic "publish-subscribe" or "observer" design pattern: a person or application publishes information, and an event notification (with or without payload) is broadcasted to all authorized subscribers. In general, the relationship between the publisher and subscriber is mediated by a service that receives publication requests, broadcasts event notifications to subscribers, and enables privileged entities to manage lists of people or applications that are authorized to publish or subscribe. The focal point for publication and subscription is a "node" to which publishers send data and from which subscribers receive event notifications. Nodes can also maintain a history of events and provide other services that supplement the pure pubsub model.</p>
    <p>This document defines a generic protocol that all pubsub applications can use. Compliant implementations are not required to implement all of the features defined here (see the <link url='#features'>Feature Summary</link>.) Other specifications may define "subsets" or "profiles" of publish-subscribe for use in specialized contexts, but such profiles are out of scope for this document.</p>
  </section2>
  <section2 topic='How It Works' anchor='intro-howitworks'>
    <p>Although this specification is large because it defines many side use cases and possible error flows, the basic idea is simple:</p>
    <ol>
      <li>An entity publishes information to a node at a publish-subscribe service.</li>
      <li>The pubsub service pushes an event notification to all entities that are authorized to learn about the published information.</li>
    </ol>
    <p>Perhaps the most popular application of pubsub-like functionality is content syndication, which has become familiar from the RSS and Atom (&rfc4287;) feeds associated with weblogs, news sites, and other frequently-updated information available on the Internet. Consider the example of a weblog published by &lt;hamlet@denmark.lit&gt;. When Hamlet writes a new weblog entry, his blogging software publishes the entry to a pubsub node hosted at &lt;pubsub.shakespeare.lit&gt;:</p>
    <example caption='Publisher Publishes a New Weblog Entry'><![CDATA[
<iq type='set'
    from='hamlet@denmark.lit/blogbot'
    to='pubsub.shakespeare.lit'
    id='pub1'>
  <pubsub xmlns='http://jabber.org/protocol/pubsub'>
    <publish node='princely_musings'>
      <item>
        <entry xmlns='http://www.w3.org/2005/Atom'>
          <title>Soliloquy</title>
          <summary>
To be, or not to be: that is the question:
Whether 'tis nobler in the mind to suffer
The slings and arrows of outrageous fortune,
Or to take arms against a sea of troubles,
And by opposing end them?
          </summary>
          <link rel='alternate' type='text/html'
                href='http://denmark.lit/2003/12/13/atom03'/>
          <id>tag:denmark.lit,2003:entry-32397</id>
          <published>2003-12-13T18:30:02Z</published>
          <updated>2003-12-13T18:30:02Z</updated>
        </entry>
      </item>
    </publish>
  </pubsub>
</iq>
]]></example>
    <p>So that is the "pub" part of pubsub.</p>
    <p>Now the pubsub service notifies all the subscribers about the new blog entry:</p>
    <example caption='Service Notifies Subscribers'><![CDATA[
<message from='pubsub.shakespeare.lit' to='francisco@denmark.lit' id='foo'>
  <event xmlns='http://jabber.org/protocol/pubsub#event'>
    <items node='princely_musings'>
      <item id='ae890ac52d0df67ed7cfdf51b644e901'>
        [ ... ENTRY ... ]
      </item>
    </items>
  </event>
</message>

<message from='pubsub.shakespeare.lit' to='bernardo@denmark.lit' id='bar'>
  <event xmlns='http://jabber.org/protocol/pubsub#event'>
    <items node='princely_musings'>
      <item id='ae890ac52d0df67ed7cfdf51b644e901'>
        [ ... ENTRY ... ]
      </item>
    </items>
  </event>
</message>

<message from='pubsub.shakespeare.lit' to='horatio@denmark.lit' id='baz'>
  <event xmlns='http://jabber.org/protocol/pubsub#event'>
    <items node='princely_musings'>
      <item id='ae890ac52d0df67ed7cfdf51b644e901'>
        [ ... ENTRY ... ]
      </item>
    </items>
  </event>
</message>

<message from='pubsub.shakespeare.lit' to='bard@shakespeare.lit' id='fez'>
  <event xmlns='http://jabber.org/protocol/pubsub#event'>
    <items node='princely_musings'>
      <item id='ae890ac52d0df67ed7cfdf51b644e901'>
        [ ... ENTRY ... ]
      </item>
    </items>
  </event>
</message>
]]></example>
    <p>Here is an even simpler example: a transient node that sends only event notifications without a payload:</p>
    <example caption='A Transient Notification'><![CDATA[
<message from='pubsub.shakespeare.lit' to='francisco@denmark.lit'>
  <event xmlns='http://jabber.org/protocol/pubsub#event'>
    <items node='elsinore/doorbell'/>
  </event>
</message>
]]></example>
    <p>Naturally, the entities involved may need to complete other use cases in order to enable full pubsub functionality -- for example, the publisher may need to create the node (see <link url='#owner-create'>Create a Node</link>) and subscribers may need to sign up for event notifications (see <link url='#subscriber-subscribe'>Subscribe to a Node</link>). These use cases are fully described in the remainder of this document. (For information about which features are required and which are recommended or optional, consult the <link url='#features'>Feature Summary</link>.)</p>
  </section2>
</section1>

<section1 topic='Glossary' anchor='glossary'>
  <p>The following terms are used throughout this document to refer to elements, objects, or actions that occur in the context of a pubsub service. (Note: Some of these terms are specified in greater detail within the body of this document.)</p>
  <dl>
    <di><dt>Authorize Access Model</dt><dd>A node access model under which an entity can subscribe only through having a subscription request approved by a node owner (subscription requests are accepted but only provisionally) and only subscribers may retrieve items.</dd></di>
    <di><dt>Address</dt><dd>(1) A JID as defined in &xmppcore;, or (2) the combination of a JID and a &xep0030; node.</dd></di>
    <di><dt>Collection Node</dt><dd>A type of node that contains nodes and/or other collections but no published items. Collections make it possible to represent more sophisticated relationships among nodes. Collection nodes are defined in &xep0248;.</dd></di>
    <di><dt>Entity</dt><dd>A JID-addressable XMPP entity (client, service, application, etc.).</dd></di>
    <di><dt>Event</dt><dd>A change in the state of a node.</dd></di>
    <di><dt>Instant Node</dt><dd>A node whose NodeID is automatically generated by a pubsub service.</dd></di>
    <di><dt>Item</dt><dd>An XML fragment which is published to a node, thereby generating an event.</dd></di>
    <di><dt>ItemID</dt><dd>A unique identifier for an item in the context of a specific node.</dd></di>
    <di><dt>Leaf Node</dt><dd>A type of node that contains published items only. It is NOT a container for other nodes.</dd></di>
    <di><dt>Node</dt><dd>A virtual location to which information can be published and from which event notifications and/or payloads can be received (in other pubsub systems, this may be labelled a "topic").</dd></di>
    <di><dt>NodeID</dt><dd>The unique identifier for a node within the context of a pubsub service. The NodeID is either supplied by the node creator or generated by the pubsub service (if the node creator requests an Instant Node). The NodeID MAY have semantic meaning (e.g., in some systems or in pubsub profiles such as PEP the NodeID might be an XML namespace for the associated payload), but such meaning is OPTIONAL. If a document defines a given NodeID as unique within the realm of XMPP pubsub systems, it MUST specify the XML namespace of the associated payload.</dd></di>
    <di><dt>Notification</dt><dd>A message sent to a subscriber informing them of an event.</dd></di>
    <di><dt>Outcast</dt><dd>An entity that is disallowed from subscribing or publishing to a node.</dd></di>
    <di><dt>Owner</dt><dd>The manager of a node, of which there may be more than one; often but not necessarily the node creator.</dd></di>
    <di><dt>Open Access Model</dt><dd>A node access model under which any entity may subscribe and retrieve items without approval.</dd></di>
    <di><dt>Payload</dt><dd>The XML data that is contained within the &lt;item/&gt; element of a publication request or an event notification. A given payload is defined by an XML namespace and associated schema. A document that defines a payload format SHOULD specify whether the payload can be used only for a NodeID whose value is the same as the XML namespace, or whether the payload can be used for any NodeID. Such a document also SHOULD specify whether it is suggested that node at which such payloads are published are best configured as <link url='#impl-singleton'>Singleton Nodes</link>.</dd></di>
    <di><dt>Personal Eventing</dt><dd>A simplified subset of Publish-Subscribe for use in the context of instant messaging and presence applications, whereby each IM user's JID is a virtual pubsub service; for details, see &xep0163;.</dd></di>
    <di><dt>Presence Access Model</dt><dd>A node access model under which any entity that is subscribed to the owner's presence with a subscription of type "from" or "both" (see &rfc3921;) may subscribe to the node and retrieve items from the node; this access model applies mainly to instant messaging systems.</dd></di>
    <di><dt>Publisher</dt><dd>An entity that is allowed to publish items to a node and that is automatically subscribed to the node.</dd></di>
    <di><dt>Publish-Only</dt><dd>An entity that is allowed to publish items to a node but that is not allowed to receive notifications. (This affiliation is useful in the context of nodes that do not have an open access model when automated entities need to generate notifications on behalf of the owner.)</dd></di>
    <di><dt>Pubsub Service</dt><dd>An XMPP server or component that adheres to the protocol defined herein.</dd></di>
    <di><dt>Roster Access Model</dt><dd>A node access model under which any entity that is subscribed to the owner's presence and in the specified roster group(s) may subscribe to the node and retrieve items from the node; this access model applies mainly to instant messaging systems.</dd></di>
    <di><dt>Subscriber</dt><dd>An entity that is subscribed to a node.</dd></di>
    <di><dt>Whitelist Access Model</dt><dd>A node access model under which an entity may subscribe and retrieve items only if explicitly allowed to do so by the node owner (subscription requests from unauthorized entities are rejected).</dd></di>
  </dl>
</section1>


    <!-- =================== REQS ======================== -->
<section1 topic='Requirements' anchor='reqs'>
  <p>Requirements for a pubsub service can be driven by end-user needs as well as the needs of other components and services which can use the service. First, a pubsub service implemented using XMPP MUST provide the basic features that implement a pure publish-subscribe pattern:</p>
        <!-- ================== MUSTS =================== -->
  <ul>
    <li>An entity MUST be able to publish events to a service such that all subscribers to a node receive notification of the event. See <link url='#publisher-publish'>Publish an Item to a Node</link>.</li>
    <li>An entity MUST be able to subscribe to a node (or be informed that subscription is not allowed). See <link url='#subscriber-subscribe'>Subscribe to a Node</link>.</li>
    <li>An entity MUST be allowed to be affiliated with a node. Allowable affiliations are member, none, outcast, owner, publish-only, and publisher. Implementations MUST support affiliations of none and owner, and MAY support affiliations of member, outcast, publisher, and publish-only. See <link url='#affiliations'>Affiliations</link>.</li>
    <li>An entity MUST be allowed to query the pubsub service (or a specific node) to determine what optional features of this specification the service (or node) implements. This query MUST use the Service Discovery (disco#info) protocol. See <link url='#entity-info'>Discover Node Information</link>.</li>
  </ul>

        <!-- =================== MAYS and SHOULDS =================== -->
  <p>Some of the possible uses of an XMPP-based pubsub service will require other features, but these features are OPTIONAL and therefore not mandatory for compliance with this specification. However, if these features are implemented, they MUST adhere to the protocol described herein in to be compliant. These features include:</p>
  <ul>
    <li>A service MAY cache the last item published to a node (even if the "persistent-items" option is set to false); if it does default "cache-last-item" to true, it SHOULD send the last published item (or notification thereof) to subscribed entities based on configuration of the "send_last_published_item" field.</li>
    <li>A node owner SHOULD be able to specify who may subscribe to a node.</li>
    <li>A node owner SHOULD be able to specify who may publish to a node.</li>
    <li>A node MAY be configured to deliver the published payload inside the event notification.</li>
    <li>A node MAY be configured to persist published items to some persistent storage mechanism.</li>
    <li>A node MAY be configured to persist only a limited number of items.</li>
    <li>A service MAY support collections as described in <cite>XEP-0248</cite>.</li>
    <li>A service or node MAY support extended service discovery information (meta-data).</li>
  </ul>

</section1>

<section1 topic='Preliminaries' anchor='preliminaries'>

  <section2 topic='Affiliations' anchor='affiliations'>
    <p>To manage permissions, the protocol defined herein uses a hierarchy of affiliations, similiar to those introduced in &xep0045;.</p>
    <p>All affiliations MUST be based on a bare JID &BAREJID; instead of a full JID &FULLJID;.</p>
    <p>Support for the "owner" and "none" affiliations is REQUIRED. Support for all other affiliations is RECOMMENDED. For each non-required affiliation supported by an implementation, it SHOULD return a service discovery feature of "name-affiliation" where "name" is the name of the affiliation, such as "member", "outcast", or "publisher" (see the <link url='#features'>Feature Summary</link>). Particular kinds of pubsub services MAY enforce additional requirements (e.g., requiring support for a given non-required affiliation or for all affiliations).</p>
    <table caption='Affiliations and their Privileges'>
      <tr>
        <th>Affiliation</th>
        <th>Subscribe</th>
        <th>Retrieve Items</th>
        <th>Publish Items</th>
        <th>Delete Single Item</th>
        <th>Purge Node</th>
        <th>Configure Node</th>
        <th>Delete Node</th>
      </tr>
      <tr>
        <td>Owner</td>
        <td>Yes</td>
        <td>Yes</td>
        <td>Yes</td>
        <td>Yes</td>
        <td>Yes</td>
        <td>Yes</td>
        <td>Yes</td>
      </tr>
      <tr>
        <td>Publisher</td>
        <td>Yes</td>
        <td>Yes</td>
        <td>Yes</td>
        <td>Yes *</td>
        <td>Yes *</td>
        <td>No</td>
        <td>No</td>
      </tr>
      <tr>
        <td>Publish-Only</td>
        <td>No</td>
        <td>No</td>
        <td>Yes</td>
        <td>Yes *</td>
        <td>No *</td>
        <td>No</td>
        <td>No</td>
      </tr>
      <tr>
        <td>Member</td>
        <td>Yes</td>
        <td>Yes</td>
        <td>No</td>
        <td>No</td>
        <td>No</td>
        <td>No</td>
        <td>No</td>
      </tr>
      <tr>
        <td>None</td>
        <td>Yes</td>
        <td>No</td>
        <td>No</td>
        <td>No</td>
        <td>No</td>
        <td>No</td>
        <td>No</td>
      </tr>
      <tr>
        <td>Outcast</td>
        <td>No</td>
        <td>No</td>
        <td>No</td>
        <td>No</td>
        <td>No</td>
        <td>No</td>
        <td>No</td>
      </tr>
    </table>
    <p>* Note: A service MAY allow any publisher to delete / purge any item once it has been published to that node instead of allowing only the original publisher to remove it. This behavior is NOT RECOMMENDED for the publish-only affiliation, which SHOULD be allowed to delete only items that the publish-only entity has published.</p>
    <p>The ways in which an entity changes its affiliation with a node are well-defined. Typically, action by an owner is required to make an affiliation state transition. Affiliation changes and their triggering actions are specified in the following table.</p>
    <table caption='Affiliation State Chart'>
      <tr>
        <th>&#160;</th>
        <th>Outcast</th>
        <th>None</th>
        <th>Member</th>
        <th>Publisher</th>
        <th>Owner</th>
      </tr>
      <tr>
        <td>Outcast</td>
        <td>--</td>
        <td>Owner removes ban</td>
        <td>Owner adds entity to member list</td>
        <td>Owner adds entity to publisher list</td>
        <td>Owner adds entity to owner list</td>
      </tr>
      <tr>
        <td>None</td>
        <td>Owner bans entity</td>
        <td>--</td>
        <td>Owner adds entity to member list</td>
        <td>Owner adds entity to publisher list</td>
        <td>Owner adds entity to owner list</td>
      </tr>
      <tr>
        <td>Member</td>
        <td>Owner bans entity</td>
        <td>Owner removes entity from member list</td>
        <td>--</td>
        <td>Owner adds entity to publisher list</td>
        <td>Owner adds entity to owner list</td>
      </tr>
      <tr>
        <td>Publisher</td>
        <td>Owner bans entity</td>
        <td>Owner removes entity from publisher list</td>
        <td>n/a</td>
        <td>--</td>
        <td>Owner adds entity to owner list</td>
      </tr>
      <tr>
        <td>Owner</td>
        <td>n/a</td>
        <td>Owner resigns</td>
        <td>n/a</td>
        <td>n/a</td>
        <td>--</td>
      </tr>
    </table>
  </section2>

  <section2 topic='Subscription States' anchor='substates'>
    <p>Subscriptions to a node may exist in several states.</p>
    <table caption='Subscription States'>
      <tr>
        <th>Subscription State</th>
        <th>Description</th>
        </tr>
      <tr>
        <td>None</td>
        <td>The node MUST NOT send event notifications or payloads to the Entity.</td>
      </tr>
      <tr>
        <td>Pending</td>
        <td>An entity has requested to subscribe to a node and the request has not yet been approved by a node owner. The node MUST NOT send event notifications or payloads to the entity while it is in this state.</td>
      </tr>
      <tr>
        <td>Unconfigured</td>
        <td>An entity has subscribed but its subscription options have not yet been configured. The node MAY send event notifications or payloads to the entity while it is in this state. The service MAY timeout unconfigured subscriptions.</td>
      </tr>
      <tr>
        <td>Subscribed</td>
        <td>An entity is subscribed to a node. The node MUST send all event notifications (and, if configured, payloads) to the entity while it is in this state (subject to subscriber configuration and content filtering).</td>
      </tr>
    </table>
  </section2>

  <section2 topic='Event Types' anchor='events'>
    <p>The requirements for the publish-subscribe protocol imply that there are two major dimensions along which we can measure events: persistent vs. transient, and pure event notification vs. inclusion of payload. An implementation SHOULD enable an owner to configure a node along both of these dimensions.</p>
    <p>No matter whether a node is configured for persistent or transient events, a service MAY cache the last item published to the node, in which case it SHOULD send that item to subscribers based on configuration of the "send_last_published_item" option (see the <link url='#impl-caching'>Item Caching</link> section of this document); if the service supports the "http://jabber.org/protocol/pubsub#last-published" feature then the value of this option MUST default to "on_sub_and_presence" (though the service SHOULD allow the node owner to override the default).</p>
    <p class='box'>Note: The "on_sub_and_presence" setting relates to the <em>subscriber's</em> presence, not the publisher's presence.</p>
    <p>A pubsub service MUST validate publish requests against the configuration of the node along both of these dimensions (see the <link url='#publisher-publish'>Publish An Item to a Node</link> section of this document for the relevant error conditions).</p>
    <p>The node configuration and desired event type determine whether an item must be provided by the publisher, whether the item includes a payload in the publish request or event notification, and whether an item ID is provided by the publisher or generated by the pubsub service. We can summarize the relevant rules as follows:</p>
    <table caption='Items, Payloads, and Item IDs'>
      <tr><th>&#160;</th><th>Notification-Only Node *</th><th>Payload-Included Node *</th></tr>
      <tr>
        <td><strong>Persistent Node **</strong></td>
        <td>Publish request MUST include an &ITEM; element, which MAY be empty or MAY contain a payload; even if publish request contains a payload, pubsub service MUST NOT include the payload in event notifications; if publish request did not include item ID, pubsub service MUST generate item ID</td>
        <td>Publish request MUST include an &ITEM; element, which SHOULD contain a payload; if publish request included a payload, event notifications MUST include the payload; if publish request did not include item ID, pubsub service MUST generate item ID</td>
      </tr>
      <tr>
        <td><strong>Transient Node **</strong></td>
        <td>Publish request MUST NOT include an &ITEM; element; payload is not included in publish request or event notifications, although event notifications MUST include an empty &ITEMS; element; item ID is neither provided in publish request nor generated by pubsub service</td>
        <td>Publish request MUST include an &ITEM; element, which SHOULD contain a payload; if publish request included a payload, event notifications MUST include the payload; pubsub service MAY generate an item ID</td>
      </tr>
    </table>
    <p>* Note: Whether the node is notification-only or includes payloads is determined by the "pubsub#deliver_payloads" configuration field.</p>
    <p>** Note: Whether the node is persistent or transient is determined by the "pubsub#persist_items" configuration field.</p>
  </section2>

  <section2 topic='Node Types' anchor='nodetypes'>
    <p>There are two types of nodes:</p>
    <table caption='Node Types'>
      <tr>
        <th>Node Type</th>
        <th>Description</th>
      </tr>
      <tr>
        <td>Leaf</td>
        <td>A node that contains published items only. It is NOT a container for other nodes. This is the most common node type.</td>
      </tr>
      <tr>
        <td>Collection</td>
        <td>A node that contains nodes and/or other collections but no published items. Collections make it possible to represent more sophisticated relationships among nodes. For details, refer to <cite>XEP-0248</cite>.</td>
      </tr>
    </table>
  </section2>

  <section2 topic='Node Access Models' anchor='accessmodels'>
    <p>In order to make node creation simpler for clients, we define the following node access models (in order of openness):</p>
    <table caption='Node Access Models'>
      <tr>
        <th>Access Model</th>
        <th>Description</th>
      </tr>
      <tr>
        <td>Open</td>
        <td>Any entity may subscribe to the node (i.e., without the necessity for subscription approval) and any entity may retrieve items from the node (i.e., without being subscribed); this SHOULD be the default access model for generic pubsub services.</td>
      </tr>
      <tr>
        <td>Presence</td>
        <td>Any entity with a subscription of type "from" or "both" may subscribe to the node and retrieve items from the node; this access model applies mainly to instant messaging systems (see <cite>RFC 3921</cite>).</td>
      </tr>
      <tr>
        <td>Roster</td>
        <td>Any entity in the specified roster group(s) may subscribe to the node and retrieve items from the node; this access model applies mainly to instant messaging systems (see <cite>RFC 3921</cite>).</td>
      </tr>
      <tr>
        <td>Authorize</td>
        <td>The node owner must approve all subscription requests, and only subscribers may retrieve items from the node.</td>
      </tr>
      <tr>
        <td>Whitelist</td>
        <td>An entity may subscribe or retrieve items only if on a whitelist managed by the node owner. The node owner MUST automatically be on the whitelist. In order to add entities to the whitelist, the node owner SHOULD use the protocol specified in the <link url='#owner-affiliations'>Manage Affiliated Entities</link> section of this document, specifically by setting the affiliation to "member".</td>
      </tr>
    </table>
    <p>A generic publish-subscribe implementation SHOULD support all of the defined access models, although specialized publish-subscribe implementations MAY support only a subset of the access models. Which access models are provided in a particular deployment is a matter of service provisioning (e.g., some restricted deployments may wish to lock down permissions so that only the "authorize" and "whitelist" access models are provided, or even only the "whitelist" access model).</p>
    <p>A node creator or owner can override the default access model by specifying an appropriate value for the 'pubsub#access_model' configuration field (see the <link url='#owner-create'>Create a Node With Default Configuration</link> and <link url='#owner-configure'>Configure a Node</link> sections of this document).</p>
  </section2>

  <section2 topic='Addressing' anchor='addressing'>
    <p>If a pubsub node is addressable, it MUST be addressable either (1) as a JID or (2) as the combination of a JID and a node. <note>These nodes are equivalent to those used in <cite>XEP-0030: Service Discovery</cite>.</note></p>
    <section3 topic='JID' anchor='addressing-jid'>
      <p>If a pubsub node is addressable as a JID, the NodeID MUST be the resource identifier, and MUST NOT be specified by the "user" portion (node identifier) of the JID (e.g. "domain.tld/NodeID" and "user@domain.tld/NodeID" are allowed; "NodeID@domain.tld" is not allowed <note>This rule does not apply to the root collection node, if any.</note>). JID addressing SHOULD be used when interacting with a pubsub node using a protocol that does not support the node attribute. For example, when a service makes it possible for entities to subscribe to nodes via presence, it would address nodes as JIDs. If a pubsub node is addressable as a JID, the pubsub service MUST ensure that the NodeID conforms to the Resourceprep profile of Stringprep as described in <cite>RFC 3920</cite>.</p>
      <p>Consider the following example, in which the pubsub service is located at the hostname pubsub.shakespeare.lit.</p>
      <example caption='Node addressed as domain.tld/NodeID'><![CDATA[
<iq to='pubsub.shakespeare.lit/news announcements'>
  ...
</iq>
]]></example>
      <p>Now consider the following example, in which the pubsub service is located at pubsub@shakespeare.lit.</p>
      <example caption='Node addressed as user@domain.tld/NodeID'><![CDATA[
<iq to='pubsub@shakespeare.lit/news announcements'>
  ...
</iq>
]]></example>
    </section3>
    <section3 topic='JID+NodeID' anchor='addressing-jidnode'>
      <p>If a pubsub node is addressable as a JID plus node, the NodeID MUST be the value of both the Service Discovery 'node' attribute and the pubsub 'node' attribute; i.e., for discovery purposes, a pubsub node is equivalent to a Service Discovery node. If a pubsub node is addressable as a JID plus node, the pubsub service SHOULD ensure that the NodeID conforms to the Resourceprep profile of Stringprep as described in <cite>RFC 3920</cite>.</p>
      <p>Consider the following example, in which the (virtual) pubsub service is located at hamlet@denmark.lit.</p>
      <example caption='Node addressed as JID+NodeID'><![CDATA[
<iq to='hamlet@denmark.lit'>
  <query node='princely_musings'/>
</iq>
]]></example>
    </section3>
  </section2>
</section1>

<section1 topic='Entity Use Cases' anchor='entity'>
  <p>This section defines the use cases for and protocols to be used by any entity that wishes to interact with a publish-subscribe service, mainly focused on Service Discovery use cases.</p>

  <section2 topic='Discover Features' anchor='entity-features'>
    <p>A service MUST respond to service discovery information requests qualified by the 'http://jabber.org/protocol/disco#info' namespace. The "disco#info" result returned by a pubsub service MUST indicate the identity of the service and indicate which pubsub features are supported.</p>
    <example caption='Entity Queries Pubsub Service Regarding Supported Features'><![CDATA[
<iq type='get'
    from='francisco@denmark.lit/barracks'
    to='pubsub.shakespeare.lit'
    id='feature1'>
  <query xmlns='http://jabber.org/protocol/disco#info'/>
</iq>
]]></example>
    <example caption='Pubsub Service Returns Set of Supported Features'><![CDATA[
<iq type='result'
    from='pubsub.shakespeare.lit'
    to='francisco@denmark.lit/barracks'
    id='feature1'>
  <query xmlns='http://jabber.org/protocol/disco#info'>
    <identity category='pubsub' type='service'/>
    <feature var='http://jabber.org/protocol/pubsub'/>
  </query>
</iq>
]]></example>
    <p>The possible pubsub features are noted throughout this document and have been registered as described in the <link url='#registrar'>XMPP Registrar Considerations</link> section of this document. For information regarding which features are required, recommended, and optional, see the <link url='#features'>Feature Summary</link> section of this document.</p>
  </section2>

  <section2 topic='Discover Nodes' anchor='entity-nodes'>
    <p>If a service implements a hierarchy of nodes (by means of <link url='#collections'>Collection Nodes</link>), it MUST also enable entities to discover the nodes in that hierarchy by means of the <strong>Service Discovery</strong> protocol, subject to the recommendations in <cite>XEP-0030</cite> regarding large result sets (for which &xep0055; or some other protocol SHOULD be used). The following examples show the use of service discovery in discovering the nodes available at a hierarchical pubsub service.</p>
    <p>Note: Node hierarchies and collection nodes are OPTIONAL. For details, refer to the <link url='#impl-semantics'>NodeID Semantics</link> and <link url='#collections'>Collection Nodes</link> sections of this document.</p>
    <p>In the first example, an entity sends a service discovery items ("disco#items") request to the root node (i.e., the service itself), which is a <link url='#collections'>Collection Node</link>:</p>
    <example caption='Entity asks service for all first-level nodes'><![CDATA[
<iq type='get'
    from='francisco@denmark.lit/barracks'
    to='pubsub.shakespeare.lit'
    id='nodes1'>
  <query xmlns='http://jabber.org/protocol/disco#items'/>
</iq>
]]></example>
    <example caption='Service returns all first-level nodes'><![CDATA[
<iq type='result'
    from='pubsub.shakespeare.lit'
    to='francisco@denmark.lit/barracks'
    id='nodes1'>
  <query xmlns='http://jabber.org/protocol/disco#items'>
    <item jid='pubsub.shakespeare.lit'
          node='blogs'
          name='Weblog updates'/>
    <item jid='pubsub.shakespeare.lit'
          node='news'
          name='News and announcements'/>
  </query>
</iq>
]]></example>
    <p>In the second example, an entity sends a disco#items request to one of the first-level nodes, which is also a collection node:</p>
    <example caption='Entity requests second-level nodes'><![CDATA[
<iq type='get'
    from='francisco@denmark.lit/barracks'
    to='pubsub.shakespeare.lit'
    id='nodes2'>
  <query xmlns='http://jabber.org/protocol/disco#items'
         node='blogs'/>
</iq>
]]></example>
    <example caption='Service returns second-level nodes'><![CDATA[
<iq type='result'
    from='pubsub.shakespeare.lit'
    to='francisco@denmark.lit/barracks'
    id='nodes2'>
  <query xmlns='http://jabber.org/protocol/disco#items'
         node='blogs'>
    <item jid='pubsub.shakespeare.lit'
          node='princely_musings'/>
    <item jid='pubsub.shakespeare.lit'
          node='kingly_ravings'/>
    <item jid='pubsub.shakespeare.lit'
          node='starcrossed_stories'/>
    <item jid='pubsub.shakespeare.lit'
          node='moorish_meanderings'/>
  </query>
</iq>
]]></example>
    <p>If a node is a leaf node rather than a collection node and items have been published to the node, the service MAY return one &ITEM; element for each published item as described in the <link url='#entity-discoveritems'>Discover Items for a Node</link> section of this document, however such items MUST NOT include a 'node' attribute (since they are published items, not nodes).</p>
  </section2>

  <section2 topic='Discover Node Information' anchor='entity-info'>
    <p>A pubsub service MUST allow entities to query individual nodes for the information associated with that node. The Service Discovery protocol MUST be used to discover this information. The "disco#info" result MUST include an identity with a category of "pubsub" and a type of either "leaf" or "collection".</p>
    <p>Note: If a node has an identity type of "leaf", then it MUST NOT contain other nodes or collections (only items); if a node has an identity type of "collection", then it MUST NOT contain items (only other nodes or collections).</p>
    <example caption='Entity queries collection node for information'><![CDATA[
<iq type='get'
    from='francisco@denmark.lit/barracks'
    to='pubsub.shakespeare.lit'
    id='info2'>
  <query xmlns='http://jabber.org/protocol/disco#info'
         node='blogs'/>
</iq>
]]></example>
    <example caption='Service responds with identity of pubsub/collection'><![CDATA[
<iq type='result'
    from='pubsub.shakespeare.lit'
    to='francisco@denmark.lit/barracks'
    id='meta1'>
  <query xmlns='http://jabber.org/protocol/disco#info'
         node='blogs'>
    <identity category='pubsub' type='collection'/>
  </query>
</iq>
]]></example>
    <example caption='Entity queries leaf node for information'><![CDATA[
<iq type='get'
    from='francisco@denmark.lit/barracks'
    to='pubsub.shakespeare.lit'
    id='info1'>
  <query xmlns='http://jabber.org/protocol/disco#info'
         node='princely_musings'/>
</iq>
]]></example>
    <example caption='Service responds with identity of pubsub/leaf'><![CDATA[
<iq type='result'
    from='pubsub.shakespeare.lit'
    to='francisco@denmark.lit/barracks'
    id='info1'>
  <query xmlns='http://jabber.org/protocol/disco#info'
         node='princely_musings'>
    ...
    <identity category='pubsub' type='leaf'/>
    ...
  </query>
</iq>
]]></example>
  </section2>
  <section2 topic='Discover Node Metadata' anchor='entity-metadata'>
    <p>The "disco#info" result MAY include detailed meta-data about the node, encapsulated in the &xep0004; format as described in &xep0128;, where the data form context is specified by including a FORM_TYPE of "http://jabber.org/protocol/pubsub#meta-data" in accordance with &xep0068;. If meta-data is provided, it SHOULD include values for all configured options as well as "automatic" information such as the node creation date, a list of publishers, and the like.</p>
    <example caption='Entity queries a node for information'><![CDATA[
<iq type='get'
    from='francisco@denmark.lit/barracks'
    to='pubsub.shakespeare.lit'
    id='meta1'>
  <query xmlns='http://jabber.org/protocol/disco#info'
         node='princely_musings'/>
</iq>
]]></example>
    <example caption='Service responds with information and meta-data'><![CDATA[
<iq type='result'
    from='pubsub.shakespeare.lit'
    to='francisco@denmark.lit/barracks'
    id='meta1'>
  <query xmlns='http://jabber.org/protocol/disco#info'
         node='princely_musings'>
    <identity category='pubsub' type='leaf'/>
    <feature var='http://jabber.org/protocol/pubsub'/>
    <x xmlns='jabber:x:data' type='result'>
      <field var='FORM_TYPE' type='hidden'>
        <value>http://jabber.org/protocol/pubsub#meta-data</value>
      </field>
      <field var='pubsub#type' label='Payload type' type='text-single'>
        <value>http://www.w3.org/2005/Atom</value>
      </field>
      <field var='pubsub#creator' label='Node creator' type='jid-single'>
        <value>hamlet@denmark.lit</value>
      </field>
      <field var='pubsub#creation_date' label='Creation date' type='text-single'>
        <value>2003-07-29T22:56:10Z</value>
      </field>
      <field var='pubsub#title' label='A short name for the node' type='text-single'>
        <value>Princely Musings (Atom)</value>
      </field>
      <field var='pubsub#description' label='A description of the node' type='text-single'>
        <value>Updates for Hamlet&apos;s Princely Musings weblog.</value>
      </field>
      <field var='pubsub#language' label='Default language' type='list-single'>
        <value>en</value>
      </field>
      <field var='pubsub#contact' label='People to contact with questions' type='jid-multi'>
        <value>bard@shakespeare.lit</value>
      </field>
      <field var='pubsub#owner' label='Node owners' type='jid-multi'>
        <value>hamlet@denmark.lit</value>
      </field>
      <field var='pubsub#publisher' label='Publishers to this node' type='jid-multi'>
        <value>hamlet@denmark.lit</value>
      </field>
      <field var='pubsub#num_subscribers' label='Number of subscribers to this node' type='text-single'>
        <value>1066</value>
      </field>
    </x>
  </query>
</iq>
]]></example>
    <p>Note: Node meta-data can be set in many ways. Some of it is based on node configuration (e.g., the owner's JID) whereas some of it may be dynamic (e.g., the number of subscribers). Any static information to be provided in the node meta-data SHOULD be provided as fields in the node configuration form.</p>
    <p>Note: The pubsub#language field SHOULD be list-single so that the pubsub service can present an appropriate list of languages and language codes.</p>
  </section2>

  <section2 topic='Discover Items for a Node' anchor='entity-discoveritems'>
    <p>To discover the published items which exist on the service for a specific node, an entity MAY send a "disco#items" request to the node itself, and the service MAY return each item as a Service Discovery &ITEM; element. The 'name' attribute of each Service Discovery item MUST contain its ItemID and the item MUST NOT possess a 'node' attribute. This ItemID MAY then be used to retrieve the item using the protocol defined in the <link url='#subscriber-retrieve'>Retrieve Items from a Node</link> section of this document.</p>
    <example caption='Entity requests all of the items for a node'><![CDATA[
<iq type='get'
    from='francisco@denmark.lit/barracks'
    to='pubsub.shakespeare.lit'
    id='items1'>
  <query xmlns='http://jabber.org/protocol/disco#items'
         node='princely_musings'/>
</iq>

<iq type='result'
    from='pubsub.shakespeare.lit'
    to='francisco@denmark.lit/barracks'
    id='items1'>
  <query xmlns='http://jabber.org/protocol/disco#items'
         node='princely_musings'>
    <item jid='pubsub.shakespeare.lit' name='368866411b877c30064a5f62b917cffe'/>
    <item jid='pubsub.shakespeare.lit' name='3300659945416e274474e469a1f0154c'/>
    <item jid='pubsub.shakespeare.lit' name='4e30f35051b7b8b42abe083742187228'/>
    <item jid='pubsub.shakespeare.lit' name='ae890ac52d0df67ed7cfdf51b644e901'/>
  </query>
</iq>
]]></example>
  </section2>

  <section2 topic='Retrieve Subscriptions' anchor='entity-subscriptions'>
    <p>An entity may want to query the service to retrieve its subscriptions for all nodes at the service. Support for this feature ("retrieve-subscriptions") is RECOMMENDED.</p>
    <p>In order to make the request, the requesting entity MUST send an IQ-get whose &PUBSUB; child contains an empty &lt;subscriptions/&gt; element with no attributes.</p>
    <example caption='Entity requests all current subscriptions'><![CDATA[
<iq type='get'
    from='francisco@denmark.lit/barracks'
    to='pubsub.shakespeare.lit'
    id='subscriptions1'>
  <pubsub xmlns='http://jabber.org/protocol/pubsub'>
    <subscriptions/>
  </pubsub>
</iq>
]]></example>
    <p>If the service returns a list of subscriptions, it MUST return all subscriptions for all JIDs that match the bare JID &BAREJID; portion of the 'from' attribute on the request.</p>
    <p>For each subscription, a &lt;subscription/&gt; element is returned specifying the NodeID, the JID that is affiliated (which MAY include a resource, depending on how the entity subscribed), and the current subscription state. If subscription identifiers are supported by the service, the 'subid' attribute MUST be present as well.</p>
    <example caption='Service returns all current subscriptions'><![CDATA[
<iq type='result'
    from='pubsub.shakespeare.lit'
    to='francisco@denmark.lit'
    id='subscriptions1'>
  <pubsub xmlns='http://jabber.org/protocol/pubsub'>
    <subscriptions>
      <subscription node='node1' jid='francisco@denmark.lit' subscription='subscribed'/>
      <subscription node='node2' jid='francisco@denmark.lit' subscription='subscribed'/>
      <subscription node='node5' jid='francisco@denmark.lit' subscription='unconfigured'/>
      <subscription node='node6' jid='francisco@denmark.lit' subscription='subscribed' subid='123-abc'/>
      <subscription node='node6' jid='francisco@denmark.lit' subscription='subscribed' subid='004-yyy'/>
    </subscriptions>
  </pubsub>
</iq>
]]></example>
    <p>If the requesting entity has no subscriptions, the pubsub service MUST return an empty &lt;subscriptions/&gt; element.</p>
    <example caption='No subscriptions'><![CDATA[
<iq type='result'
    from='pubsub.shakespeare.lit'
    to='francisco@denmark.lit/barracks'
    id='subscriptions1'>
  <pubsub xmlns='http://jabber.org/protocol/pubsub'>
    <subscriptions/>
  </pubsub>
</iq>
]]></example>
    <p>If the service does not support subscriptions retrieval, the service MUST respond with a &feature; error, specifying a pubsub-specific error condition of &lt;unsupported/&gt; and a feature of "retrieve-subscriptions".</p>
    <example caption='Subscriptions retrieval not supported'><![CDATA[
<iq type='error'
    from='pubsub.shakespeare.lit'
    to='francisco@denmark.lit/barracks'
    id='subscriptions1'>
  <error type='cancel'>
    <feature-not-implemented xmlns='urn:ietf:params:xml:ns:xmpp-stanzas'/>
    <unsupported xmlns='http://jabber.org/protocol/pubsub#errors'
                 feature='retrieve-subscriptions'/>
  </error>
</iq>
]]></example>
    <p>An entity MAY also request all of its subscriptions at a specific node (e.g., if it has subscriptions with multiple SubIDs) by including a 'node' attribute on the &lt;subscriptions/&gt; element.</p>
    <example caption='Entity requests current subscriptions from a specific node'><![CDATA[
<iq type='get'
    from='francisco@denmark.lit/barracks'
    to='pubsub.shakespeare.lit'
    id='subscriptions2'>
  <pubsub xmlns='http://jabber.org/protocol/pubsub'>
    <subscriptions node='princely_musings'/>
  </pubsub>
</iq>
]]></example>
    <p>The service would then return only the entity's subscriptions to that specific node; this acts as a filter on the entity's subscriptions.</p>
    <example caption='Service returns all current subscriptions to a specific node'><![CDATA[
<iq type='result'
    from='pubsub.shakespeare.lit'
    to='francisco@denmark.lit'
    id='subscriptions2'>
  <pubsub xmlns='http://jabber.org/protocol/pubsub'>
    <subscriptions node='node6'>
      <subscription node='node6' jid='francisco@denmark.lit' subscription='subscribed' subid='123-abc'/>
      <subscription node='node6' jid='francisco@denmark.lit' subscription='subscribed' subid='004-yyy'/>
    </subscriptions>
  </pubsub>
</iq>
]]></example>
  </section2>
  <section2 topic='Retrieve Affiliations' anchor='entity-affiliations'>
    <p>An entity may want to query the service to retrieve its affiliations for all nodes at the service, or query a specific node for its affiliation with that node. Support for this feature ("retrieve-affiliations") is RECOMMENDED.</p>
    <p>In order to make the request of the service, the requesting entity includes an empty &lt;affiliations/&gt; element with no attributes.</p>
    <example caption='Entity requests all current affiliations'><![CDATA[
<iq type='get'
    from='francisco@denmark.lit/barracks'
    to='pubsub.shakespeare.lit'
    id='affil1'>
  <pubsub xmlns='http://jabber.org/protocol/pubsub'>
    <affiliations/>
  </pubsub>
</iq>
]]></example>
    <p>If the service returns a list of affiliations, it MUST return all affiliations for all JIDs that match the bare JID &BAREJID; portion of the 'from' attribute on the request.</p>
    <p>For each affiliation, an &lt;affiliation/&gt; element is returned containing the NodeID and the affiliation state (owner, publisher, publish-only, member, or outcast).</p>
    <example caption='Service replies with all current affiliations'><![CDATA[
<iq type='result'
    from='pubsub.shakespeare.lit'
    to='francisco@denmark.lit'
    id='affil1'>
  <pubsub xmlns='http://jabber.org/protocol/pubsub'>
    <affiliations>
      <affiliation node='node1' affiliation='owner'/>
      <affiliation node='node2' affiliation='publisher'/>
      <affiliation node='node5' affiliation='outcast'/>
      <affiliation node='node6' affiliation='owner'/>
    </affiliations>
  </pubsub>
</iq>
]]></example>
    <p>If the requesting entity has no affiliations, the pubsub service MUST return an empty &lt;affiliations/&gt; element.</p>
    <example caption='No affiliations'><![CDATA[
<iq type='result'
    from='pubsub.shakespeare.lit'
    to='francisco@denmark.lit/barracks'
    id='affil1'>
  <pubsub xmlns='http://jabber.org/protocol/pubsub'>
    <affiliations/>
  </pubsub>
</iq>
]]></example>
    <p>If the service does not support affiliations retrieval, the service MUST respond with a &feature; error, specifying a pubsub-specific error condition of &lt;unsupported/&gt; and a feature of "retrieve-affiliations".</p>
    <example caption='Affiliations retrieval not supported'><![CDATA[
<iq type='error'
    from='pubsub.shakespeare.lit'
    to='francisco@denmark.lit/barracks'
    id='affil1'>
  <error type='cancel'>
    <feature-not-implemented xmlns='urn:ietf:params:xml:ns:xmpp-stanzas'/>
    <unsupported xmlns='http://jabber.org/protocol/pubsub#errors'
                 feature='retrieve-affiliations'/>
  </error>
</iq>
]]></example>
    <p>In order to make an affiliations request of a specific node, the requesting entity includes an empty &lt;affiliations/&gt; element with a 'node' attribute.</p>
    <example caption='Entity requests affiliation at a specific node'><![CDATA[
<iq type='get'
    from='francisco@denmark.lit/barracks'
    to='pubsub.shakespeare.lit'
    id='affil2'>
  <pubsub xmlns='http://jabber.org/protocol/pubsub'>
    <affiliations node='node6'/>
  </pubsub>
</iq>
]]></example>
    <example caption='Service replies with current affiliation'><![CDATA[
<iq type='result'
    from='pubsub.shakespeare.lit'
    to='francisco@denmark.lit'
    id='affil2'>
  <pubsub xmlns='http://jabber.org/protocol/pubsub'>
    <affiliations>
      <affiliation node='node6' affiliation='owner'/>
    </affiliations>
  </pubsub>
</iq>
]]></example>
  </section2>
</section1>

<section1 topic='Subscriber Use Cases' anchor='subscriber'>

  <p>This section defines the use cases for and protocols to be used by potential and actual subscribers. (Note: The <link url='#impl'>Implementation Notes</link> section of this document describes many important factors and business rules which a pubsub service MUST observe. In addition, the examples throughout assume the existence of a separate pubsub component and include any relevant 'from' addresses as stamped by a server or network edge.)</p>

  <section2 topic='Subscribe to a Node' anchor='subscriber-subscribe'>
    <section3 topic='Request' anchor='subscriber-subscribe-request'>
      <p>When an XMPP entity wishes to subscribe to a node, it sends a subscription request to the pubsub service. The subscription request is an IQ-set where the &lt;pubsub/&gt; element contains one and only one &lt;subscribe/&gt; element. The &lt;subscribe/&gt; element SHOULD possess a 'node' attribute specifying the node to which the entity wishes to subscribe. The &lt;subscribe/&gt; element MUST also possess a 'jid' attribute specifying the exact XMPP address to be used as the subscribed JID -- often a bare JID &BAREJID; or full JID &FULLJID;.</p>
      <p>Here is an example of a subscription request.</p>
      <example caption='Entity subscribes to a node'><![CDATA[
<iq type='set'
    from='francisco@denmark.lit/barracks'
    to='pubsub.shakespeare.lit'
    id='sub1'>
  <pubsub xmlns='http://jabber.org/protocol/pubsub'>
    <subscribe
        node='princely_musings'
        jid='francisco@denmark.lit'/>
  </pubsub>
</iq>
]]></example>
    </section3>
    <section3 topic='Success Case' anchor='subscriber-subscribe-success'>
      <p>If the subscription request is successfully processed, the server MUST inform the requesting entity that it is now subscribed (which MAY include a service-generated SubID).</p>
      <example caption='Service replies with success'><![CDATA[
<iq type='result'
    from='pubsub.shakespeare.lit'
    to='francisco@denmark.lit/barracks'
    id='sub1'>
  <pubsub xmlns='http://jabber.org/protocol/pubsub'>
    <subscription
        node='princely_musings'
        jid='francisco@denmark.lit'
        subid='ba49252aaa4f5d320c24d3766f0bdcade78c78d3'
        subscription='subscribed'/>
  </pubsub>
</iq>
]]></example>
    </section3>
    <section3 topic='Error Cases' anchor='subscriber-subscribe-error'>
      <p>There are several reasons why the subscription request might fail:</p>
      <ol>
        <li>The bare JID portions of the JIDs do not match.</li>
        <li>The node has an access model of "presence" and the requesting entity is not subscribed to the owner's presence.</li>
        <li>The node has an access model of "roster" and the requesting entity is not in one of the authorized roster groups.</li>
        <li>The node has an access model of "whitelist" and the requesting entity is not on the whitelist.</li>
        <li>The service requires payment for subscriptions to the node.</li>
        <li>The requesting entity is anonymous and the service does not allow anonymous entities to subscribe.</li>
        <li>The requesting entity has a pending subscription.</li>
        <li>The requesting entity is blocked from subscribing (e.g., because having an affiliation of outcast).</li>
        <li>The requesting entity has attempted to establish too many subscriptions.</li>
        <li>The node does not support subscriptions.</li>
        <li>The node has moved.</li>
        <li>The node does not exist.</li>
      </ol>
      <p>These error cases are described more fully in the following sections.</p>
      <section4 topic='JIDs Do Not Match' anchor='subscriber-subscribe-error-nomatch'>
        <p>If the specified JID is a bare JID or full JID, the service MUST at a minimum check the bare JID portion against the bare JID portion of the 'from' attribute on the received IQ request to make sure that the requesting entity has the same identity as the JID which is being requested to be added to the subscriber list.</p>
        <p>If the bare JID portions of the JIDs do not match as described above and the requesting entity does not have some kind of admin or proxy privilege as defined by the implementation, the service MUST return a &badrequest; error, which SHOULD also include a pubsub-specific error condition of &lt;invalid-jid/&gt;.</p>
        <example caption='JIDs do not match'><![CDATA[
<iq type='error'
    from='pubsub.shakespeare.lit'
    to='francisco@denmark.lit/barracks'
    id='sub1'>
  <error type='modify'>
    <bad-request xmlns='urn:ietf:params:xml:ns:xmpp-stanzas'/>
    <invalid-jid xmlns='http://jabber.org/protocol/pubsub#errors'/>
  </error>
</iq>
]]></example>
        <p>Note: An implementation MAY enable the service administrator to configure a list of entities that are excluded from this check; those entities may be considered "trusted proxies" that are allowed to subscribe on behalf of other entities. In the same way, implementations MAY enable blacklisting of entities that are not allowed to perform specific operations (such as subscribing or creating nodes).</p>
      </section4>
      <section4 topic='Presence Subscription Required' anchor='subscriber-subscribe-error-presence'>
        <p>For nodes with an access model of "presence", if the requesting entity is not subscribed to the owner's presence then the pubsub service MUST respond with a &notauthorized; error, which SHOULD also include a pubsub-specific error condition of &lt;presence-subscription-required/&gt;.</p>
        <example caption='Entity is not authorized to create a subscription (presence subscription required)'><![CDATA[
<iq type='error'
    from='pubsub.shakespeare.lit'
    to='francisco@denmark.lit/barracks'
    id='sub1'>
  <error type='auth'>
    <not-authorized xmlns='urn:ietf:params:xml:ns:xmpp-stanzas'/>
    <presence-subscription-required xmlns='http://jabber.org/protocol/pubsub#errors'/>
  </error>
</iq>
]]></example>
      </section4>
      <section4 topic='Not in Roster Group' anchor='subscriber-subscribe-error-rostergroup'>
        <p>For nodes with an access model of "roster", if the requesting entity is not in one of the authorized roster groups then the pubsub service MUST respond with a &notauthorized; error, which SHOULD also include a pubsub-specific error condition of &lt;not-in-roster-group/&gt;.</p>
        <example caption='Entity is not authorized to create a subscription (not in roster group)'><![CDATA[
<iq type='error'
    from='pubsub.shakespeare.lit'
    to='francisco@denmark.lit/barracks'
    id='sub1'>
  <error type='auth'>
    <not-authorized xmlns='urn:ietf:params:xml:ns:xmpp-stanzas'/>
    <not-in-roster-group xmlns='http://jabber.org/protocol/pubsub#errors'/>
  </error>
</iq>
]]></example>
      </section4>
      <section4 topic='Not on Whitelist' anchor='subscriber-subscribe-error-whitelist'>
        <p>For nodes with a node access model of "whitelist", if the requesting entity is not on the whitelist then the service MUST return a &notallowed; error, specifying a pubsub-specific error condition of &lt;closed-node/&gt;.</p>
        <example caption='Node has whitelist access model'><![CDATA[
<iq type='error'
    from='pubsub.shakespeare.lit'
    to='francisco@denmark.lit/barracks'
    id='sub1'>
  <error type='cancel'>
    <not-allowed xmlns='urn:ietf:params:xml:ns:xmpp-stanzas'/>
    <closed-node xmlns='http://jabber.org/protocol/pubsub#errors'/>
  </error>
</iq>
]]></example>
      </section4>
      <section4 topic='Payment Required' anchor='subscriber-subscribe-error-payment'>
        <p>Commercial deployments may wish to link subscribers to a database of paying customers. If the subscriber needs to provide payment in order to subscribe to the node (e.g., if the subscriber is not in the customer database or the customer's account is not paid up), the service SHOULD return a &payment; error to the subscriber.</p>
        <example caption='Payment is required for a subscription'><![CDATA[
<iq type='error'
    from='pubsub.shakespeare.lit'
    to='francisco@denmark.lit/barracks'
    id='sub1'>
  <error type='auth'>
    <payment-required xmlns='urn:ietf:params:xml:ns:xmpp-stanzas'/>
  </error>
</iq>
]]></example>
      </section4>
      <section4 topic='Anonymous Subscriptions Not Allowed' anchor='subscriber-subscribe-error-anonymous'>
        <p>Some XMPP servers may allow authentication using SASL ANONYMOUS; however, because the resulting entity is unstable (the assigned JID may not be owned by the same principal in a persistent manner), a service MAY prevent anonymous entities from subscribing to nodes and SHOULD use service discovery to determine if an entity has an identity of "account/anonymous". If a requesting entity is anonymous but the service does not allow anonymous entities to subscribe, the service SHOULD return a &forbidden; error to the subscriber.</p>
        <example caption='Requesting entity is anonymous'><![CDATA[
<iq type='error'
    from='pubsub.shakespeare.lit'
    to='anonymous@denmark.lit/foo'
    id='sub1'>
  <error type='cancel'>
    <forbidden xmlns='urn:ietf:params:xml:ns:xmpp-stanzas'/>
  </error>
</iq>
]]></example>
      </section4>
      <section4 topic='Subscription Pending' anchor='subscriber-subscribe-error-pending'>
        <p>If the requesting entity has a pending subscription, the service MUST return a &notauthorized; error to the subscriber, specifying a pubsub-specific error condition of &lt;pending-subscription/&gt;.</p>
        <example caption='Requesting entity has pending subscription'><![CDATA[
<iq type='error'
    from='pubsub.shakespeare.lit'
    to='francisco@denmark.lit/barracks'
    id='sub1'>
  <error type='auth'>
    <not-authorized xmlns='urn:ietf:params:xml:ns:xmpp-stanzas'/>
    <pending-subscription xmlns='http://jabber.org/protocol/pubsub#errors'/>
  </error>
</iq>
]]></example>
      </section4>
      <section4 topic='Blocked' anchor='subscriber-subscribe-error-blocked'>
        <p>If the requesting entity is blocked from subscribing (e.g., because having an affiliation of outcast), the service MUST return a &forbidden; error to the subscriber.</p>
        <example caption='Requesting entity is blocked'><![CDATA[
<iq type='error'
    from='pubsub.shakespeare.lit'
    to='francisco@denmark.lit/barracks'
    id='sub1'>
  <error type='auth'>
    <forbidden xmlns='urn:ietf:params:xml:ns:xmpp-stanzas'/>
  </error>
</iq>
]]></example>
      </section4>
      <section4 topic='Too Many Subscriptions' anchor='subscriber-subscribe-error-toomany'>
        <p>If the requesting entity has attempted to establish too many subscriptions (where the definition of "too many" is a matter of local service policy), the service MUST return a &policy; error to the subscriber, specifying a pubsub-specific error condition of &lt;too-many-subscriptions/&gt;.</p>
        <example caption='Requesting entity has exceeded limit on number of subscriptions'><![CDATA[
<iq type='error'
    from='pubsub.shakespeare.lit'
    to='francisco@denmark.lit/barracks'
    id='sub1'>
  <error type='wait'>
    <policy-violation xmlns='urn:ietf:params:xml:ns:xmpp-stanzas'/>
    <too-many-subscriptions xmlns='http://jabber.org/protocol/pubsub#errors'/>
  </error>
</iq>
]]></example>
        <p>The service can match on bare JID or full JID in determining which subscribing entities match for the purpose of determining if an entity has requested too many subscriptions.</p>
      </section4>
      <section4 topic='Subscriptions Not Supported' anchor='subscriber-subscribe-error-unsupported'>
        <p>If the node does not allow entities to subscribe, the service SHOULD return a &feature; error to the subscriber, specifying a pubsub-specific error condition of &lt;unsupported/&gt; and a feature of "subscribe".</p>
        <example caption='Subscribing not supported'><![CDATA[
<iq type='error'
    from='pubsub.shakespeare.lit'
    to='francisco@denmark.lit/barracks'
    id='sub1'>
  <error type='cancel'>
    <feature-not-implemented xmlns='urn:ietf:params:xml:ns:xmpp-stanzas'/>
    <unsupported xmlns='http://jabber.org/protocol/pubsub#errors'
                 feature='subscribe'/>
  </error>
</iq>
]]></example>
      </section4>
      <section4 topic='Node Has Moved' anchor='subscriber-subscribe-error-redirect'>
        <p>If the node has, the service SHOULD return a &gone; error (if the node has moved permanently) or a &redirect; error (if the node has moved temporarily).</p>
        <example caption='Node has moved'><![CDATA[
<iq type='error'
    from='pubsub.shakespeare.lit'
    to='francisco@denmark.lit/barracks'
    id='sub1'>
  <error type='modify'>
    <gone xmlns='urn:ietf:params:xml:ns:xmpp-stanzas'>
      xmpp:pubsub.shakespeare.lit?;node=some-other-node
    </gone>
  </error>
</iq>
]]></example>
      </section4>
      <section4 topic='Node Does Not Exist' anchor='subscriber-subscribe-error-node'>
        <p>If the node does not exist, the service SHOULD return an &notfound; error to the subscriber.</p>
        <example caption='Node does not exist'><![CDATA[
<iq type='error'
    from='pubsub.shakespeare.lit'
    to='francisco@denmark.lit/barracks'
    id='sub1'>
  <error type='cancel'>
    <item-not-found xmlns='urn:ietf:params:xml:ns:xmpp-stanzas'/>
  </error>
</iq>
]]></example>
      </section4>
    </section3>
    <section3 topic='Approval Required' anchor='subscriber-subscribe-approval'>
      <p>For nodes with an access model of "authorize", subscription requests MUST be approved by one of the node owners unless service policy allows entities with affiliations other than "none" to auto-subscribe (e.g., members and publishers might be allowed to auto-subscribe); therefore the pubsub service sends a message to the node owner(s) requesting authorization (see the <link url='#owner-subreq'>Manage Subscription Requests</link> section of this document). Because the subscription request may or may not be approved, the service MUST return a pending notification to the subscriber.</p>
      <example caption='Service replies with pending'><![CDATA[
<iq type='result'
    from='pubsub.shakespeare.lit'
    to='francisco@denmark.lit/barracks'
    id='sub1'>
  <pubsub xmlns='http://jabber.org/protocol/pubsub'>
    <subscription
        node='princely_musings'
        jid='francisco@denmark.lit'
        subscription='pending'/>
  </pubsub>
</iq>
]]></example>
    </section3>
    <section3 topic='Configuration Required' anchor='subscriber-subscribe-configure'>
      <p>If the entity must configure its subscription options (see the <link url='#subscriber-configure'>Configure Subscription Options</link> section of this document) before receiving event notifications, the service MUST so inform the entity. It SHOULD do so by returning an IQ-result to the requesting entity with a notation that configuration of subscription options is required.</p>
      <example caption='Service replies with success and indicates that subscription configuration is required'><![CDATA[
<iq type='result'
    from='pubsub.shakespeare.lit'
    to='francisco@denmark.lit/barracks'
    id='sub1'>
  <pubsub xmlns='http://jabber.org/protocol/pubsub'>
    <subscription
        node='princely_musings'
        jid='francisco@denmark.lit'
        subscription='unconfigured'>
      <subscribe-options>
        <required/>
      </subscribe-options>
    </subscription>
  </pubsub>
</iq>
]]></example>
      <p>Note: The node shall include the &lt;required/&gt; child element only if the subscriber must configure the subscription before receiving any event notifications. A service MAY time out subscription requests if configuration is required and a configuration request is not submitted within a reasonable amount of time (which shall be determined by the service or node configuration).</p>
      <p>Alternatively, if the service is unable to create the subscription without simultaneous configuration, the service MAY return a &notacceptable; error, specifying a pubsub-specific error condition of &lt;configuration-required/&gt;.</p>
      <example caption='Service returns error specifying that subscription configuration is required'><![CDATA[
<iq type='error'
    from='pubsub.shakespeare.lit'
    to='francisco@denmark.lit/barracks'
    id='sub1'>
  <pubsub xmlns='http://jabber.org/protocol/pubsub'>
    <subscribe
        node='princely_musings'
        jid='francisco@denmark.lit'/>
    <options node='princely_musings' jid='francisco@denmark.lit'>
      <x xmlns='jabber:x:data' type='submit'>
        <field var='FORM_TYPE' type='hidden'>
          <value>http://jabber.org/protocol/pubsub#subscribe_options</value>
        </field>
        <field var='pubsub#deliver'><value>1</value></field>
        <field var='pubsub#digest'><value>0</value></field>
        <field var='pubsub#include_body'><value>false</value></field>
        <field var='pubsub#show-values'>
          <value>chat</value>
          <value>online</value>
          <value>away</value>
        </field>
      </x>
    </options>
  </pubsub>
  <error type='modify'>
    <not-acceptable xmlns='urn:ietf:params:xml:ns:xmpp-stanzas'/>
    <configuration-required xmlns='http://jabber.org/protocol/pubsub#errors'/>
  </error>
</iq>
]]></example>
      <p>If the &lt;required/&gt; element is not included and no error is returned, the subscription takes effect immediately and the entity may configure the subscription at any time (the service MAY indicate that subscription options are supported by including an empty &lt;subscribe-options/&gt; element in the IQ-result, as shown in the following example).</p>
      <example caption='Service replies with success and indicates that subscription options are supported but not required'><![CDATA[
<iq type='result'
    from='pubsub.shakespeare.lit'
    to='francisco@denmark.lit/barracks'
    id='sub1'>
  <pubsub xmlns='http://jabber.org/protocol/pubsub'>
    <subscription
        node='princely_musings'
        jid='francisco@denmark.lit'
        subscription='unconfigured'>
      <subscribe-options/>
    </subscription>
  </pubsub>
</iq>
]]></example>
    </section3>
    <section3 topic='Multiple Subscriptions' anchor='subscriber-subscribe-multi'>
      <p>An entity may wish to subscribe using different subscription options, which it can do by subscribing multiple times to the same node. Support for this feature ("multi-subscribe") is OPTIONAL.</p>
      <p>If multiple subscriptions for the same JID are allowed, the service MUST use the 'subid' attribute to differentiate between subscriptions for the same entity (therefore the SubID MUST be unique for each node+JID combination and the SubID MUST be present on the entity element any time it is sent to the subscriber). It is NOT RECOMMENDED for clients to generate SubIDs, since collisions might result; therefore a service SHOULD generate the SubID on behalf of the subscriber and MAY overwrite SubIDs if they are provided by subscribers. If the service does not allow multiple subscriptions for the same entity and it receives an additional subscription request, the service MUST return the current subscription state (as if the subscription was just approved).</p>
      <p>When the pubsub service generates event notifications, it SHOULD send only one event notification to an entity that has multiple subscriptions, rather than one event notification for each subscription. By "entity" here is meant the JID specified for the subscription, whether bare JID or full JID; however, if the same bare JID has multiple subscriptions but those subscriptions are for different full JIDs (e.g., one subscription for user@domain.tld./foo and another subscription for user@domain.tld/bar), the service MUST treat those as separate JIDs for the purpose of generating event notifications.</p>
    </section3>
    <section3 topic='Receiving the Last Published Item' anchor='subscriber-subscribe-last'>
      <p>When a subscription request is successfully processed, the service MAY send the last published item to the new subscriber. The message containing this item SHOULD be stamped with extended information qualified by the 'urn:xmpp:delay' namespace (see &xep0203;) to indicate it is sent with delayed delivery. (Note that in this example the event notification is sent to the bare JID since that is the subscribed JID.)</p>
      <example caption='Service sends last published item'><![CDATA[
<message from='pubsub.shakespeare.lit' to='francisco@denmark.lit'>
  <event xmlns='http://jabber.org/protocol/pubsub#event'>
    <items node='princely_musings'>
      <item id='ae890ac52d0df67ed7cfdf51b644e901'>
        <entry xmlns='http://www.w3.org/2005/Atom'>
          <title>Soliloquy</title>
          <summary>
To be, or not to be: that is the question:
Whether 'tis nobler in the mind to suffer
The slings and arrows of outrageous fortune,
Or to take arms against a sea of troubles,
And by opposing end them?
          </summary>
          <link rel='alternate' type='text/html'
                href='http://denmark.lit/2003/12/13/atom03'/>
          <id>tag:denmark.lit,2003:entry-32397</id>
          <published>2003-12-13T18:30:02Z</published>
          <updated>2003-12-13T18:30:02Z</updated>
        </entry>
      </item>
    </items>
  </event>
  <delay xmlns='urn:xmpp:delay' stamp='2003-12-13T23:58:37Z'/>
</message>
]]></example>
      <p>If the service sends the last published item by default for all nodes (subject to overriding by node configuration), it MUST return a feature of "http://jabber.org/protocol/pubsub#last-published" in its responsess to disco#info requests.</p>
    </section3>
  </section2>

  <section2 topic='Unsubscribe from a Node' anchor='subscriber-unsubscribe'>
    <section3 topic='Request' anchor='subscriber-unsubscribe-request'>
      <p>To unsubscribe from a node, the subscriber sends an IQ-set whose &PUBSUB; child contains an &lt;unsubscribe/&gt; element that specifies the node and the subscribed JID.</p>
      <example caption='Entity unsubscribes from a node'><![CDATA[
<iq type='set'
    from='francisco@denmark.lit/barracks'
    to='pubsub.shakespeare.lit'
    id='unsub1'>
  <pubsub xmlns='http://jabber.org/protocol/pubsub'>
     <unsubscribe
         node='princely_musings'
         jid='francisco@denmark.lit'/>
  </pubsub>
</iq>
]]></example>
    </section3>
    <section3 topic='Success Case' anchor='subscriber-unsubscribe-success'>
      <p>If the request can be successfully processed, the service MUST return an IQ result and MAY include a &PUBSUB; child element with the updated &lt;subscription/&gt; element for that node. If subscription identifiers are supported by the service, the 'subid' attribute MUST be present as well.</p>
      <example caption='Service replies with success'><![CDATA[
<iq type='result'
    from='pubsub.shakespeare.lit'
    to='francisco@denmark.lit/barracks'
    id='unsub1'>
  <pubsub xmlns='http://jabber.org/protocol/pubsub'>
    <subscription
        node='princely_musings'
        jid='francisco@denmark.lit'
        subscription='none'
        subid='ba49252aaa4f5d320c24d3766f0bdcade78c78d3'/>
  </pubsub>
</iq>
]]></example>
    </section3>
    <section3 topic='Error Cases' anchor='subscriber-unsubscribe-error'>
      <p>There are several reasons why the unsubscribe request might fail:</p>
      <ol>
        <li>The requesting entity has multiple subscriptions to the node but does not specify a subscription ID.</li>
        <li>The request does not specify an existing subscriber.</li>
        <li>The requesting entity does not have sufficient privileges to unsubscribe the specified JID.</li>
        <li>The node does not exist.</li>
        <li>The request specifies a subscription ID that is not valid or current.</li>
      </ol>
      <p>These error cases are described more fully in the following sections.</p>
      <section4 topic='No Subscription ID' anchor='subscriber-unsubscribe-error-nosubid'>
        <p>If the requesting entity has multiple subscriptions to the node but does not specify a subscription ID, the service MUST return a &badrequest; error, which SHOULD also include a pubsub-specific error condition of &lt;subid-required/&gt;.</p>
        <example caption='Entity did not specify SubID'><![CDATA[
<iq type='error'
    from='pubsub.shakespeare.lit'
    to='francisco@denmark.lit/barracks'
    id='unsub1'>
  <error type='modify'>
    <bad-request xmlns='urn:ietf:params:xml:ns:xmpp-stanzas'/>
    <subid-required xmlns='http://jabber.org/protocol/pubsub#errors'/>
  </error>
</iq>
]]></example>
      </section4>
      <section4 topic='No Such Subscriber' anchor='subscriber-unsubscribe-error-nosub'>
        <p>If the value of the 'jid' attribute does not specify an existing subscriber, the pubsub service MUST return an error stanza, which SHOULD be &unexpected; and which SHOULD also include a pubsub-specific error condition of &lt;not-subscribed/&gt;.</p>
        <example caption='Requesting entity is not a subscriber'><![CDATA[
<iq type='error'
    from='pubsub.shakespeare.lit'
    to='francisco@denmark.lit/barracks'
    id='unsub1'>
  <error type='cancel'>
    <unexpected-request xmlns='urn:ietf:params:xml:ns:xmpp-stanzas'/>
    <not-subscribed xmlns='http://jabber.org/protocol/pubsub#errors'/>
  </error>
</iq>
]]></example>
      </section4>
      <section4 topic='Insufficient Privileges' anchor='subscriber-unsubscribe-error-forbidden'>
        <p>If the requesting entity is prohibited from unsubscribing the specified JID, the service MUST return a &forbidden; error. The service MUST validate that the entity making the request is authorized to unsubscribe the entity. If the subscriber's JID is of the form &FULLJID;, a service MUST perform this check by comparing the &BAREJID; part of the two JIDs to ensure that they match. If the bare JID portions of the JIDs do not match and the requesting entity is not authorized to unsubscribe the JID (e.g., because it is not a service-wide admin or authorized proxy), the service MUST return a &forbidden; error.</p>
        <example caption='Requesting entity is prohibited from unsubscribing entity'><![CDATA[
<iq type='error'
    from='pubsub.shakespeare.lit'
    to='francisco@denmark.lit/barracks'
    id='unsub1'>
  <error type='auth'>
    <forbidden xmlns='urn:ietf:params:xml:ns:xmpp-stanzas'/>
  </error>
</iq>
]]></example>
      </section4>
      <section4 topic='Node Does Not Exist' anchor='subscriber-unsubscribe-error-node'>
        <p>If the node does not exist, the pubsub service MUST return an &notfound; error.</p>
        <example caption='Node does not exist'><![CDATA[
<iq type='error'
    from='pubsub.shakespeare.lit'
    to='francisco@denmark.lit/barracks'
    id='unsub1'>
  <error type='cancel'>
    <item-not-found xmlns='urn:ietf:params:xml:ns:xmpp-stanzas'/>
  </error>
</iq>
]]></example>
      </section4>
      <section4 topic='Bad Subscription ID' anchor='subscriber-unsubscribe-error-badsubid'>
        <p>If a subscription identifier is associated with the subscription, the unsubscribe request MUST include an appropriate 'subid' attribute. If the unsubscribe request includes a SubID but SubIDs are not supported for the node (or the subscriber did not subscribe using a SubID in the first place), the service SHOULD ignore the SubID and simply unsubscribe the entity. If the subscriber originally subscribed with a SubID but the unsubscribe request includes a SubID that is not valid or current for the subscriber, the service MUST return a &notacceptable; error, which SHOULD also include a pubsub-specific error condition of &lt;invalid-subid/&gt;.</p>
        <example caption='Invalid subscription identifier'><![CDATA[
<iq type='error'
    from='pubsub.shakespeare.lit'
    to='francisco@denmark.lit/barracks'
    id='unsub1'>
  <error type='modify'>
    <not-acceptable xmlns='urn:ietf:params:xml:ns:xmpp-stanzas'/>
    <invalid-subid xmlns='http://jabber.org/protocol/pubsub#errors'/>
  </error>
</iq>
]]></example>
      </section4>
    </section3>
  </section2>
  <section2 topic='Configure Subscription Options' anchor='subscriber-configure'>
    <p>An implementation MAY allow subscribers to configure subscription options. Implementations SHOULD use the <cite>Data Forms</cite> protocol to accomplish this configuration (however, an out-of-band mechanism such as a web interface could be offered as well).</p>
    <section3 topic='Advertising Support' anchor='subscriber-configure-support'>
      <p>If a service supports subscription options it MUST advertise that fact in its response to a "disco#info" query by including a feature whose 'var' attribute is "pubsub#subscription-options".</p>
      <example caption='Pubsub service indicates support for subscription options'><![CDATA[
<iq type='result'
    from='pubsub.shakespeare.lit'
    to='francisco@denmark.lit/barracks'
    id='feature1'>
  <query xmlns='http://jabber.org/protocol/disco#info'>
    ...
    <feature var='http://jabber.org/protocol/pubsub#subscription-options'/>
    ...
  </query>
</iq>
]]></example>
    </section3>
    <section3 topic='Request' anchor='subscriber-configure-request'>
      <p>A subscriber requests the subscription options by including an &lt;options/&gt; element inside an IQ-get stanza.</p>
      <example caption='Subscriber requests subscription options form'><![CDATA[
<iq type='get'
    from='francisco@denmark.lit/barracks'
    to='pubsub.shakespeare.lit'
    id='options1'>
  <pubsub xmlns='http://jabber.org/protocol/pubsub'>
    <options node='princely_musings' jid='francisco@denmark.lit'/>
  </pubsub>
</iq>
]]></example>
    </section3>
    <section3 topic='Success Case' anchor='subscriber-configure-success'>
      <p>If the request can be successfully processed, the service MUST respond with the options.</p>
      <example caption='Service responds with the options form'><![CDATA[
<iq type='result'
    from='pubsub.shakespeare.lit'
    to='francisco@denmark.lit/barracks'
    id='options1'>
  <pubsub xmlns='http://jabber.org/protocol/pubsub'>
    <options node='princely_musings' jid='francisco@denmark.lit'>
      <x xmlns='jabber:x:data' type='form'>
        <field var='FORM_TYPE' type='hidden'>
          <value>http://jabber.org/protocol/pubsub#subscribe_options</value>
        </field>
        <field var='pubsub#deliver' type='boolean'
               label='Enable delivery?'>
          <value>1</value>
        </field>
        <field var='pubsub#digest' type='boolean'
               label='Receive digest notifications (approx. one per day)?'>
          <value>0</value>
        </field>
        <field var='pubsub#include_body' type='boolean'
               label='Receive message body in addition to payload?'>
          <value>false</value>
        </field>
        <field
            var='pubsub#show-values'
            type='list-multi'
            label='Select the presence types which are
                   allowed to receive event notifications'>
          <option label='Want to Chat'><value>chat</value></option>
          <option label='Available'><value>online</value></option>
          <option label='Away'><value>away</value></option>
          <option label='Extended Away'><value>xa</value></option>
          <option label='Do Not Disturb'><value>dnd</value></option>
          <value>chat</value>
          <value>online</value>
        </field>
      </x>
    </options>
  </pubsub>
</iq>
]]></example>
      <p>Note: The foregoing example shows some (but by no means all) of the possible configuration options that MAY be provided. If an implementation provides these options using the <strong>Data Forms</strong> protocol, it MUST use the field variables that are registered with the XMPP Registrar in association with the 'http://jabber.org/protocol/pubsub' namespace (a preliminary representation of those field variables is shown above and in the <link url='#registrar-formtypes-subscribe'>pubsub#subscribe_options FORM_TYPE</link> section of this document, but MUST NOT be construed as canonical since the XMPP Registrar may standardize additional fields at a later date without changes to this document).</p>
      <p>Note: Many of the relevant data form fields are of type "boolean" and MUST be handled accordingly. &BOOLEANNOTE;</p>
    </section3>
    <section3 topic='Error Cases' anchor='subscriber-configure-error'>
      <p>There are several reasons why the options request might fail:</p>
      <ol>
        <li>The requesting entity does not have sufficient privileges to modify subscription options for the specified JID.</li>
        <li>The requesting entity (or specified subscriber) is not subscribed.</li>
        <li>The request does not specify both the NodeID and the subscriber's JID.</li>
        <li>The request does not specify a subscription ID but one is required.</li>
        <li>The request specifies a subscription ID that is not valid or current.</li>
        <li>Subscription options are not supported.</li>
        <li>The node does not exist.</li>
      </ol>
      <p>These error cases are described more fully in the following sections.</p>
      <section4 topic='Insufficient Privileges' anchor='subscriber-configure-error-forbidden'>
        <p>When requesting subscription options, the subscriber MUST specify the JID that is subscribed to the node and SHOULD specify a node (if no node is specified, i.e. via node="", the service MUST assume that the requesting entity wishes to request subscription options for its subscription to the root collection node; refer to <cite>XEP-0248</cite> for details).</p>
        <p>The service MUST validate that the entity making the request is authorized to set the subscription options for the subscribed entity. If the subscriber's JID is of the form &FULLJID;, a service MUST perform this check by comparing the &BAREJID; part of the two JIDs to ensure that they match. If the bare JID portions of the JIDs do not match and the requesting entity is not authorized to modify subscription options for the JID (e.g., because it is not a service-wide admin or authorized proxy), the service MUST return a &forbidden; error.</p>
        <example caption='Requesting entity does not have sufficient privileges to modify subscription options'><![CDATA[
<iq type='error'
    from='pubsub.shakespeare.lit'
    to='francisco@denmark.lit/barracks'
    id='sub1'>
  <error type='auth'>
    <forbidden xmlns='urn:ietf:params:xml:ns:xmpp-stanzas'/>
  </error>
</iq>
]]></example>
      </section4>
      <section4 topic='No Such Subscriber' anchor='subscriber-configure-error-nosub'>
        <p>If the requesting entity (or specified subscriber, if different) is not subscribed, the service MUST return an &unexpected; error, which SHOULD also include a pubsub-specific error condition of &lt;not-subscribed/&gt;.</p>
        <example caption='No such subscriber'><![CDATA[
<iq type='error'
    from='pubsub.shakespeare.lit'
    to='francisco@denmark.lit/barracks'
    id='options1'>
  <error type='modify'>
    <unexpected-request xmlns='urn:ietf:params:xml:ns:xmpp-stanzas'/>
    <not-subscribed xmlns='http://jabber.org/protocol/pubsub#errors'/>
  </error>
</iq>
]]></example>
      </section4>
      <section4 topic='Subscriber JID Required' anchor='subscriber-configure-error-jid'>
        <p>If the subscriber does not specify a subscriber JID, the service MUST return a &badrequest; error, which SHOULD also include a pubsub-specific error condition of &lt;jid-required/&gt;.</p>
        <example caption='Subscriber JID not specified'><![CDATA[
<iq type='error'
    from='pubsub.shakespeare.lit'
    to='francisco@denmark.lit/barracks'
    id='options1'>
  <error type='modify'>
    <bad-request xmlns='urn:ietf:params:xml:ns:xmpp-stanzas'/>
    <jid-required xmlns='http://jabber.org/protocol/pubsub#errors'/>
  </error>
</iq>
]]></example>
      </section4>
      <section4 topic='Subscription ID Required' anchor='subscriber-configure-error-subid'>
        <p>If a subscription identifier is associated with the subscription, the 'subid' attribute MUST be present on the request in order for the service to differentiate subscriptions for the same entity. If the 'subid' is required but not provided, the service MUST return a &badrequest; error, which SHOULD also include a pubsub-specific error condition of &lt;subid-required/&gt;.</p>
        <example caption='SubID required'><![CDATA[
<iq type='error'
    from='pubsub.shakespeare.lit'
    to='francisco@denmark.lit/barracks'
    id='sub1'>
  <error type='modify'>
    <bad-request xmlns='urn:ietf:params:xml:ns:xmpp-stanzas'/>
    <subid-required xmlns='http://jabber.org/protocol/pubsub#errors'/>
  </error>
</iq>
]]></example>
      </section4>
      <section4 topic='Invalid Subscription ID' anchor='subscriber-configure-error-badsubid'>
        <p>If a subscription identifier is associated with the subscription but the request includes a SubID that is not valid or current for the subscriber, the service MUST return a &notacceptable; error, which SHOULD also include a pubsub-specific error condition of &lt;invalid-subid/&gt;.</p>
        <example caption='Invalid subscription identifier'><![CDATA[
<iq type='error'
    from='pubsub.shakespeare.lit'
    to='francisco@denmark.lit/barracks'
    id='unsub1'>
  <error type='modify'>
    <not-acceptable xmlns='urn:ietf:params:xml:ns:xmpp-stanzas'/>
    <invalid-subid xmlns='http://jabber.org/protocol/pubsub#errors'/>
  </error>
</iq>
]]></example>
      </section4>
      <section4 topic='Subscription Options Not Supported' anchor='subscriber-configure-error-options'>
        <p>If the node or service does not support subscription options, the service MUST respond with a &feature; error, specifying a pubsub-specific error condition of &lt;unsupported/&gt; and a feature of "subscription-options".</p>
        <example caption='Subscription options not supported'><![CDATA[
<iq type='error'
    from='pubsub.shakespeare.lit'
    to='francisco@denmark.lit/barracks'
    id='options1'>
  <error type='cancel'>
    <feature-not-implemented xmlns='urn:ietf:params:xml:ns:xmpp-stanzas'/>
    <unsupported xmlns='http://jabber.org/protocol/pubsub#errors'
                 feature='subscription-options'/>
  </error>
</iq>
]]></example>
      </section4>
      <section4 topic='Node Does Not Exist' anchor='subscriber-configure-error-node'>
        <p>If the node does not exist, the pubsub service MUST return an &notfound; error.</p>
        <example caption='Node does not exist'><![CDATA[
<iq type='error'
    from='pubsub.shakespeare.lit'
    to='francisco@denmark.lit/barracks'
    id='options1'>
  <error type='cancel'>
    <item-not-found xmlns='urn:ietf:params:xml:ns:xmpp-stanzas'/>
  </error>
</iq>
]]></example>
      </section4>
    </section3>
    <section3 topic='Form Submission' anchor='subscriber-configure-submit'>
      <p>After receiving the configuration form, the requesting entity SHOULD submit the form in order to update the entity's subscription options for that node.</p>
      <example caption='Subscriber submits completed options form'><![CDATA[
<iq type='set'
    from='francisco@denmark.lit/barracks'
    to='pubsub.shakespeare.lit'
    id='options2'>
  <pubsub xmlns='http://jabber.org/protocol/pubsub'>
    <options node='princely_musings' jid='francisco@denmark.lit'>
        <x xmlns='jabber:x:data' type='submit'>
          <field var='FORM_TYPE' type='hidden'>
            <value>http://jabber.org/protocol/pubsub#subscribe_options</value>
          </field>
          <field var='pubsub#deliver'><value>1</value></field>
          <field var='pubsub#digest'><value>0</value></field>
          <field var='pubsub#include_body'><value>false</value></field>
          <field var='pubsub#show-values'>
            <value>chat</value>
            <value>online</value>
            <value>away</value>
          </field>
        </x>
     </options>
  </pubsub>
</iq>
]]></example>
    </section3>
    <section3 topic='Form Processing' anchor='subscriber-configure-process'>
      <section4 topic='Success' anchor='subscriber-configure-process-success'>
        <p>If the service can successfully process the submission, it MUST respond with success.</p>
        <example caption='Service responds with success'><![CDATA[
<iq type='result'
    from='pubsub.shakespeare.lit'
    to='francisco@denmark.lit/barracks'
    id='options2'/>
]]></example>
      </section4>
      <section4 topic='Failure' anchor='subscriber-configure-process-failure'>
        <p>If the subscriber attempts to set an invalid group of options, the service MUST respond with a &badrequest; error.</p>
        <example caption='Service responds with Bad Request for invalid options'><![CDATA[
<iq type='error'
    from='pubsub.shakespeare.lit'
    to='francisco@denmark.lit/barracks'
    id='options2'>
  <error type='modify'>
    <bad-request xmlns='urn:ietf:params:xml:ns:xmpp-stanzas'/>
    <invalid-options xmlns='http://jabber.org/protocol/pubsub#errors'/>
  </error>
</iq>
]]></example>
        <p>The other errors already mentioned for getting subscription options also apply to setting subscription options.</p>
      </section4>
    </section3>
    <section3 topic='Subscribe and Configure' anchor='subscriber-configure-subandconfig'>
      <p>As noted, if a service supports subscription options, an entity MAY subscribe and provide the subscription options in the same stanza.</p>
      <p>Note: The &lt;options/&gt; element MUST follow the &lt;subscribe/&gt; element and MUST NOT possess a 'node' attribute or 'jid' attribute, since the value of the &lt;subscribe/&gt; element's 'node' attribute specifies the desired NodeID and the value of the &lt;subscribe/&gt; element's 'jid' attribute specifies the subscriber's JID; if any of these rules are violated, the service MUST return a &badrequest; error.</p>
      <example caption='Entity subscribes to node and sets configuration options'><![CDATA[
<iq type='set'
    from='francisco@denmark.lit/barracks'
    to='pubsub.shakespeare.lit'
    id='sub1'>
  <pubsub xmlns='http://jabber.org/protocol/pubsub'>
    <subscribe node='princely_musings' jid='francisco@denmark.lit'/>
    <options>
      <x xmlns='jabber:x:data' type='submit'>
        <field var='FORM_TYPE' type='hidden'>
          <value>http://jabber.org/protocol/pubsub#subscribe_options</value>
        </field>
        <field var='pubsub#deliver'><value>1</value></field>
        <field var='pubsub#digest'><value>0</value></field>
        <field var='pubsub#include_body'><value>false</value></field>
        <field var='pubsub#show-values'>
          <value>chat</value>
          <value>online</value>
          <value>away</value>
        </field>
      </x>
    </options>
  </pubsub>
</iq>
]]></example>
      <p>When the service informs the client of success, it SHOULD include a data form of type "result" informing the client of the resulting configuration options.</p>
      <example caption='Service replies with success (including configuration options)'><![CDATA[
<iq type='result'
    from='pubsub.shakespeare.lit'
    to='francisco@denmark.lit/barracks'
    id='sub1'>
  <pubsub xmlns='http://jabber.org/protocol/pubsub'>
    <subscription
        node='princely_musings'
        jid='francisco@denmark.lit'
        subid='ba49252aaa4f5d320c24d3766f0bdcade78c78d3'
        subscription='subscribed'/>
    <options>
      <x xmlns='jabber:x:data' type='result'>
        <field var='FORM_TYPE' type='hidden'>
          <value>http://jabber.org/protocol/pubsub#subscribe_options</value>
        </field>
        <field var='pubsub#deliver'><value>1</value></field>
        <field var='pubsub#digest'><value>0</value></field>
        <field var='pubsub#include_body'><value>false</value></field>
        <field var='pubsub#show-values'>
          <value>chat</value>
          <value>online</value>
          <value>away</value>
        </field>
      </x>
    </options>
  </pubsub>
</iq>
]]></example>
    </section3>
  </section2>
  <section2 topic='Request Default Subscription Configuration Options' anchor='subscribe-default'>
    <p>An entity might want to request information about the default subscription configuration. Support for this feature is OPTIONAL.</p>
    <section3 topic='Request' anchor='subscriber-default-request'>
      <p>To get the default subscription options for a node, the entity MUST send an empty &lt;default/&gt; element to the node; in response, the node SHOULD return the default subscription options.</p>
      <example caption='Entity requests default subscription configuration options'><![CDATA[
<iq type='get'
    from='francisco@denmark.lit/barracks'
    to='pubsub.shakespeare.lit'
    id='def1'>
  <pubsub xmlns='http://jabber.org/protocol/pubsub'>
    <default node='princely_musings'/>
  </pubsub>
</iq>
]]></example>
      <p>Note: Here the namespace is 'http://jabber.org/protocol/pubsub' (not 'http://jabber.org/protocol/pubsub#owner' as for retrieval of the default node configuration options).</p>
      <p>The service itself MAY also have default subscription configuration options. To get the default subscription configuration options all (leaf) nodes at a service, the entity MUST send an empty &lt;default/&gt; element but not specifiy a node; in response, the service SHOULD return the default subscription options.</p>
      <example caption='Entity requests default subscription configuration options'><![CDATA[
<iq type='get'
    from='francisco@denmark.lit/barracks'
    to='pubsub.shakespeare.lit'
    id='def2'>
  <pubsub xmlns='http://jabber.org/protocol/pubsub'>
    <default/>
  </pubsub>
</iq>
]]></example>
      <p>The process for retrieving the default subscription configuration options for collection nodes is described in <cite>XEP-0248</cite>.</p>
    </section3>
    <section3 topic='Success Case' anchor='subscriber-default-success'>
      <p>If no error occurs, the node MUST return the default subscription configuration options.</p>
      <example caption='Service responds with default subscription configuration options'><![CDATA[
<iq type='result'
    from='pubsub.shakespeare.lit'
    to='francisco@denmark.lit/barracks'
    id='def1'>
  <pubsub xmlns='http://jabber.org/protocol/pubsub'>
    <default node='princely_musings'>
      <x xmlns='jabber:x:data' type='result'>
        <field var='FORM_TYPE' type='hidden'>
          <value>http://jabber.org/protocol/pubsub#subscribe_options</value>
        </field>
        <field var='pubsub#deliver'><value>1</value></field>
        <field var='pubsub#digest'><value>0</value></field>
        <field var='pubsub#include_body'><value>false</value></field>
        <field var='pubsub#show-values'>
          <value>chat</value>
          <value>online</value>
          <value>away</value>
        </field>
      </x>
    </default>
  </pubsub>
</iq>
]]></example>
    </section3>
    <section3 topic='Error Cases' anchor='subscriber-default-error'>
      <p>There are several reasons why the default subscription configuration options request might fail:</p>
      <ol>
        <li>The service does not support subscription configuration.</li>
        <li>The service does not support retrieval of default subscription configuration.</li>
      </ol>
      <p>These error cases are described more fully in the following sections.</p>
      <section4 topic='Node Configuration Not Supported' anchor='subscriber-default-error-noconfig'>
        <p>If the node does not support subscription configuration, it MUST return a &feature; error, specifying a pubsub-specific error condition of &lt;unsupported/&gt; and a feature of "subscription-options".</p>
        <example caption='Service does not support subscription configuration'><![CDATA[
<iq type='error'
    from='pubsub.shakespeare.lit'
    to='francisco@denmark.lit/barracks'
    id='def1'>
  <error type='cancel'>
    <feature-not-implemented xmlns='urn:ietf:params:xml:ns:xmpp-stanzas'/>
    <unsupported xmlns='http://jabber.org/protocol/pubsub#errors'
                 feature='subscription-options'/>
  </error>
</iq>
]]></example>
      </section4>
      <section4 topic='Default Subscription Configuration Retrieval Not Supported' anchor='subscriber-default-error-notsupported'>
        <p>If the node does not support retrieval of default subscription configuration options, it MUST return a &feature; error, specifying a pubsub-specific error condition of &lt;unsupported/&gt; and a feature of "retrieve-default-sub".</p>
        <example caption='Service does not support retrieval of default subscription configuration options'><![CDATA[
<iq type='error'
    from='pubsub.shakespeare.lit'
    to='francisco@denmark.lit/barracks'
    id='def1'>
  <error type='cancel'>
    <feature-not-implemented xmlns='urn:ietf:params:xml:ns:xmpp-stanzas'/>
    <unsupported xmlns='http://jabber.org/protocol/pubsub#errors'
                 feature='retrieve-default-sub'/>
  </error>
</iq>
]]></example>
      </section4>
    </section3>
  </section2>
  <section2 topic='Retrieve Items from a Node' anchor='subscriber-retrieve'>
    <p>Implementations of pubsub that choose to persist items MAY allow entities to request existing items from a node (e.g., an entity may wish to do this after successfully subscribing in order to receive all the items in the publishing history for the node).</p>
    <section3 topic='Permissions' anchor='subscriber-retrieve-perms'>
      <p>The service MUST conform to the node's access model in determining whether to return items to the entity that requests them. Specifically:</p>
      <ul>
        <li><p>If the access model is "open", the service SHOULD allow any entity (whether or not it is subscribed) to retrieve items.</p></li>
        <li><p>If the access model is "presence", the service SHOULD allow any entity that is subscribed to the owner's presence to retrieve items.</p></li>
        <li><p>If the access model is "roster", the service SHOULD allow any entity that is subscribed to the owner's presence and contained in the relevant roster group(s) to retrieve items.</p></li>
        <li><p>If the access model is "authorize" or "whitelist", the service MUST allow only subscribed entities to retrieve items.</p></li>
      </ul>
      <p>The only exception foreseen to the SHOULD requirements for the foregoing access models is the enforcement of local privacy and security policies as specified more fully in the <link url='#security'>Security Considerations</link> section of this document. (In addition, a service MUST always allow the node owner to retrieve items from a node and SHOULD always allow a publisher to do so.)</p>
    </section3>
    <section3 topic='Requesting All Items' anchor='subscriber-retrieve-requestall'>
      <p>The subscriber may request all items by specifying only the Node ID without restrictions.</p>
      <example caption='Subscriber requests all items'><![CDATA[
<iq type='get'
    from='francisco@denmark.lit/barracks'
    to='pubsub.shakespeare.lit'
    id='items1'>
  <pubsub xmlns='http://jabber.org/protocol/pubsub'>
    <items node='princely_musings'/>
  </pubsub>
</iq>
]]></example>
    </section3>
    <section3 topic='Returning All Items' anchor='subscriber-retrieve-returnall'>
      <p>The service then SHOULD return all available items at the node, although it MAY truncate the result set if a large number of items has been published (see next section) and naturally it cannot return items that have been deleted, expired, etc.</p>
      <example caption='Service returns all items'><![CDATA[
<iq type='result'
    from='pubsub.shakespeare.lit'
    to='francisco@denmark.lit/barracks'
    id='items1'>
  <pubsub xmlns='http://jabber.org/protocol/pubsub'>
    <items node='princely_musings'>
      <item id='368866411b877c30064a5f62b917cffe'>
        <entry xmlns='http://www.w3.org/2005/Atom'>
          <title>The Uses of This World</title>
          <summary>
O, that this too too solid flesh would melt
Thaw and resolve itself into a dew!
          </summary>
          <link rel='alternate' type='text/html'
                href='http://denmark.lit/2003/12/13/atom03'/>
          <id>tag:denmark.lit,2003:entry-32396</id>
          <published>2003-12-12T17:47:23Z</published>
          <updated>2003-12-12T17:47:23Z</updated>
        </entry>
      </item>
      <item id='3300659945416e274474e469a1f0154c'>
        <entry xmlns='http://www.w3.org/2005/Atom'>
          <title>Ghostly Encounters</title>
          <summary>
O all you host of heaven! O earth! what else?
And shall I couple hell? O, fie! Hold, hold, my heart;
And you, my sinews, grow not instant old,
But bear me stiffly up. Remember thee!
          </summary>
          <link rel='alternate' type='text/html'
                href='http://denmark.lit/2003/12/13/atom03'/>
          <id>tag:denmark.lit,2003:entry-32396</id>
          <published>2003-12-12T23:21:34Z</published>
          <updated>2003-12-12T23:21:34Z</updated>
        </entry>
      </item>
      <item id='4e30f35051b7b8b42abe083742187228'>
        <entry xmlns='http://www.w3.org/2005/Atom'>
          <title>Alone</title>
          <summary>
Now I am alone.
O, what a rogue and peasant slave am I!
          </summary>
          <link rel='alternate' type='text/html'
                href='http://denmark.lit/2003/12/13/atom03'/>
          <id>tag:denmark.lit,2003:entry-32396</id>
          <published>2003-12-13T11:09:53Z</published>
          <updated>2003-12-13T11:09:53Z</updated>
        </entry>
      </item>
      <item id='ae890ac52d0df67ed7cfdf51b644e901'>
        <entry xmlns='http://www.w3.org/2005/Atom'>
          <title>Soliloquy</title>
          <summary>
To be, or not to be: that is the question:
Whether 'tis nobler in the mind to suffer
The slings and arrows of outrageous fortune,
Or to take arms against a sea of troubles,
And by opposing end them?
          </summary>
          <link rel='alternate' type='text/html'
                href='http://denmark.lit/2003/12/13/atom03'/>
          <id>tag:denmark.lit,2003:entry-32397</id>
          <published>2003-12-13T18:30:02Z</published>
          <updated>2003-12-13T18:30:02Z</updated>
        </entry>
      </item>
    </items>
  </pubsub>
</iq>
]]></example>
    </section3>
    <section3 topic='Returning Some Items' anchor='subscriber-retrieve-returnsome'>
      <p>A node may have a large number of items associated with it, in which case it may be problematic to return all of the items in response to an items request. In this case, the service SHOULD return some of the items and note that the list of items has been truncated by including a &xep0059; notation.</p>
      <example caption='Service returns some items via result set management'><![CDATA[
<iq type='result'
    from='pubsub.shakespeare.lit'
    to='francisco@denmark.lit/barracks'
    id='items1'>
  <pubsub xmlns='http://jabber.org/protocol/pubsub'>
    <items node='princely_musings'>
      <item id='368866411b877c30064a5f62b917cffe'>
        <entry xmlns='http://www.w3.org/2005/Atom'>
          <title>The Uses of This World</title>
          <summary>
O, that this too too solid flesh would melt
Thaw and resolve itself into a dew!
          </summary>
          <link rel='alternate' type='text/html'
                href='http://denmark.lit/2003/12/13/atom03'/>
          <id>tag:denmark.lit,2003:entry-32396</id>
          <published>2003-12-12T17:47:23Z</published>
          <updated>2003-12-12T17:47:23Z</updated>
        </entry>
      </item>
      <item id='3300659945416e274474e469a1f0154c'>
        <entry xmlns='http://www.w3.org/2005/Atom'>
          <title>Ghostly Encounters</title>
          <summary>
O all you host of heaven! O earth! what else?
And shall I couple hell? O, fie! Hold, hold, my heart;
And you, my sinews, grow not instant old,
But bear me stiffly up. Remember thee!
          </summary>
          <link rel='alternate' type='text/html'
                href='http://denmark.lit/2003/12/13/atom03'/>
          <id>tag:denmark.lit,2003:entry-32396</id>
          <published>2003-12-12T23:21:34Z</published>
          <updated>2003-12-12T23:21:34Z</updated>
        </entry>
      </item>
      <item id='4e30f35051b7b8b42abe083742187228'>
        <entry xmlns='http://www.w3.org/2005/Atom'>
          <title>Alone</title>
          <summary>
Now I am alone.
O, what a rogue and peasant slave am I!
          </summary>
          <link rel='alternate' type='text/html'
                href='http://denmark.lit/2003/12/13/atom03'/>
          <id>tag:denmark.lit,2003:entry-32396</id>
          <published>2003-12-13T11:09:53Z</published>
          <updated>2003-12-13T11:09:53Z</updated>
        </entry>
      </item>
    </items>
    <set xmlns='http://jabber.org/protocol/rsm'>
      <first index='0'>368866411b877c30064a5f62b917cffe</first>
      <last>4e30f35051b7b8b42abe083742187228</last>
      <count>19</count>
    </set>
  </pubsub>
</iq>
]]></example>
    </section3>
    <section3 topic='Returning the Last Published Item' anchor='subscriber-retrieve-returnlast'>
      <p>Even if the service or node does not support persistent items, it MAY return the last published item.</p>
      <example caption='Service returns last published item'><![CDATA[
<iq type='result'
    from='pubsub.shakespeare.lit'
    to='francisco@denmark.lit/barracks'
    id='items1'>
  <pubsub xmlns='http://jabber.org/protocol/pubsub'>
    <items node='princely_musings'>
      <item id='ae890ac52d0df67ed7cfdf51b644e901'>
        <entry xmlns='http://www.w3.org/2005/Atom'>
          <title>Soliloquy</title>
          <summary>
To be, or not to be: that is the question:
Whether 'tis nobler in the mind to suffer
The slings and arrows of outrageous fortune,
Or to take arms against a sea of troubles,
And by opposing end them?
          </summary>
          <link rel='alternate' type='text/html'
                href='http://denmark.lit/2003/12/13/atom03'/>
          <id>tag:denmark.lit,2003:entry-32397</id>
          <published>2003-12-13T18:30:02Z</published>
          <updated>2003-12-13T18:30:02Z</updated>
        </entry>
      </item>
    </items>
  </pubsub>
</iq>
]]></example>
    </section3>
    <section3 topic='Returning Notifications Only' anchor='subscriber-retrieve-returnnotify'>
      <p>A service MAY return event notifications without payloads (e.g., to conserve bandwidth). If so, the client MAY request a specific item (using the ItemID) in order to retrieve the payload. When an entity requests items by ItemID, implementations MUST allow multiple items to be specified in the request.</p>
      <example caption='Subscriber requests specific items by ItemID'><![CDATA[
<iq type='get'
    from='francisco@denmark.lit/barracks'
    to='pubsub.shakespeare.lit'
    id='items3'>
  <pubsub xmlns='http://jabber.org/protocol/pubsub'>
    <items node='princely_musings'>
      <item id='368866411b877c30064a5f62b917cffe'/>
      <item id='4e30f35051b7b8b42abe083742187228'/>
    </items>
  </pubsub>
</iq>
]]></example>
    <example caption='Service sends requested item(s)'><![CDATA[
<iq type='result'
    from='pubsub.shakespeare.lit'
    id='items3'>
  <pubsub xmlns='http://jabber.org/protocol/pubsub'>
    <items node='princely_musings'>
      <item id='368866411b877c30064a5f62b917cffe'>
        <entry xmlns='http://www.w3.org/2005/Atom'>
          <title>The Uses of This World</title>
          <summary>
O, that this too too solid flesh would melt
Thaw and resolve itself into a dew!
          </summary>
          <link rel='alternate' type='text/html'
                href='http://denmark.lit/2003/12/13/atom03'/>
          <id>tag:denmark.lit,2003:entry-32396</id>
          <published>2003-12-12T17:47:23Z</published>
          <updated>2003-12-12T17:47:23Z</updated>
        </entry>
      </item>
      <item id='4e30f35051b7b8b42abe083742187228'>
        <entry xmlns='http://www.w3.org/2005/Atom'>
          <title>Alone</title>
          <summary>
Now I am alone.
O, what a rogue and peasant slave am I!
          </summary>
          <link rel='alternate' type='text/html'
                href='http://denmark.lit/2003/12/13/atom03'/>
          <id>tag:denmark.lit,2003:entry-32396</id>
          <published>2003-12-13T11:09:53Z</published>
          <updated>2003-12-13T11:09:53Z</updated>
        </entry>
      </item>
    </items>
  </pubsub>
</iq>
]]></example>
    </section3>
    <section3 topic='Requesting the Most Recent Items' anchor='subscriber-retrieve-requestrecent'>
      <p>A service MAY allow entities to request the most recent N items by using the 'max_items' attribute. When max_items is used, implementations SHOULD return the N most recent (as opposed to the N oldest) items. (Note: A future version of this specification may recommend the use of <cite>XEP-0059</cite> instead of the 'max_items' attribute.)</p>
      <example caption='Subscriber requests two most recent items'><![CDATA[
<iq type='get'
    from='francisco@denmark.lit/barracks'
    to='pubsub.shakespeare.lit'
    id='items2'>
  <pubsub xmlns='http://jabber.org/protocol/pubsub'>
    <items node='princely_musings' max_items='2'/>
  </pubsub>
</iq>
]]></example>
    <example caption='Service returns two most recent items'><![CDATA[
<iq type='result'
    from='pubsub.shakespeare.lit'
    to='francisco@denmark.lit/barracks'
    id='items2'>
  <pubsub xmlns='http://jabber.org/protocol/pubsub'>
    <items node='princely_musings'>
      <item id='4e30f35051b7b8b42abe083742187228'>
        <entry xmlns='http://www.w3.org/2005/Atom'>
          <title>Alone</title>
          <summary>
Now I am alone.
O, what a rogue and peasant slave am I!
          </summary>
          <link rel='alternate' type='text/html'
                href='http://denmark.lit/2003/12/13/atom03'/>
          <id>tag:denmark.lit,2003:entry-32396</id>
          <published>2003-12-13T11:09:53Z</published>
          <updated>2003-12-13T11:09:53Z</updated>
        </entry>
      </item>
      <item id='ae890ac52d0df67ed7cfdf51b644e901'>
        <entry xmlns='http://www.w3.org/2005/Atom'>
          <title>Soliloquy</title>
          <summary>
To be, or not to be: that is the question:
Whether 'tis nobler in the mind to suffer
The slings and arrows of outrageous fortune,
Or to take arms against a sea of troubles,
And by opposing end them?
          </summary>
          <link rel='alternate' type='text/html'
                href='http://denmark.lit/2003/12/13/atom03'/>
          <id>tag:denmark.lit,2003:entry-32397</id>
          <published>2003-12-13T18:30:02Z</published>
          <updated>2003-12-13T18:30:02Z</updated>
        </entry>
      </item>
    </items>
  </pubsub>
</iq>
]]></example>
    </section3>
    <section3 topic='Requesting a Particular Item' anchor='subscriber-retrieve-requestone'>
      <p>The subscriber can request a particular item by specifying the Node ID and the appropriate ItemID.</p>
      <example caption='Subscriber requests a particular item'><![CDATA[
<iq type='get'
    from='francisco@denmark.lit/barracks'
    to='pubsub.shakespeare.lit'
    id='items3'>
  <pubsub xmlns='http://jabber.org/protocol/pubsub'>
    <items node='princely_musings'>
      <item id='ae890ac52d0df67ed7cfdf51b644e901'/>
    </items>
  </pubsub>
</iq>
]]></example>
      <p>The service would then return that specific item, if available.</p>
    </section3>
    <section3 topic='Error Cases' anchor='subscriber-retrieve-error'>
      <p>There are several reasons why the items retrieval request might fail:</p>
      <ol>
        <li>The requesting entity has multiple subscriptions to the node but does not specify a subscription ID.</li>
        <li>The requesting entity is subscribed but specifies an invalid subscription ID.</li>
        <li>The node does not return items to unsubscribed entities and the requesting entity is not subscribed.</li>
        <li>The service or node does not support persistent items and does not return the last published item.</li>
        <li>The service or node does not support item retrieval.</li>
        <li>The node has an access model of "presence" and the requesting entity is not subscribed to the owner's presence.</li>
        <li>The node has an access model of "roster" and the requesting entity is not in one of the authorized roster groups.</li>
        <li>The node has an access model of "whitelist" and the requesting entity is not on the whitelist.</li>
        <li>The service or node requires payment for item retrieval.</li>
        <li>The requesting entity is blocked from retrieving items from the node (e.g., because having an affiliation of outcast).</li>
        <li>The node does not exist.</li>
      </ol>
      <p>These error cases are described more fully in the following sections.</p>
      <section4 topic='Subscription ID Required' anchor='subscriber-retrieve-error-subid'>
        <p>If the requesting entity has multiple subscriptions to the node but does not specify a subscription ID, the service MUST return a &badrequest; error to the subscriber, which SHOULD also include a pubsub-specific error condition of &lt;subid-required/&gt;.</p>
        <example caption='Entity did not specify SubID'><![CDATA[
<iq type='error'
    from='pubsub.shakespeare.lit'
    to='francisco@denmark.lit/barracks'
    id='items1'>
  <error type='modify'>
    <bad-request xmlns='urn:ietf:params:xml:ns:xmpp-stanzas'/>
    <subid-required xmlns='http://jabber.org/protocol/pubsub#errors'/>
  </error>
</iq>
]]></example>
      </section4>
      <section4 topic='Invalid Subscription ID' anchor='subscriber-retrieve-error-badsubid'>
        <p>If the requesting entity is subscribed but specifies an invalid subscription ID, the service MUST return a &notacceptable; error to the subscriber, which SHOULD also include a pubsub-specific error condition of &lt;invalid-subid/&gt;.</p>
        <example caption='Entity specified invalid SubID'><![CDATA[
<iq type='error'
    from='pubsub.shakespeare.lit'
    to='francisco@denmark.lit/barracks'
    id='items1'>
  <error type='modify'>
    <not-acceptable xmlns='urn:ietf:params:xml:ns:xmpp-stanzas'/>
    <invalid-subid xmlns='http://jabber.org/protocol/pubsub#errors'/>
  </error>
</iq>
]]></example>
      </section4>
      <section4 topic='Entity Not Subscribed' anchor='subscriber-retrieve-error-notsubscribed'>
        <p>If the node does not return items to unsubscribed entities and the requesting entity is not subscribed (which includes having a pending subscription), the service MUST return a &notauthorized; error to the subscriber, which SHOULD also include a pubsub-specific error condition of &lt;not-subscribed/&gt;.</p>
        <example caption='Entity is not subscribed'><![CDATA[
<iq type='error'
    from='pubsub.shakespeare.lit'
    to='francisco@denmark.lit/barracks'
    id='items1'>
  <error type='auth'>
    <not-authorized xmlns='urn:ietf:params:xml:ns:xmpp-stanzas'/>
    <not-subscribed xmlns='http://jabber.org/protocol/pubsub#errors'/>
  </error>
</iq>
]]></example>
      </section4>
      <section4 topic='Persistent Items Not Supported' anchor='subscriber-retrieve-error-persistent'>
        <p>If the service or node does not support persistent items and does not return the last published item, the service MUST return a &feature; error to the subscriber, specifying a pubsub-specific error condition of &lt;unsupported/&gt; and a feature of "persistent-items".</p>
        <example caption='Persistent items not supported'><![CDATA[
<iq type='error'
    from='pubsub.shakespeare.lit'
    to='francisco@denmark.lit/barracks'
    id='items1'>
  <error type='cancel'>
    <feature-not-implemented xmlns='urn:ietf:params:xml:ns:xmpp-stanzas'/>
    <unsupported xmlns='http://jabber.org/protocol/pubsub#errors'
                 feature='persistent-items'/>
  </error>
</iq>
]]></example>
      </section4>
      <section4 topic='Item Retrieval Not Supported' anchor='subscriber-retrieve-error-notsupported'>
        <p>If the service or node does not support item retrieval (e.g., because the node is a collection node as described in <cite>XEP-0248</cite>), the service MUST return a &feature; error to the subscriber, specifying a pubsub-specific error condition of &lt;unsupported/&gt; and a feature of "retrieve-items".</p>
        <example caption='Item retrieval not supported'><![CDATA[
<iq type='error'
    from='pubsub.shakespeare.lit'
    to='francisco@denmark.lit/barracks'
    id='items1'>
  <error type='cancel'>
    <feature-not-implemented xmlns='urn:ietf:params:xml:ns:xmpp-stanzas'/>
    <unsupported xmlns='http://jabber.org/protocol/pubsub#errors'
                 feature='retrieve-items'/>
  </error>
</iq>
]]></example>
      </section4>
      <section4 topic='Presence Subscription Required' anchor='subscriber-retrieve-error-presence'>
        <p>For nodes with an access model of "presence", if the requesting entity is not subscribed to the owner's presence then the pubsub service MUST respond with a &notauthorized; error, which SHOULD also include a pubsub-specific error condition of &lt;presence-subscription-required/&gt;.</p>
        <example caption='Entity is not authorized to retrieve items (presence subscription required)'><![CDATA[
<iq type='error'
    from='pubsub.shakespeare.lit'
    to='francisco@denmark.lit/barracks'
    id='items1'>
  <error type='auth'>
    <not-authorized xmlns='urn:ietf:params:xml:ns:xmpp-stanzas'/>
    <presence-subscription-required xmlns='http://jabber.org/protocol/pubsub#errors'/>
  </error>
</iq>
]]></example>
      </section4>
      <section4 topic='Not in Roster Group' anchor='subscriber-retrieve-error-rostergroup'>
        <p>For nodes with an access model of "roster", if the requesting entity is not in one of the authorized roster groups then the pubsub service MUST respond with a &notauthorized; error, which SHOULD also include a pubsub-specific error condition of &lt;not-in-roster-group/&gt;.</p>
        <example caption='Entity is not authorized to retrieve items (not in roster group)'><![CDATA[
<iq type='error'
    from='pubsub.shakespeare.lit'
    to='francisco@denmark.lit/barracks'
    id='items1'>
  <error type='auth'>
    <not-authorized xmlns='urn:ietf:params:xml:ns:xmpp-stanzas'/>
    <not-in-roster-group xmlns='http://jabber.org/protocol/pubsub#errors'/>
  </error>
</iq>
]]></example>
      </section4>
      <section4 topic='Not on Whitelist' anchor='subscriber-retrieve-error-whitelist'>
        <p>For nodes with a node access model of "whitelist", if the requesting entity is not on the whitelist then the service MUST return a &notallowed; error, specifying a pubsub-specific error condition of &lt;closed-node/&gt;.</p>
        <example caption='Node has whitelist access model'><![CDATA[
<iq type='error'
    from='pubsub.shakespeare.lit'
    to='francisco@denmark.lit/barracks'
    id='items1'>
  <error type='cancel'>
    <not-allowed xmlns='urn:ietf:params:xml:ns:xmpp-stanzas'/>
    <closed-node xmlns='http://jabber.org/protocol/pubsub#errors'/>
  </error>
</iq>
]]></example>
      </section4>
      <section4 topic='Payment Required' anchor='subscriber-retrieve-error-payment'>
        <p>Commercial deployments may wish to link subscribers to a database of paying customers. If the subscriber needs to provide payment in order to retrieve items from the node (e.g., if the subscriber is not in the customer database or the customer's account is not paid up), the service SHOULD return a &payment; error to the subscriber.</p>
        <example caption='Payment is required to retrieve items'><![CDATA[
<iq type='error'
    from='pubsub.shakespeare.lit'
    to='francisco@denmark.lit/barracks'
    id='items1'>
  <error type='auth'>
    <payment-required xmlns='urn:ietf:params:xml:ns:xmpp-stanzas'/>
  </error>
</iq>
]]></example>
      </section4>
      <section4 topic='Blocked' anchor='subscriber-retrieve-error-blocked'>
        <p>If the requesting entity is blocked from retrieving items (e.g., because having an affiliation of outcast), the service MUST return a &forbidden; error to the subscriber.</p>
        <example caption='Requesting entity is blocked'><![CDATA[
<iq type='error'
    from='pubsub.shakespeare.lit'
    to='francisco@denmark.lit/barracks'
    id='items1'>
  <error type='auth'>
    <forbidden xmlns='urn:ietf:params:xml:ns:xmpp-stanzas'/>
  </error>
</iq>
]]></example>
      </section4>
      <section4 topic='Node Does Not Exist' anchor='subscriber-retrieve-error-node'>
        <p>If the node does not exist, the service SHOULD return an &notfound; error to the subscriber.</p>
        <example caption='Node does not exist'><![CDATA[
<iq type='error'
    from='pubsub.shakespeare.lit'
    to='francisco@denmark.lit/barracks'
    id='items1'>
  <error type='cancel'>
    <item-not-found xmlns='urn:ietf:params:xml:ns:xmpp-stanzas'/>
  </error>
</iq>
]]></example>
      </section4>
      <section4 topic='No Such Item(s)' anchor='subscriber-retrieve-error-items'>
        <p>If there are no items at the node or the requested items do not exist, the service SHOULD return an IQ stanza of type "result" with an empty &lt;items/&gt; element.</p>
        <example caption='No such item(s)'><![CDATA[
<iq from='pubsub.shakespeare.lit'
    id='items1'
    to='francisco@denmark.lit/barracks'
    type='result'>
  <pubsub xmlns='http://jabber.org/protocol/pubsub'>
    <items node='princely_musings'/>
  </pubsub>
</iq>
]]></example>
      </section4>
    </section3>
  </section2>
</section1>

<section1 topic='Publisher Use Cases' anchor='publisher'>
  <section2 topic='Publish an Item to a Node' anchor='publisher-publish'>
    <section3 topic='Request' anchor='publisher-publish-request'>
      <p>Any entity that is allowed to publish items to a node (i.e., a publisher or an owner) may do so at any time by sending an IQ-set to the service containing a pubsub element with a &lt;publish/&gt; child.</p>
      <p>The syntax is as follows:</p>
      <ul>
        <li>The &lt;publish/&gt; element MUST possess a 'node' attribute, specifying the NodeID of the node.</li>
        <li>Depending on the node configuration, the &lt;publish/&gt; element MAY contain no &ITEM; elements or one &ITEM; element. <note>The inclusion of more than one &ITEM; element is no longer allowed, given the removal of batch publishing from version 1.13 of this specification.</note> <note>It is not necessary for a publication request to include a payload or even an &ITEM; element in order to trigger an event notification. For example, the result of publishing to a transient, notification-only node will be an event notification that does not include even an &ITEM; element. However, for the sake of convenience we refer to the act of publication as "publishing an item" (rather than, say, "triggering an event notification") even though a publication request will not always contain an &ITEM; element.</note></li>
        <li>The &lt;item/&gt; element provided by the publisher MAY possess an 'id' attribute, specifying a unique ItemID for the item. If an ItemID is not provided in the publish request, the pubsub service MUST generate one and MUST ensure that it is unique for that node.</li>
      </ul>
      <p>An example follows.</p>
      <example caption='Publisher publishes an item with an ItemID'><![CDATA[
<iq type='set'
    from='hamlet@denmark.lit/blogbot'
    to='pubsub.shakespeare.lit'
    id='publish1'>
  <pubsub xmlns='http://jabber.org/protocol/pubsub'>
    <publish node='princely_musings'>
      <item id='bnd81g37d61f49fgn581'>
        <entry xmlns='http://www.w3.org/2005/Atom'>
          <title>Soliloquy</title>
          <summary>
To be, or not to be: that is the question:
Whether 'tis nobler in the mind to suffer
The slings and arrows of outrageous fortune,
Or to take arms against a sea of troubles,
And by opposing end them?
          </summary>
          <link rel='alternate' type='text/html'
                href='http://denmark.lit/2003/12/13/atom03'/>
          <id>tag:denmark.lit,2003:entry-32397</id>
          <published>2003-12-13T18:30:02Z</published>
          <updated>2003-12-13T18:30:02Z</updated>
        </entry>
      </item>
    </publish>
  </pubsub>
</iq>
]]></example>
    </section3>
    <section3 topic='Success Case' anchor='publisher-publish-success'>
      <p>If the pubsub service can successfully process the request, it MUST inform the publisher of success. If the publish request did not include an ItemID, the IQ-result SHOULD include an empty &ITEM; element that specifies the ItemID of the published item.</p>
      <example caption='Service replies with success'><![CDATA[
<iq type='result'
    from='pubsub.shakespeare.lit'
    to='hamlet@denmark.lit/blogbot'
    id='publish1'>
  <pubsub xmlns='http://jabber.org/protocol/pubsub'>
    <publish node='princely_musings'>
      <item id='ae890ac52d0df67ed7cfdf51b644e901'/>
    </publish>
  </pubsub>
</iq>
]]></example>
      <p>Note: If the publisher previously published an item with the same ItemID, successfully processing the request means that the service MUST overwrite the old item with the new item and then proceed as follows.</p>
      <p>The pubsub service MUST then send one event notification to each entity that meets the criteria for receiving an event notification (typically to each approved subscriber, although there are other contexts in which an entity may receive an event notification as summarized under <link url='#impl-notify'>Notification Triggers</link>). Each &MESSAGE; stanza generated by a pubsub service SHOULD possess an 'id' attribute with a unique value so that the service can properly track any notification-related errors that may occur (see the <link url='#impl-bounce'>Handling Notification-Related Errors</link> section of this document). Depending on the node configuration, the event notification either will or will not contain the payload, as shown below.</p>
      <p>Note: In order to facilitate authorization for item removal as described in the <link url='#publisher-delete'>Delete an Item from a Node</link> section of this document, implementations that support persistent items SHOULD store the item (if the node is so configured) and maintain a record of the publisher.</p>
      <p>Note: If the service or node is configured so that there is a maximum number of items cached at the node and the maximum is reached when an item is published, the service MUST delete one of the existing items. It is RECOMMENDED for the service to follow the "first in, first out" rule and delete the oldest item. Depending on node configuration, deletion of an existing item MAY result in sending of a delete notification to the subscribers.</p>
      <section4 topic='Notification With Payload' anchor='publisher-publish-success-withpayload'>
        <p>If the node is configured to include payloads, the subscribers will receive payloads with the event notifications.</p>
        <example caption='Subscribers receive event notifications with payloads'><![CDATA[
<message from='pubsub.shakespeare.lit' to='francisco@denmark.lit' id='foo'>
  <event xmlns='http://jabber.org/protocol/pubsub#event'>
    <items node='princely_musings'>
      <item id='ae890ac52d0df67ed7cfdf51b644e901'>
        <entry xmlns='http://www.w3.org/2005/Atom'>
          <title>Soliloquy</title>
          <summary>
To be, or not to be: that is the question:
Whether 'tis nobler in the mind to suffer
The slings and arrows of outrageous fortune,
Or to take arms against a sea of troubles,
And by opposing end them?
          </summary>
          <link rel='alternate' type='text/html'
                href='http://denmark.lit/2003/12/13/atom03'/>
          <id>tag:denmark.lit,2003:entry-32397</id>
          <published>2003-12-13T18:30:02Z</published>
          <updated>2003-12-13T18:30:02Z</updated>
        </entry>
      </item>
    </items>
  </event>
</message>

<message from='pubsub.shakespeare.lit' to='bernardo@denmark.lit' id='bar'>
  <event xmlns='http://jabber.org/protocol/pubsub#event'>
    <items node='princely_musings'>
      <item id='ae890ac52d0df67ed7cfdf51b644e901'>
        <entry xmlns='http://www.w3.org/2005/Atom'>
          <title>Soliloquy</title>
          <summary>
To be, or not to be: that is the question:
Whether 'tis nobler in the mind to suffer
The slings and arrows of outrageous fortune,
Or to take arms against a sea of troubles,
And by opposing end them?
          </summary>
          <link rel='alternate' type='text/html'
                href='http://denmark.lit/2003/12/13/atom03'/>
          <id>tag:denmark.lit,2003:entry-32397</id>
          <published>2003-12-13T18:30:02Z</published>
          <updated>2003-12-13T18:30:02Z</updated>
        </entry>
      </item>
    </items>
  </event>
</message>

<message from='pubsub.shakespeare.lit' to='horatio@denmark.lit' id='baz'>
  <event xmlns='http://jabber.org/protocol/pubsub#event'>
    <items node='princely_musings'>
      <item id='ae890ac52d0df67ed7cfdf51b644e901'>
        <entry xmlns='http://www.w3.org/2005/Atom'>
          <title>Soliloquy</title>
          <summary>
To be, or not to be: that is the question:
Whether 'tis nobler in the mind to suffer
The slings and arrows of outrageous fortune,
Or to take arms against a sea of troubles,
And by opposing end them?
          </summary>
          <link rel='alternate' type='text/html'
                href='http://denmark.lit/2003/12/13/atom03'/>
          <id>tag:denmark.lit,2003:entry-32397</id>
          <published>2003-12-13T18:30:02Z</published>
          <updated>2003-12-13T18:30:02Z</updated>
        </entry>
      </item>
    </items>
  </event>
</message>

<message from='pubsub.shakespeare.lit' to='bard@shakespeare.lit' id='fez'>
  <event xmlns='http://jabber.org/protocol/pubsub#event'>
    <items node='princely_musings'>
      <item id='ae890ac52d0df67ed7cfdf51b644e901'>
        <entry xmlns='http://www.w3.org/2005/Atom'>
          <title>Soliloquy</title>
          <summary>
To be, or not to be: that is the question:
Whether 'tis nobler in the mind to suffer
The slings and arrows of outrageous fortune,
Or to take arms against a sea of troubles,
And by opposing end them?
          </summary>
          <link rel='alternate' type='text/html'
                href='http://denmark.lit/2003/12/13/atom03'/>
          <id>tag:denmark.lit,2003:entry-32397</id>
          <published>2003-12-13T18:30:02Z</published>
          <updated>2003-12-13T18:30:02Z</updated>
        </entry>
      </item>
    </items>
  </event>
</message>
]]></example>
      </section4>
      <section4 topic='Notification Without Payload' anchor='publisher-publish-success-withoutpayload'>
        <p>If the node is configured to not include payloads, the subscribers will receive event notifications only. (If payloads are not included, subscribers may request the published item via the protocol defined in the <link url='#subscriber-retrieve'>Retrieve Items from a Node</link> section of this document.)</p>
      <example caption='Subscribers receive event notifications only'><![CDATA[
<message from='pubsub.shakespeare.lit' to='francisco@denmark.lit' id='foo'>
  <event xmlns='http://jabber.org/protocol/pubsub#event'>
    <items node='princely_musings'>
      <item id='ae890ac52d0df67ed7cfdf51b644e901'/>
    </items>
  </event>
</message>

<message from='pubsub.shakespeare.lit' to='bernardo@denmark.lit' id='bar'>
  <event xmlns='http://jabber.org/protocol/pubsub#event'>
    <items node='princely_musings'>
      <item id='ae890ac52d0df67ed7cfdf51b644e901'/>
    </items>
  </event>
</message>

<message from='pubsub.shakespeare.lit' to='horatio@denmark.lit' id='baz'>
  <event xmlns='http://jabber.org/protocol/pubsub#event'>
    <items node='princely_musings'>
      <item id='ae890ac52d0df67ed7cfdf51b644e901'/>
    </items>
  </event>
</message>

<message from='pubsub.shakespeare.lit' to='bard@shakespeare.lit' id='fez'>
  <event xmlns='http://jabber.org/protocol/pubsub#event'>
    <items node='princely_musings'>
      <item id='ae890ac52d0df67ed7cfdf51b644e901'/>
    </items>
  </event>
</message>
]]></example>
      </section4>
      <section4 topic='Item Publisher' anchor='publisher-publish-success-publisher'>
        <p>If configured to do so, the service can include the publisher of the item when it generates event notifications.</p>
    <example caption='Service Notifies Subscribers'><![CDATA[
<message from='pubsub.shakespeare.lit' to='francisco@denmark.lit' id='foo'>
  <event xmlns='http://jabber.org/protocol/pubsub#event'>
    <items node='princely_musings'>
      <item id='ae890ac52d0df67ed7cfdf51b644e901'
            publisher='hamlet@denmark.lit'>
        [ ... ENTRY ... ]
      </item>
    </items>
  </event>
</message>
]]></example>
        <p>If so, the service MUST also include the publisher with every other form of item retrieval.</p>
        <example caption='Service returns items'><![CDATA[
<iq type='result'
    from='pubsub.shakespeare.lit'
    to='francisco@denmark.lit/barracks'
    id='items1'>
  <pubsub xmlns='http://jabber.org/protocol/pubsub'>
    <items node='princely_musings'>
      <item id='ae890ac52d0df67ed7cfdf51b644e901'
            publisher='hamlet@denmark.lit'>
        [ ... ENTRY ... ]
      </item>
        [ ... MORE ITEMS ... ]
    </items>
  </pubsub>
</iq>
]]></example>
        <p>The value of the 'publisher' attribute MUST be generated by the service, not accepted by the service in the published item, since allowing the publisher to assert its JID would open the possibility of spoofing.</p>
        <p>The JID stamped by the service can be either (1) the full JID &LOCALFULL; of the publisher as taken the 'from' attribute of the IQ-set used to publish the item or (2) the bare JID &LOCALBARE; of the publisher as derived from a formal affiliation in the explicit list of whitelisted publishers.</p>
      </section4>
      <section4 topic='Inclusion of Subscription ID' anchor='publisher-publish-success-subid'>
        <p>If a single entity is subscribed to a node multiple times, the service SHOULD notate the event notification so that the entity can determine which subscription identifier(s) generated this event. If these notations are included, they MUST use the &xep0131; format and SHOULD be included after the event notification information (i.e., as the last child of the &MESSAGE; stanza).</p>
        <example caption='Subscriber receives notated event notification'><![CDATA[
<message from='pubsub.shakespeare.lit' to='francisco@denmark.lit' id='foo'>
  <event xmlns='http://jabber.org/protocol/pubsub#event'>
    <items node='princely_musings'>
      <item id='ae890ac52d0df67ed7cfdf51b644e901'/>
    </items>
  </event>
  <headers xmlns='http://jabber.org/protocol/shim'>
    <header name='SubID'>123-abc</header>
    <header name='SubID'>004-yyy</header>
  </headers>
</message>
]]></example>
      </section4>
    </section3>
    <section3 topic='Error Cases' anchor='publisher-publish-error'>
      <p>There are several reasons why the publish request might fail:</p>
      <ol>
        <li>The requesting entity does not have sufficient privileges to publish.</li>
        <li>The node does not support item publication.</li>
        <li>The node does not exist.</li>
        <li>The payload size exceeds a service-defined limit.</li>
        <li>The item contains more than one payload element or the namespace of the root payload element does not match the configured namespace for the node.</li>
        <li>The request does not match the node configuration.</li>
      </ol>
      <p>These error cases are described more fully in the following sections.</p>
      <p>Note: If a publisher publishes an item with an Item ID and the ItemID matches that of an existing item, the pubsub service MUST NOT fail the publication but instead MUST overwrite the existing item and generate a new event notification (i.e., re-publication is equivalent to modification).</p>
      <section4 topic='Insufficient Privileges' anchor='publisher-publish-error-forbidden'>
        <p>If the requesting entity does not have sufficient privileges to publish, the service MUST return a &forbidden; error.</p>
        <example caption='Entity does not have sufficient privileges to publish to node'><![CDATA[
<iq type='error'
    from='pubsub.shakespeare.lit'
    id='publish1'>
  <error type='auth'>
    <forbidden xmlns='urn:ietf:params:xml:ns:xmpp-stanzas'/>
  </error>
</iq>
]]></example>
      </section4>
      <section4 topic='Item Publication Not Supported' anchor='publisher-publish-error-notsupported'>
        <p>If the node does not support item publication (e.g., because it is a collection node as described in <cite>XEP-0248</cite>), the service MUST return a &feature; error, specifying a pubsub-specific error condition of &lt;unsupported/&gt; and a feature of "publish".</p>
        <example caption='Node does not support item publication'><![CDATA[
<iq type='error'
    from='pubsub.shakespeare.lit'
    to='hamlet@denmark.lit/elsinore'
    id='publish1'>
  <error type='cancel'>
    <feature-not-implemented xmlns='urn:ietf:params:xml:ns:xmpp-stanzas'/>
    <unsupported xmlns='http://jabber.org/protocol/pubsub#errors'
                 feature='publish'/>
  </error>
</iq>
]]></example>
      </section4>
      <section4 topic='Node Does Not Exist' anchor='publisher-publish-error-node'>
        <p>If the requesting entity attempts to publish an item to a node that does not exist and the service does not support the "auto-create" feature (see <link url='#publisher-publish-autocreate'>Automatic Node Creation</link>), the service MUST return an &notfound; error.</p>
        <example caption='Entity attempts to publish to a non-existent node'><![CDATA[
<iq type='error'
    from='pubsub.shakespeare.lit'
    to='hamlet@denmark.lit/elsinore'
    id='publish1'>
  <error type='cancel'>
    <item-not-found xmlns='urn:ietf:params:xml:ns:xmpp-stanzas'/>
  </error>
</iq>
]]></example>
      </section4>
      <section4 topic='Payload Too Big' anchor='publisher-publish-error-bigpayload'>
        <p>If the payload size exceeds a service-defined limit, the service MUST return a &notacceptable; error, which SHOULD also include a pubsub-specific error condition of &lt;payload-too-big/&gt;.</p>
        <example caption='Entity attempts to publish very large payload'><![CDATA[
<iq type='error'
    from='pubsub.shakespeare.lit'
    to='hamlet@denmark.lit/elsinore'
    id='publish1'>
  <error type='modify'>
    <not-acceptable xmlns='urn:ietf:params:xml:ns:xmpp-stanzas'/>
    <payload-too-big xmlns='http://jabber.org/protocol/pubsub#errors'/>
  </error>
</iq>
]]></example>
      </section4>
      <section4 topic='Bad Payload' anchor='publisher-publish-error-badpayload'>
        <p>If the &ITEM; element contains more than one payload element or the namespace of the root payload element does not match the configured namespace for the node, the service MUST bounce the request with a &badrequest; error, which SHOULD also include a pubsub-specific error condition of &lt;invalid-payload/&gt;.</p>
        <example caption='Entity attempts to publish item with multiple payload elements or namespace does not match'><![CDATA[
<iq type='error'
    from='pubsub.shakespeare.lit'
    to='hamlet@denmark.lit/elsinore'
    id='publish1'>
  <error type='modify'>
    <bad-request xmlns='urn:ietf:params:xml:ns:xmpp-stanzas'/>
    <invalid-payload xmlns='http://jabber.org/protocol/pubsub#errors'/>
  </error>
</iq>
]]></example>
      </section4>
      <section4 topic='Request Does Not Match Configuration' anchor='publisher-publish-error-badrequest'>
        <p>If the request does not conform to the configured <link url='#events'>event type</link> for the node, the service MAY bounce the request with a &badrequest; error, which SHOULD also include a pubsub-specific error condition. The following rules apply:</p>
        <ul>
          <li>If the event type is persistent (either event notification or payload) and the publisher does not specify an ItemID, the service MUST generate the ItemID and MUST NOT bounce the publication request.</li>
          <li>If the event type is persistent (either event notification or payload) and the publisher does not include an item, the service MUST bounce the publication request with a &badrequest; error and a pubsub-specific error condition of &lt;item-required/&gt;.</li>
          <li>If the event type is payload (either persistent or transient) and the publisher does not include a payload, the service SHOULD bounce the publication request with a &badrequest; error and a pubsub-specific error condition of &lt;payload-required/&gt;.</li>
          <li>If the event type is notification + transient and the publisher provides an item, the service MUST bounce the publication request with a &badrequest; error and a pubsub-specific error condition of &lt;item-forbidden/&gt;.</li>
        </ul>
        <p>Examples of these errors are shown below.</p>
        <example caption='Publisher attempts to publish to persistent node with no item'><![CDATA[
<iq type='error'
    from='pubsub.shakespeare.lit'
    to='hamlet@denmark.lit/elsinore'
    id='publish1'>
  <error type='modify'>
    <bad-request xmlns='urn:ietf:params:xml:ns:xmpp-stanzas'/>
    <item-required xmlns='http://jabber.org/protocol/pubsub#errors'/>
  </error>
</iq>
]]></example>
        <example caption='Publisher attempts to publish to payload node with no payload'><![CDATA[
<iq type='error'
    from='pubsub.shakespeare.lit'
    to='hamlet@denmark.lit/elsinore'
    id='publish1'>
  <error type='modify'>
    <bad-request xmlns='urn:ietf:params:xml:ns:xmpp-stanzas'/>
    <payload-required xmlns='http://jabber.org/protocol/pubsub#errors'/>
  </error>
</iq>
]]></example>
        <example caption='Publisher attempts to publish to transient notification node with item'><![CDATA[
<iq type='error'
    from='pubsub.shakespeare.lit'
    to='hamlet@denmark.lit/elsinore'
    id='publish1'>
  <error type='modify'>
    <bad-request xmlns='urn:ietf:params:xml:ns:xmpp-stanzas'/>
    <item-forbidden xmlns='http://jabber.org/protocol/pubsub#errors'/>
  </error>
</iq>
]]></example>
      </section4>
    </section3>
    <section3 topic='Automatic Node Creation' anchor='publisher-publish-autocreate'>
      <p>A pubsub service MAY automatically create a node when it receives a publish request sent to a node that does not exist (instead of returning an &notfound; error). When doing so, the service SHOULD apply the default node configuration. If a service supports this functionality, it MUST advertise that fact by including a feature of "http://jabber.org/protocol/pubsub#auto-create" in its disco#info responses.</p>
    </section3>
    <section3 topic='Publishing Options' anchor='publisher-publish-options'>
      <p>A pubsub service MAY support the ability to specify options along with a publish request (if so, it MUST advertise support for the "http://jabber.org/protocol/pubsub#publish-options" feature). Here is an example:</p>
      <example caption='Publishing with options'><![CDATA[
<iq type='set'
    from='hamlet@denmark.lit/blogbot'
    to='pubsub.shakespeare.lit'
    id='pub1'>
  <pubsub xmlns='http://jabber.org/protocol/pubsub'>
    <publish node='princely_musings'>
      <item id='ae890ac52d0df67ed7cfdf51b644e901'>
        <entry xmlns='http://www.w3.org/2005/Atom'>
          <title>Soliloquy</title>
          <summary>
To be, or not to be: that is the question:
Whether 'tis nobler in the mind to suffer
The slings and arrows of outrageous fortune,
Or to take arms against a sea of troubles,
And by opposing end them?
          </summary>
          <link rel='alternate' type='text/html'
                href='http://denmark.lit/2003/12/13/atom03'/>
          <id>tag:denmark.lit,2003:entry-32397</id>
          <published>2003-12-13T18:30:02Z</published>
          <updated>2003-12-13T18:30:02Z</updated>
        </entry>
      </item>
    </publish>
    <publish-options>
      <x xmlns='jabber:x:data' type='submit'>
        <field var='FORM_TYPE' type='hidden'>
          <value>http://jabber.org/protocol/pubsub#publish-options</value>
        </field>
        <field var='pubsub#access_model'>
          <value>presence</value>
        </field>
      </x>
    </publish-options>
  </pubsub>
</iq>
]]></example>
      <p>The &lt;publish-options/&gt; element MUST contain a data form (see <cite>XEP-0004</cite>), whose FORM_TYPE MUST be "http://jabber.org/protocol/pubsub#publish-options" (see <cite>XEP-0068</cite>).</p>
      <p>Fields and their behaviour MUST be registered with the XMPP Registrar. Each field MUST specify whether it defines METADATA to be attached to the item, a per-item OVERRIDE of the node configuration, or a PRECONDITION to be checked against the node configuration. A pubsub service advertising support for publishing options MUST reject publications with unknown fields.</p>
      <p>A field defined as a precondition MUST be processed as follows:</p>
      <ol>
        <li>If the node exists and the precondition is not met, then the publish MUST fail with a &conflict; error condition and a pubsub-specific condition of &lt;precondition-not-met/&gt;.</li>
        <li>If the node exists and the precondition is met, then the publish succeeds.</li>
        <li>If the node does not exist and the service supports the "auto-create" feature, then the service shall auto-create the node with default configuration in all respects except those specified in the preconditions, and the publish succeeds.</li>
        <li>If the node does not exist and the service does not support the "auto-create" feature, then the publish shall fail.</li>
      </ol>
    </section3>
  </section2>

  <section2 topic='Delete an Item from a Node' anchor='publisher-delete'>
    <p>A publisher might want to delete an item once it has been published to a node that supports persistent items. Support for this feature ("delete-items") is RECOMMENDED.</p>
    <section3 topic='Request' anchor='publisher-delete-request'>
      <p>To delete an item, the publisher sends a retract request as shown in the following examples. The &lt;retract/&gt; element MUST possess a 'node' attribute, MAY possess a 'notify' attribute, and MUST contain one &ITEM; element; the &ITEM; element MUST be empty and MUST possess an 'id' attribute.</p>
      <example caption='Entity deletes an item from a node'><![CDATA[
<iq type='set'
    from='hamlet@denmark.lit/elsinore'
    to='pubsub.shakespeare.lit'
    id='retract1'>
  <pubsub xmlns='http://jabber.org/protocol/pubsub'>
    <retract node='princely_musings'>
      <item id='ae890ac52d0df67ed7cfdf51b644e901'/>
    </retract>
  </pubsub>
</iq>
]]></example>
    </section3>
    <section3 topic='Success Case' anchor='publisher-delete-success'>
      <p>If no error occurs, the service MUST delete the item.</p>
      <example caption='Service replies with success'><![CDATA[
<iq type='result'
    from='pubsub.shakespeare.lit'
    to='hamlet@denmark.lit/elsinore'
    id='retract1'/>
]]></example>
      <section4 topic='Delete And Notify' anchor='publisher-delete-success-notify'>
        <p>If no error occurs and the &lt;retract/&gt; element included a 'notify' attribute with a value of "true" or "1" &BOOLEANNOTE;, then the service MUST delete the item and MUST notify all subscribers as shown below. The syntax is identical to event notifications except that instead of an &ITEM; element, the &ITEMS; element includes a &lt;retract/&gt; element.</p>
        <example caption='Subscribers are notified of deletion'><![CDATA[
<message from='pubsub.shakespeare.lit' to='francisco@denmark.lit' id='foo'>
  <event xmlns='http://jabber.org/protocol/pubsub#event'>
    <items node='princely_musings'>
      <retract id='ae890ac52d0df67ed7cfdf51b644e901'/>
    </items>
  </event>
</message>

<message from='pubsub.shakespeare.lit' to='bernardo@denmark.lit' id='bar'>
  <event xmlns='http://jabber.org/protocol/pubsub#event'>
    <items node='princely_musings'>
      <retract id='ae890ac52d0df67ed7cfdf51b644e901'/>
    </items>
  </event>
</message>
]]></example>
      </section4>
      <section4 topic='Inclusion of Subscription ID' anchor='publisher-delete-success-subid'>
        <p>If a single entity is subscribed to the node multiple times, the service SHOULD notate the item deletion so that the entity can determine which subscription identifier(s) generated this event. As above, if these notations are included, they MUST use the <cite>Stanza Headers and Internet Metadata (SHIM)</cite> protocol and SHOULD be included after the notification data (i.e., as the last child of the &MESSAGE; stanza).</p>
        <example caption='Subscriber receives notated event notification'><![CDATA[
<message from='pubsub.shakespeare.lit' to='bernardo@denmark.lit' id='bar'>
  <event xmlns='http://jabber.org/protocol/pubsub#event'>
    <items node='princely_musings'>
      <retract id='ae890ac52d0df67ed7cfdf51b644e901'/>
    </items>
  </event>
  <headers xmlns='http://jabber.org/protocol/shim'>
    <header name='SubID'>123-abc</header>
    <header name='SubID'>004-yyy</header>
  </headers>
</message>
]]></example>
      </section4>
    </section3>
    <section3 topic='Error Cases' anchor='publisher-delete-error'>
      <p>There are several reasons why the item retraction request might fail:</p>
      <ol>
        <li>The publisher does not have sufficient privileges to delete the requested item.</li>
        <li>The node or item does not exist.</li>
        <li>The request does not specify a node.</li>
        <li>The request does not include an &ITEM; element or the &ITEM; element does not specify an ItemID.</li>
        <li>The node does not support persistent items.</li>
        <li>The service does not support the deletion of items.</li>
      </ol>
      <p>These error cases are described more fully in the following sections.</p>
      <section4 topic='Insufficient Privileges' anchor='publisher-delete-error-forbidden'>
        <p>If the requesting entity does not have sufficient privileges to delete the item, the service MUST return a &forbidden; error.</p>
        <example caption='Requesting entity does not have sufficient privileges'><![CDATA[
<iq type='error'
    from='pubsub.shakespeare.lit'
    to='hamlet@denmark.lit/elsinore'
    id='retract1'>
  <error type='auth'>
    <forbidden xmlns='urn:ietf:params:xml:ns:xmpp-stanzas'/>
  </error>
</iq>
]]></example>
      </section4>
      <section4 topic='Node Does Not Exist' anchor='publisher-delete-error-node'>
        <p>If the node or item does not exist, the service MUST return an &notfound; error.</p>
    <example caption='Non-existent node or item'><![CDATA[
<iq type='error'
    from='pubsub.shakespeare.lit'
    to='hamlet@denmark.lit/elsinore'
    id='retract1'>
  <error type='cancel'>
    <item-not-found xmlns='urn:ietf:params:xml:ns:xmpp-stanzas'/>
  </error>
</iq>
]]></example>
      </section4>
      <section4 topic='NodeID Required' anchor='publisher-delete-error-nodeid'>
      <p>If the request does not specify a node, the service MUST return a &badrequest; error, which SHOULD also include a pubsub-specific error condition of &lt;nodeid-required/&gt;.</p>
      <example caption='Request does not specify a node'><![CDATA[
<iq type='error'
    from='pubsub.shakespeare.lit'
    to='hamlet@denmark.lit/elsinore'
    id='retract1'>
  <error type='modify'>
    <bad-request xmlns='urn:ietf:params:xml:ns:xmpp-stanzas'/>
    <nodeid-required xmlns='http://jabber.org/protocol/pubsub#errors'/>
  </error>
</iq>
]]></example>
      </section4>
      <section4 topic='Item or ItemID Required' anchor='publisher-delete-error-itemid'>
      <p>If the request does not include an &ITEM; element or the &ITEM; element does not specify an ItemID, the service MUST return a &badrequest; error, which SHOULD also include a pubsub-specific error condition of &lt;item-required/&gt;.</p>
      <example caption='Request does not specify an item'><![CDATA[
<iq type='error'
    from='pubsub.shakespeare.lit'
    to='hamlet@denmark.lit/elsinore'
    id='retract1'>
  <error type='modify'>
    <bad-request xmlns='urn:ietf:params:xml:ns:xmpp-stanzas'/>
    <item-required xmlns='http://jabber.org/protocol/pubsub#errors'/>
  </error>
</iq>
]]></example>
      </section4>
      <section4 topic='Persistent Items Not Supported' anchor='publisher-delete-error-persistent'>
      <p>If the node does not support persistent items (e.g., because it is a collection node or a transient node that does not deliver payloads), the service MUST return a &feature; error, specifying a pubsub-specific error condition of &lt;unsupported/&gt; and a feature of "persistent-items".</p>
      <example caption='Node does not support persistent items'><![CDATA[
<iq type='error'
    from='pubsub.shakespeare.lit'
    to='hamlet@denmark.lit/elsinore'
    id='retract1'>
  <error type='cancel'>
    <feature-not-implemented xmlns='urn:ietf:params:xml:ns:xmpp-stanzas'/>
    <unsupported xmlns='http://jabber.org/protocol/pubsub#errors'
                 feature='persistent-items'/>
  </error>
</iq>
]]></example>
      </section4>
      <section4 topic='Item Deletion Not Supported' anchor='publisher-delete-error-notsupported'>
        <p>If the service does not support item deletion, it MUST return a &feature; error, specifying a pubsub-specific error condition of &lt;unsupported/&gt; and a feature of "delete-items".</p>
        <example caption='Service does not support item deletion'><![CDATA[
<iq type='error'
    from='pubsub.shakespeare.lit'
    to='hamlet@denmark.lit/elsinore'
    id='retract1'>
  <error type='cancel'>
    <feature-not-implemented xmlns='urn:ietf:params:xml:ns:xmpp-stanzas'/>
    <unsupported xmlns='http://jabber.org/protocol/pubsub#errors'
                 feature='delete-items'/>
  </error>
</iq>
]]></example>
      </section4>
    </section3>
  </section2>
</section1>

<section1 topic='Owner Use Cases' anchor='owner'>
  <section2 topic='Create a Node' anchor='owner-create'>
    <section3 topic='General Considerations' anchor='owner-create-general'>
      <p>An entity may want to create a new node. Support for this feature ("create-nodes") is RECOMMENDED. However, a service MAY disallow creation of nodes based on the identity of the requesting entity, or MAY disallow node creation altogether (e.g., reserving that privilege to a service-wide administrator).</p>
      <p>There are two ways to create a node:</p>
      <ol>
        <li>Create a node with default configuration for the specified node type.</li>
        <li>Create and configure a node simultaneously.</li>
      </ol>
      <example caption='Request to create a node'><![CDATA[
<iq type='set'
    from='hamlet@denmark.lit/elsinore'
    to='pubsub.shakespeare.lit'
    id='create1'>
  <pubsub xmlns='http://jabber.org/protocol/pubsub'>
    <create node='princely_musings'/>
  </pubsub>
</iq>
]]></example>
      <p>These methods, along with method-specific error conditions, are explained more fully in the following sections.</p>
      <p>In addition to method-specific error conditions, there are several general reasons why the node creation request might fail:</p>
      <ul>
        <li>The service does not support node creation.</li>
        <li>Only entities that are registered with the service are allowed to create nodes but the requesting entity is not registered.</li>
        <li>The requesting entity does not have sufficient privileges to create nodes.</li>
        <li>The requested NodeID already exists.</li>
        <li>The request did not include a NodeID and "instant nodes" are not supported.</li>
      </ul>
      <p>These general error cases are described more fully below.</p>
      <p>If the service does not support node creation, it MUST respond with a &feature; error, specifying a pubsub-specific error condition of &lt;unsupported/&gt; and a feature of "create-nodes".</p>
      <example caption='Service does not support node creation'><![CDATA[
<iq type='error'
    from='pubsub.shakespeare.lit'
    to='hamlet@denmark.lit/elsinore'
    id='create1'>
  <error type='cancel'>
    <feature-not-implemented xmlns='urn:ietf:params:xml:ns:xmpp-stanzas'/>
    <unsupported xmlns='http://jabber.org/protocol/pubsub#errors'
                 feature='create-nodes'/>
  </error>
</iq>
]]></example>
      <p>If only entities that are registered with the service may create nodes but the requesting entity has not yet registered, the service MUST respond with a &registration; error.</p>
      <example caption='Service requires registration'><![CDATA[
<iq type='error'
    from='pubsub.shakespeare.lit'
    to='hamlet@denmark.lit/elsinore'
    id='create1'>
  <error type='auth'>
    <registration-required xmlns='urn:ietf:params:xml:ns:xmpp-stanzas'/>
  </error>
</iq>
]]></example>
      <p>If the requesting entity does not have sufficient privileges to create nodes, the service MUST respond with a &forbidden; error.</p>
      <example caption='Requesting entity is prohibited from creating nodes'><![CDATA[
<iq type='error'
    from='pubsub.shakespeare.lit'
    to='hamlet@denmark.lit/elsinore'
    id='create1'>
  <error type='auth'>
    <forbidden xmlns='urn:ietf:params:xml:ns:xmpp-stanzas'/>
  </error>
</iq>
]]></example>
      <p>If the requested NodeID already exists, the service MUST respond with a &conflict; error.</p>
      <example caption='NodeID already exists'><![CDATA[
<iq type='error'
    from='pubsub.shakespeare.lit'
    to='hamlet@denmark.lit/elsinore'
    id='create1'>
  <error type='cancel'>
    <conflict xmlns='urn:ietf:params:xml:ns:xmpp-stanzas'/>
  </error>
</iq>
]]></example>
      <p>If the node creator does not specify a NodeID but the service does not support instant nodes, the service MUST return a &notacceptable; error, specifying a pubsub-specific error condition of &lt;nodeid-required/&gt;.</p>
      <example caption='Service does not support instant nodes'><![CDATA[
<iq type='error'
    from='pubsub.shakespeare.lit'
    to='hamlet@denmark.lit/elsinore'
    id='create2'>
  <error type='modify'>
    <not-acceptable xmlns='urn:ietf:params:xml:ns:xmpp-stanzas'/>
    <nodeid-required xmlns='http://jabber.org/protocol/pubsub#errors'/>
  </error>
</iq>
]]></example>
      <p>If the node creator does not specify a NodeID but the service supports instant nodes, the service SHOULD generate a NodeID that is unique within the context of the service on behalf of the node creator.</p>
      <example caption='Entity requests an instant node'><![CDATA[
<iq type='set'
    from='hamlet@denmark.lit/elsinore'
    to='pubsub.shakespeare.lit'
    id='create2'>
    <pubsub xmlns='http://jabber.org/protocol/pubsub'>
      <create/>
    </pubsub>
</iq>
]]></example>
      <p>If no error occurs, the pubsub service SHOULD create the node, generate a NodeID that is unique within the context of that service, and inform the user of success (including the NodeID in the response).</p>
      <example caption='Service replies with success and generated NodeID'><![CDATA[
<iq type='result'
    from='pubsub.shakespeare.lit'
    to='hamlet@denmark.lit/elsinore'
    id='create2'>
    <pubsub xmlns='http://jabber.org/protocol/pubsub'>
      <create node='25e3d37dabbab9541f7523321421edc5bfeb2dae'/>
    </pubsub>
</iq>
]]></example>
      <p>Note: When a service successfully creates a node on behalf of the requesting entity, it MUST return an IQ result (in accordance with XMPP Core). If the node creation request did not specify a NodeID and the service supports creation of instant nodes, the service MUST specify the created NodeID in the IQ result. Similarly, if the node creation request specified a NodeID but the service modified the NodeID before creating the node, the service MUST also specify the modified node in the IQ result. In all other cases, the service MAY specify the NodeID in the IQ result but the node creator MUST NOT depend on receiving it from the service (since the node creator can determine which node was created by tracking the 'id' attribute that it specified for the IQ-set).</p>
    </section3>
    <section3 topic='Create a Node With Default Configuration' anchor='owner-create-default'>
      <p>As explained above, each node type has its own default configuration. By asking the service to create a node with default configuration, the node creator accepts the default configuration. If the service allows node configuration, the owner may reconfigure the node after creating the node (as described in the <link url='#owner-configure'>Configure a Node</link> section of this document). In addition, a service MAY allow entities to determine the default configuration options for a given node type before creating a node (as described in the <link url='#owner-default'>Request Default Node Configurations</link> section of this document).</p>
      <p>In order to create a node with default configuration, the node creator can simply include an empty &lt;create/&gt; child element.</p>
      <p>In the following example, the node creator requests a leaf node (the default type) with an open access model (assumed to be the default type for this service).</p>
      <example caption='Entity requests leaf node with (default) open access model'><![CDATA[
<iq type='set'
    from='hamlet@denmark.lit/elsinore'
    to='pubsub.shakespeare.lit'
    id='create1'>
    <pubsub xmlns='http://jabber.org/protocol/pubsub'>
      <create node='princely_musings'/>
    </pubsub>
</iq>
]]></example>
      <p>Note: The default setting for the 'pubsub#node_type' configuration field is "leaf".</p>
      <p>In order to request an access model other than the default for the service, the node creator MUST include a Data Form in the node creation request that specifies a non-default value for the 'pubsub#access_model' field.</p>
      <example caption='Entity requests leaf node with non-default access model'><![CDATA[
<iq type='set'
    from='hamlet@denmark.lit/elsinore'
    to='pubsub.shakespeare.lit'
    id='create2'>
    <pubsub xmlns='http://jabber.org/protocol/pubsub'>
      <create node='princely_musings'/>
      <configure>
        <x xmlns='jabber:x:data' type='submit'>
          <field var='FORM_TYPE' type='hidden'>
            <value>http://jabber.org/protocol/pubsub#node_config</value>
          </field>
          <field var='pubsub#access_model'><value>whitelist</value></field>
        </x>
      </configure>
    </pubsub>
</iq>
]]></example>
      <p>If the access model is supported and none of the general or method-specific errors has occurred, the service SHOULD create the node and inform the requesting entity of success.</p>
      <example caption='Service informs requesting entity of success'><![CDATA[
<iq type='result'
    from='pubsub.shakespeare.lit'
    to='hamlet@denmark.lit/elsinore'
    id='create1'/>
]]></example>
      <p>If service does not support the specified access model, it MUST return a &notacceptable; error, specifying a pubsub-specific error condition of &lt;unsupported-access-model/&gt;.</p>
      <example caption='Service does not support specified access model'><![CDATA[
<iq type='error'
    from='pubsub.shakespeare.lit'
    to='hamlet@denmark.lit/elsinore'
    id='create2'>
  <error type='modify'>
    <not-acceptable xmlns='urn:ietf:params:xml:ns:xmpp-stanzas'/>
    <unsupported-access-model xmlns='http://jabber.org/protocol/pubsub#errors'/>
  </error>
</iq>
]]></example>
      <p>(For error handling if the service does not support the specified node type, refer to <cite>XEP-0248</cite>.)</p>
    </section3>
    <section3 topic='Create and Configure a Node' anchor='owner-create-and-configure'>
      <p>If an implementation allows node configuration (see the <link url='#owner-configure'>Configure a Node</link> section of this document), it SHOULD allow node creation requests to contain the desired node configuration in the node creation request.</p>
      <p>Note: The &lt;configure/&gt; element MUST follow the &lt;create/&gt; element and MUST NOT possess a 'node' attribute, since the value of the &lt;create/&gt; element's 'node' attribute specifies the desired NodeID; if any of these rules are violated, the service MUST return a &badrequest; error.</p>
      <example caption='Entity requests a new node with non-default configuration.'><![CDATA[
<iq type='set'
    from='hamlet@denmark.lit/elsinore'
    to='pubsub.shakespeare.lit'
    id='create1'>
  <pubsub xmlns='http://jabber.org/protocol/pubsub'>
    <create node='princely_musings'/>
    <configure>
      <x xmlns='jabber:x:data' type='submit'>
        <field var='FORM_TYPE' type='hidden'>
          <value>http://jabber.org/protocol/pubsub#node_config</value>
        </field>
        <field var='pubsub#title'><value>Princely Musings (Atom)</value></field>
        <field var='pubsub#deliver_notifications'><value>1</value></field>
        <field var='pubsub#deliver_payloads'><value>1</value></field>
        <field var='pubsub#persist_items'><value>1</value></field>
        <field var='pubsub#max_items'><value>10</value></field>
        <field var='pubsub#item_expire'><value>604800</value></field>
        <field var='pubsub#access_model'><value>open</value></field>
        <field var='pubsub#publish_model'><value>publishers</value></field>
        <field var='pubsub#purge_offline'><value>0</value></field>
        <field var='pubsub#send_last_published_item'><value>never</value></field>
        <field var='pubsub#presence_based_delivery'><value>false</value></field>
        <field var='pubsub#notification_type'><value>headline</value></field>
        <field var='pubsub#notify_config'><value>0</value></field>
        <field var='pubsub#notify_delete'><value>0</value></field>
        <field var='pubsub#notify_retract'><value>0</value></field>
        <field var='pubsub#notify_sub'><value>0</value></field>
        <field var='pubsub#max_payload_size'><value>1028</value></field>
        <field var='pubsub#type'><value>http://www.w3.org/2005/Atom</value></field>
        <field var='pubsub#body_xslt'>
          <value>http://jabxslt.jabberstudio.org/atom_body.xslt</value>
        </field>
      </x>
    </configure>
  </pubsub>
</iq>
]]></example>
      <example caption='Service replies with success'><![CDATA[
<iq type='result'
    from='pubsub.shakespeare.lit'
    to='hamlet@denmark.lit/elsinore'
    id='create1'/>
]]></example>
      <p>If a service supports this "create-and-configure" feature, it MUST advertise that fact by returning a feature of "http://jabber.org/protocol/pubsub#create-and-configure" in response to service discovery information requests. If the create-and-configure option is not supported but the requesting entity sends such a request anyway, the service SHOULD ignore the configuration part of the request and proceed as if it had not been included.</p>
    </section3>
  </section2>
  <section2 topic='Configure a Node' anchor='owner-configure'>
    <p>After creating a new node, the node owner may want to modify the node configuration. Support for this feature is RECOMMENDED.</p>
    <section3 topic='Request' anchor='owner-configure-request'>
      <example caption='Owner requests configuration form'><![CDATA[
<iq type='get'
    from='hamlet@denmark.lit/elsinore'
    to='pubsub.shakespeare.lit'
    id='config1'>
  <pubsub xmlns='http://jabber.org/protocol/pubsub#owner'>
    <configure node='princely_musings'/>
  </pubsub>
</iq>
]]></example>
    </section3>
    <section3 topic='Success Case' anchor='owner-configure-success'>
      <p>If no error occurs, the server MUST return a configuration form to the node owner, which SHOULD contain the current node configuration as the default values.</p>
      <p>Note: The following example shows some of the possible configuration options that MAY be provided. If an implementation implements these features using the <strong>Data Forms</strong> protocol, that implementation MUST use the fields that are registered with the XMPP Registrar in association with the 'http://jabber.org/protocol/pubsub' namespace (a preliminary representation of those field variables is shown below and in the <link url='#registrar-formtypes-config'>pubsub#node_config FORM_TYPE</link> section of this document, but MUST NOT be construed as canonical, since the XMPP Registrar may standardize additional fields at a later date without changes to this document). An implementation MAY choose to specify different labels, values, and even field types, but MUST conform to the defined variable naming scheme.</p>
    <example caption='Service responds with configuration form'><![CDATA[
<iq type='result'
    from='pubsub.shakespeare.lit'
    to='hamlet@denmark.lit/elsinore'
    id='config1'>
  <pubsub xmlns='http://jabber.org/protocol/pubsub#owner'>
    <configure node='princely_musings'>
      <x xmlns='jabber:x:data' type='form'>
        <field var='FORM_TYPE' type='hidden'>
          <value>http://jabber.org/protocol/pubsub#node_config</value>
        </field>
        <field var='pubsub#title' type='text-single'
               label='A friendly name for the node'/>
        <field var='pubsub#deliver_notifications' type='boolean'
               label='Whether to deliver event notifications'>
          <value>true</value>
        </field>
        <field var='pubsub#deliver_payloads' type='boolean'
               label='Whether to deliver payloads with event notifications'>
          <value>true</value>
        </field>
        <field var='pubsub#notify_config' type='boolean'
               label='Notify subscribers when the node configuration changes'>
          <value>0</value>
        </field>
        <field var='pubsub#notify_delete' type='boolean'
               label='Notify subscribers when the node is deleted'>
          <value>false</value>
        </field>
        <field var='pubsub#notify_retract' type='boolean'
               label='Notify subscribers when items are removed from the node'>
          <value>false</value>
        </field>
        <field var='pubsub#notify_sub' type='boolean'
               label='Notify owners about new subscribers and unsubscribes'>
          <value>0</value>
        </field>
        <field var='pubsub#persist_items' type='boolean'
               label='Persist items to storage'>
          <value>1</value>
        </field>
        <field var='pubsub#max_items' type='text-single'
               label='Max # of items to persist'>
          <value>10</value>
        </field>
        <field var='pubsub#item_expire' type='text-single'
               label='Time after which to automatically purge items'>
          <value>604800</value>
        </field>
        <field var='pubsub#subscribe' type='boolean'
               label='Whether to allow subscriptions'>
          <value>1</value>
        </field>
        <field var='pubsub#access_model' type='list-single'
               label='Specify the subscriber model'>
          <option><value>authorize</value></option>
          <option><value>open</value></option>
          <option><value>presence</value></option>
          <option><value>roster</value></option>
          <option><value>whitelist</value></option>
          <value>open</value>
        </field>
        <field var='pubsub#roster_groups_allowed' type='list-multi'
               label='Roster groups allowed to subscribe'>
          <option><value>friends</value></option>
          <option><value>courtiers</value></option>
          <option><value>servants</value></option>
          <option><value>enemies</value></option>
        </field>
        <field var='pubsub#publish_model' type='list-single'
               label='Specify the publisher model'>
          <option><value>publishers</value></option>
          <option><value>subscribers</value></option>
          <option><value>open</value></option>
          <value>publishers</value>
        </field>
        <field var='pubsub#purge_offline' type='boolean'
               label='Purge all items when the relevant publisher goes offline?'>
          <value>0</value>
        </field>
        <field var='pubsub#max_payload_size' type='text-single'
               label='Max Payload size in bytes'>
          <value>1028</value>
        </field>
        <field var='pubsub#send_last_published_item' type='list-single'
               label='When to send the last published item'>
          <option label='Never'><value>never</value></option>
          <option label='When a new subscription is processed'><value>on_sub</value></option>
          <option label='When a new subscription is processed and whenever a subscriber comes online'>
            <value>on_sub_and_presence</value>
          </option>
          <value>never</value>
        </field>
        <field var='pubsub#presence_based_delivery' type='boolean'
               label='Deliver event notifications only to available users'>
          <value>0</value>
        </field>
        <field var='pubsub#notification_type' type='list-single'
               label='Specify the delivery style for event notifications'>
          <option><value>normal</value></option>
          <option><value>headline</value></option>
          <value>headline</value>
        </field>
        <field var='pubsub#type' type='text-single'
               label='Specify the type of payload data to be provided at this node'>
          <value>http://www.w3.org/2005/Atom</value>
        </field>
        <field var='pubsub#dataform_xslt' type='text-single'
               label='Payload XSLT'/>
      </x>
    </configure>
  </pubsub>
</iq>
]]></example>
    </section3>
    <section3 topic='Error Cases' anchor='owner-configure-error'>
      <p>There are several reasons why the node configuration request might fail:</p>
      <ol>
        <li>The service does not support node configuration.</li>
        <li>The requesting entity does not have sufficient privileges to configure the node.</li>
        <li>The request did not specify a node.</li>
        <li>The node has no configuration options.</li>
        <li>The specified node does not exist.</li>
      </ol>
      <p>These error cases are described more fully in the following sections.</p>
      <section4 topic='Node Configuration Not Supported' anchor='owner-configure-error-notsupported'>
        <p>If the service does not support node configuration, the service MUST return a &feature; error, specifying a pubsub-specific error condition of &lt;unsupported/&gt; and a feature of "config-node".</p>
        <example caption='Service does not support node configuration'><![CDATA[
<iq type='error'
    from='hamlet@denmark.lit/elsinore'
    to='pubsub.shakespeare.lit'
    id='config1'>
  <error type='cancel'>
    <feature-not-implemented xmlns='urn:ietf:params:xml:ns:xmpp-stanzas'/>
    <unsupported xmlns='http://jabber.org/protocol/pubsub#errors'
                 feature='config-node'/>
  </error>
</iq>
]]></example>
      </section4>
      <section4 topic='Insufficient Privileges' anchor='owner-configure-error-forbidden'>
        <p>If the requesting entity does not have sufficient privileges to configure the node, the service MUST respond with a &forbidden; error.</p>
        <example caption='Requesting entity is prohibited from configuring this node'><![CDATA[
<iq type='error'
    from='pubsub.shakespeare.lit'
    to='hamlet@denmark.lit/elsinore'
    id='config1'>
  <error type='auth'>
    <forbidden xmlns='urn:ietf:params:xml:ns:xmpp-stanzas'/>
  </error>
</iq>
]]></example>
      </section4>
      <section4 topic='NodeID Required' anchor='owner-configure-error-nodeid'>
        <p>If the request did not specify a node, the service SHOULD return a &badrequest; error. It is possible that by not including a NodeID, the requesting entity is asking to configure the root node; however, if the requesting entity is not a service-level admin, it makes sense to return &badrequest; instead of &forbidden;.</p>
        <example caption='Request did not specify a node'><![CDATA[
<iq type='error'
    from='hamlet@denmark.lit/elsinore'
    to='pubsub.shakespeare.lit'
    id='config1'>
  <error type='modify'>
    <bad-request xmlns='urn:ietf:params:xml:ns:xmpp-stanzas'/>
    <nodeid-required xmlns='http://jabber.org/protocol/pubsub#errors'/>
  </error>
</iq>
]]></example>
      </section4>
      <section4 topic='No Configuration Options' anchor='owner-configure-error-options'>
        <p>If no configuration options are available (e.g., because node configuration is "locked down"), the service MUST return a &notallowed; error to the owner.</p>
        <example caption='Node has no configuration options'><![CDATA[
<iq type='error'
    from='hamlet@denmark.lit/elsinore'
    to='pubsub.shakespeare.lit'
    id='config1'>
  <error type='cancel'>
    <not-allowed xmlns='urn:ietf:params:xml:ns:xmpp-stanzas'/>
  </error>
</iq>
]]></example>
      </section4>
      <section4 topic='Node Does Not Exist' anchor='owner-configure-error-node'>
        <p>If the node does not exist, the service MUST return an &notfound; error.</p>
        <example caption='Node does not exist'><![CDATA[
<iq type='error'
    from='pubsub.shakespeare.lit'
    to='hamlet@denmark.lit/elsinore'
    id='config1'>
  <error type='cancel'>
    <item-not-found xmlns='urn:ietf:params:xml:ns:xmpp-stanzas'/>
  </error>
</iq>
]]></example>
      </section4>
    </section3>
    <section3 topic='Form Submission' anchor='owner-configure-submit'>
      <p>After receiving the configuration form, the owner SHOULD submit a completed configuration form.</p>
      <example caption='Owner submits node configuration form'><![CDATA[
<iq type='set'
    from='hamlet@denmark.lit/elsinore'
    to='pubsub.shakespeare.lit'
    id='config2'>
  <pubsub xmlns='http://jabber.org/protocol/pubsub#owner'>
    <configure node='princely_musings'>
      <x xmlns='jabber:x:data' type='submit'>
        <field var='FORM_TYPE' type='hidden'>
          <value>http://jabber.org/protocol/pubsub#node_config</value>
        </field>
        <field var='pubsub#title'><value>Princely Musings (Atom)</value></field>
        <field var='pubsub#deliver_notifications'><value>1</value></field>
        <field var='pubsub#deliver_payloads'><value>1</value></field>
        <field var='pubsub#persist_items'><value>1</value></field>
        <field var='pubsub#max_items'><value>10</value></field>
        <field var='pubsub#item_expire'><value>604800</value></field>
        <field var='pubsub#access_model'><value>roster</value></field>
        <field var='pubsub#roster_groups_allowed'>
          <value>friends</value>
          <value>servants</value>
          <value>courtiers</value>
        </field>
        <field var='pubsub#publish_model'><value>publishers</value></field>
        <field var='pubsub#purge_offline'><value>0</value></field>
        <field var='pubsub#send_last_published_item'><value>never</value></field>
        <field var='pubsub#presence_based_delivery'><value>false</value></field>
        <field var='pubsub#notification_type'><value>headline</value></field>
        <field var='pubsub#notify_config'><value>0</value></field>
        <field var='pubsub#notify_delete'><value>0</value></field>
        <field var='pubsub#notify_retract'><value>0</value></field>
        <field var='pubsub#notify_sub'><value>0</value></field>
        <field var='pubsub#max_payload_size'><value>1028</value></field>
        <field var='pubsub#type'><value>http://www.w3.org/2005/Atom</value></field>
        <field var='pubsub#body_xslt'>
          <value>http://jabxslt.jabberstudio.org/atom_body.xslt</value>
        </field>
      </x>
    </configure>
  </pubsub>
</iq>
]]></example>
      <p>Alternatively, the owner MAY cancel the configuration process, in which case the existing configuration MUST be applied.</p>
      <example caption='Owner cancels configuration process'><![CDATA[
<iq type='set'
    from='hamlet@denmark.lit/elsinore'
    to='pubsub.shakespeare.lit'
    id='config2'>
  <pubsub xmlns='http://jabber.org/protocol/pubsub#owner'>
    <configure node='princely_musings'>
      <x xmlns='jabber:x:data' type='cancel'/>
    </configure>
  </pubsub>
</iq>
]]></example>
    </section3>
    <section3 topic='Form Processing' anchor='owner-configure-process'>
      <section4 topic='Success' anchor='owner-configure-process-success'>
        <p>If the form can be successfully processed, the service MUST return an IQ-result.</p>
        <example caption='Service replies with success'><![CDATA[
<iq type='result'
    from='pubsub.shakespeare.lit'
    to='hamlet@denmark.lit/elsinore'
    id='config2'/>
]]></example>
        <p>Note: If the node type was changed from leaf to collection and there are items associated with the node, the service MUST purge the node of all items (with or without notifying the subscribers).</p>
      </section4>
      <section4 topic='Failure' anchor='owner-configure-process-failure'>
        <p>If the requested node configuration change cannot be processed (e.g., because the node owner has attempted to change the configuration so that there are no node owners), the service MUST return a &notacceptable; error to the owner.</p>
        <example caption='Configuration change cannot be processed'><![CDATA[
<iq type='error'
    from='pubsub.shakespeare.lit'
    to='hamlet@denmark.lit/elsinore'
    id='config2'>
  <error type='modify'>
    <not-acceptable xmlns='urn:ietf:params:xml:ns:xmpp-stanzas'/>
  </error>
</iq>
]]></example>
      </section4>
      <section4 topic='Success With Notifications' anchor='owner-configure-process-notify'>
        <p>If the "pubsub#notify_config" option is set to true, the service MUST notify subscribers of the configuration change. (A service SHOULD support this option for leaf nodes and MUST support it for collection nodes as described in <cite>XEP-0248</cite>.) If the node configuration is set to notification-only, the notification MUST consist of an empty &lt;configuration/&gt; element whose 'node' attribute is set to the NodeID of the node; if the node configuration is set to full payloads, the &lt;configuration/&gt; element MUST in addition contain the node configuration as represented via the <strong>Data Forms</strong> protocol.</p>
        <example caption='Service sends configuration change notification (event notification only)'><![CDATA[
<message from='pubsub.shakespeare.lit' to='francisco@denmark.lit' id='foo'>
  <event xmlns='http://jabber.org/protocol/pubsub#event'>
    <configuration node='princely_musings'/>
  </event>
</message>
]]></example>
        <example caption='Service sends configuration change notification (full payload)'><![CDATA[
<message from='pubsub.shakespeare.lit' to='francisco@denmark.lit' id='foo'>
  <event xmlns='http://jabber.org/protocol/pubsub#event'>
    <configuration node='princely_musings'>
      <x xmlns='jabber:x:data' type='result'>
        <field var='FORM_TYPE' type='hidden'>
          <value>http://jabber.org/protocol/pubsub#node_config</value>
        </field>
        <field var='pubsub#title'><value>Princely Musings (Atom)</value></field>
        <field var='pubsub#deliver_notifications'><value>1</value></field>
        <field var='pubsub#deliver_payloads'><value>1</value></field>
        <field var='pubsub#notify_config'><value>0</value></field>
        <field var='pubsub#notify_delete'><value>0</value></field>
        <field var='pubsub#notify_retract'><value>0</value></field>
        <field var='pubsub#notify_sub'><value>0</value></field>
        <field var='pubsub#persist_items'><value>1</value></field>
        <field var='pubsub#max_items'><value>10</value></field>
        <field var='pubsub#item_expire'><value>604800</value></field>
        <field var='pubsub#subscribe'><value>1</value></field>
        <field var='pubsub#access_model'><value>open</value></field>
        <field var='pubsub#publish_model'><value>publishers</value></field>
        <field var='pubsub#purge_offline'><value>0</value></field>
        <field var='pubsub#max_payload_size'><value>9216</value></field>
        <field var='pubsub#send_last_published_item'><value>never</value></field>
        <field var='pubsub#presence_based_delivery'><value>0</value></field>
        <field var='pubsub#notification_type'><value>headline</value></field>
        <field var='pubsub#type'><value>http://www.w3.org/2005/Atom</value></field>
        <field var='pubsub#body_xslt'>
          <value>http://jabxslt.jabberstudio.org/atom_body.xslt</value>
        </field>
      </x>
    </configuration>
  </event>
</message>
]]></example>
      </section4>
    </section3>
  </section2>
  <section2 topic='Request Default Node Configuration Options' anchor='owner-default'>
    <p>An entity may want to request information about the default node configuration, e.g. in order to determine whether to perform create-and-configure as previously described. Support for this feature is OPTIONAL.</p>
    <section3 topic='Request' anchor='owner-default-request'>
      <p>To get the node options, the entity MUST send an empty &lt;default/&gt; element to the service with no NodeID; in response, the service SHOULD return the default node options.</p>
      <example caption='Entity requests default node configuration options'><![CDATA[
<iq type='get'
    from='hamlet@denmark.lit/elsinore'
    to='pubsub.shakespeare.lit'
    id='def1'>
  <pubsub xmlns='http://jabber.org/protocol/pubsub#owner'>
    <default/>
  </pubsub>
</iq>
]]></example>
    </section3>
    <section3 topic='Success Case' anchor='owner-default-success'>
      <p>If no error occurs, the service MUST return the default node configuration options.</p>
      <example caption='Service responds with default node configuration options'><![CDATA[
<iq type='result'
    from='pubsub.shakespeare.lit'
    to='hamlet@denmark.lit/elsinore'
    id='def1'>
  <pubsub xmlns='http://jabber.org/protocol/pubsub#owner'>
    <default>
      <x xmlns='jabber:x:data' type='form'>
        <field var='FORM_TYPE' type='hidden'>
           <value>http://jabber.org/protocol/pubsub#node_config</value>
        </field>
        <field var='pubsub#title' type='text-single'
               label='A friendly name for the node'/>
        <field var='pubsub#deliver_notifications' type='boolean'
               label='Deliver event notifications'>
          <value>true</value>
        </field>
        <field var='pubsub#deliver_payloads' type='boolean'
             label='Deliver payloads with event notifications'>
          <value>1</value>
        </field>
        <field var='pubsub#description' type='text-single'
             label='A description of the node'/>
        <field var='pubsub#notify_config' type='boolean'
               label='Notify subscribers when the node configuration changes'>
          <value>0</value>
        </field>
        <field var='pubsub#notify_delete' type='boolean'
               label='Notify subscribers when the node is deleted'>
          <value>0</value>
        </field>
        <field var='pubsub#notify_retract' type='boolean'
               label='Notify subscribers when items are removed from the node'>
          <value>0</value>
        </field>
        <field var='pubsub#notify_sub' type='boolean'
               label='Notify owners about new subscribers and unsubscribes'>
          <value>0</value>
        </field>
        <field var='pubsub#persist_items' type='boolean'
               label='Persist items to storage'>
          <value>1</value>
        </field>
        <field var='pubsub#max_items' type='text-single'
               label='Max # of items to persist'>
          <value>10</value>
        </field>
        <field var='pubsub#item_expire' type='text-single'
               label='Time after which to automatically purge items'>
          <value>604800</value>
        </field>
        <field var='pubsub#subscribe' type='boolean'
               label='Whether to allow subscriptions'>
          <value>1</value>
        </field>
        <field var='pubsub#access_model' type='list-single'
               label='Specify the subscriber model'>
          <option><value>authorize</value></option>
          <option><value>open</value></option>
          <option><value>presence</value></option>
          <option><value>roster</value></option>
          <option><value>whitelist</value></option>
          <value>open</value>
        </field>
        <field var='pubsub#roster_groups_allowed' type='list-multi'
               label='Roster groups allowed to subscribe'>
          <option><value>friends</value></option>
          <option><value>courtiers</value></option>
          <option><value>servants</value></option>
          <option><value>enemies</value></option>
        </field>
        <field var='pubsub#publish_model' type='list-single'
               label='Specify the publisher model'>
          <option><value>publishers</value></option>
          <option><value>subscribers</value></option>
          <option><value>open</value></option>
          <value>publishers</value>
        </field>
        <field var='pubsub#purge_offline' type='boolean'
               label='Purge all items when the relevant publisher goes offline?'>
          <value>0</value>
        </field>
        <field var='pubsub#max_payload_size' type='text-single'
               label='Max payload size in bytes'>
          <value>9216</value>
        </field>
        <field var='pubsub#send_last_published_item' type='list-single'
               label='When to send the last published item'>
          <option label='Never'><value>never</value></option>
          <option label='When a new subscription is processed'><value>on_sub</value></option>
          <option label='When a new subscription is processed and whenever a subscriber comes online'>
            <value>on_sub_and_presence</value>
          </option>
          <value>never</value>
        </field>
        <field var='pubsub#presence_based_delivery' type='boolean'
               label='Deliver notifications only to available users'>
          <value>0</value>
        </field>
        <field var='pubsub#notification_type' type='list-single'
               label='Specify the delivery style for notifications'>
          <option><value>normal</value></option>
          <option><value>headline</value></option>
          <value>headline</value>
        </field>
      </x>
    </default>
  </pubsub>
</iq>
]]></example>
    </section3>
    <section3 topic='Error Cases' anchor='owner-default-error'>
      <p>There are several reasons why the default node configuration options request might fail:</p>
      <ol>
        <li>The service does not support node configuration.</li>
        <li>The service does not support retrieval of default node configuration.</li>
      </ol>
      <p>These error cases are described more fully in the following sections.</p>
      <section4 topic='Node Configuration Not Supported' anchor='owner-default-error-noconfig'>
        <p>If the service does not support node configuration, it MUST return a &feature; error, specifying a pubsub-specific error condition of &lt;unsupported/&gt; and a feature of "config-node".</p>
        <example caption='Service does not support node configuration'><![CDATA[
<iq type='error'
    from='pubsub.shakespeare.lit'
    to='hamlet@denmark.lit/elsinore'
    id='def1'>
  <error type='cancel'>
    <feature-not-implemented xmlns='urn:ietf:params:xml:ns:xmpp-stanzas'/>
    <unsupported xmlns='http://jabber.org/protocol/pubsub#errors'
                 feature='config-node'/>
  </error>
</iq>
]]></example>
      </section4>
      <section4 topic='Default Node Configuration Retrieval Not Supported' anchor='owner-default-error-notsupported'>
        <p>If the service does not support retrieval of default node configuration options, it MUST return a &feature; error, specifying a pubsub-specific error condition of &lt;unsupported/&gt; and a feature of "retrieve-default".</p>
        <example caption='Service does not support retrieval of default node configuration options'><![CDATA[
<iq type='error'
    from='pubsub.shakespeare.lit'
    to='hamlet@denmark.lit/elsinore'
    id='def1'>
  <error type='cancel'>
    <feature-not-implemented xmlns='urn:ietf:params:xml:ns:xmpp-stanzas'/>
    <unsupported xmlns='http://jabber.org/protocol/pubsub#errors'
                 feature='retrieve-default'/>
  </error>
</iq>
]]></example>
      </section4>
    </section3>
  </section2>
  <section2 topic='Delete a Node' anchor='owner-delete'>
    <p>If a service supports node creation, it MUST support node deletion. If an implementation persists items, it MUST remove all items from persistent storage before the node itself is deleted.</p>
    <section3 topic='Request' anchor='owner-delete-request'>
      <p>In order to delete a node, a node owner MUST send a node deletion request, consisting of a &lt;delete/&gt; element whose 'node' attribute specifies the NodeID of the node to be deleted.</p>
      <example caption='Owner deletes a node'><![CDATA[
<iq type='set'
    from='hamlet@denmark.lit/elsinore'
    to='pubsub.shakespeare.lit'
    id='delete1'>
  <pubsub xmlns='http://jabber.org/protocol/pubsub#owner'>
    <delete node='princely_musings'/>
  </pubsub>
</iq>
]]></example>
      <p>The deletion request MAY include the URI of a replacement node to which requests might be redirected. Typically this is an XMPP URI or IRI as described under <link url='#impl-uri'>PubSub URIs</link>, but it can be an HTTP URI or any other scheme.</p>
      <example caption='Owner deletes a node with redirection'><![CDATA[
<iq type='set'
    from='hamlet@denmark.lit/elsinore'
    to='pubsub.shakespeare.lit'
    id='delete1'>
  <pubsub xmlns='http://jabber.org/protocol/pubsub#owner'>
    <delete node='princely_musings'>
      <redirect uri='xmpp:hamlet@denmark.lit?;node=blog'/>
    </delete>
  </pubsub>
</iq>
]]></example>
      <p>Support for redirection is OPTIONAL on the part of pubsub services.</p>
    </section3>
    <section3 topic='Success Case' anchor='owner-delete-success'>
      <p>If no error occurs, the service MUST inform the owner of success.</p>
      <example caption='Service replies with success'><![CDATA[
<iq type='result'
    from='pubsub.shakespeare.lit'
    id='delete1'/>
]]></example>
      <p>In addition, the service MUST also send notification of node deletion to all subscribers (which SHOULD include pending and unconfigured subscriptions).</p>
      <example caption='Subscribers are notified of node deletion'><![CDATA[
<message from='pubsub.shakespeare.lit' to='francisco@denmark.lit' id='foo'>
  <event xmlns='http://jabber.org/protocol/pubsub#event'>
    <delete node='princely_musings'>
      <redirect uri='xmpp:hamlet@denmark.lit?;node=blog'/>
    </delete>
  </event>
</message>

<message from='pubsub.shakespeare.lit' to='bernardo@denmark.lit' id='bar'>
  <event xmlns='http://jabber.org/protocol/pubsub#event'>
    <delete node='princely_musings'>
      <redirect uri='xmpp:hamlet@denmark.lit?;node=blog'/>
    </delete>
  </event>
</message>
]]></example>
    </section3>
    <section3 topic='Error Cases' anchor='owner-delete-error'>
      <p>There are several reasons why the node deletion request might fail:</p>
      <ol>
        <li>The requesting entity does not have sufficient privileges to delete the node.</li>
        <li>The node is the root collection node, which cannot be deleted (see <cite>XEP-0248</cite>).</li>
        <li>The specified node does not exist.</li>
      </ol>
      <p>These error cases are described more fully in the following sections.</p>
      <section4 topic='Insufficient Privileges' anchor='owner-delete-error-forbidden'>
        <p>If the requesting entity does not have sufficient privileges to delete the node (e.g., is not an owner), the service MUST return a &forbidden; error.</p>
        <example caption='Entity is not an owner'><![CDATA[
<iq type='error'
    from='pubsub.shakespeare.lit'
    to='hamlet@denmark.lit/elsinore'
    id='delete1'>
  <error type='auth'>
    <forbidden xmlns='urn:ietf:params:xml:ns:xmpp-stanzas'/>
  </error>
</iq>
]]></example>
      </section4>
      <section4 topic='Node Does Not Exist' anchor='owner-delete-error-node'>
        <p>If the requesting entity attempts to delete a node that does not exist, the service MUST return an &notfound; error.</p>
        <example caption='Owner attempts to delete a non-existent node'><![CDATA[
<iq type='error'
    from='pubsub.shakespeare.lit'
    to='hamlet@denmark.lit/elsinore'
    id='delete1'>
  <error type='cancel'>
    <item-not-found xmlns='urn:ietf:params:xml:ns:xmpp-stanzas'/>
  </error>
</iq>
]]></example>
      </section4>
    </section3>
  </section2>
  <section2 topic='Purge All Node Items' anchor='owner-purge'>
    <p>If a service persists published items, a node owner may want to purge the node of all published items (thus removing all items from the persistent store, with the exception of the last published item, which MAY be cached). It is OPTIONAL for a service to implement this feature.</p>
    <section3 topic='Request' anchor='owner-purge-request'>
      <p>In order to purge a node of all items, a node owner sends a node purge request consisting of a &lt;purge/&gt; element whose 'node' attribute specifies the NodeID of the node to be purged.</p>
      <example caption='Owner purges all items from a node'><![CDATA[
<iq type='set'
    from='hamlet@denmark.lit/elsinore'
    to='pubsub.shakespeare.lit'
    id='purge1'>
  <pubsub xmlns='http://jabber.org/protocol/pubsub#owner'>
    <purge node='princely_musings'/>
  </pubsub>
</iq>
]]></example>
    </section3>
    <section3 topic='Success Case' anchor='owner-purge-success'>
      <p>If no error occurs, the service MUST purge the node and inform the owner of success.</p>
      <example caption='Service replies with success'><![CDATA[
<iq type='result'
    from='pubsub.shakespeare.lit'
    id='purge1'/>
]]></example>
      <p>If the node or service has been configured to notify subscribers on deletion of items, a purge request MUST NOT result in sending the same notifications as are sent when deleting items (since purging a node with many persisted items could result in a large number of notifications); instead, the node MUST send a single notification to each subscriber, containing an empty &lt;purge/&gt; child element.</p>
      <example caption='Subscribers are notified of node purge'><![CDATA[
<message from='pubsub.shakespeare.lit' to='francisco@denmark.lit' id='foo'>
  <event xmlns='http://jabber.org/protocol/pubsub#event'>
    <purge node='princely_musings'/>
  </event>
</message>

<message from='pubsub.shakespeare.lit' to='bernardo@denmark.lit' id='bar'>
  <event xmlns='http://jabber.org/protocol/pubsub#event'>
    <purge node='princely_musings'/>
  </event>
</message>
]]></example>
    </section3>
    <section3 topic='Error Cases' anchor='owner-purge-error'>
      <p>There are several reasons why the node purge request might fail:</p>
      <ol>
        <li>The node or service does not support node purging.</li>
        <li>The requesting entity does not have sufficient privileges to purge the node.</li>
        <li>The node is not configured to persist items.</li>
        <li>The specified node does not exist.</li>
      </ol>
      <p>These error cases are described more fully in the following sections.</p>
      <section4 topic='Node Purging Not Supported' anchor='owner-purge-error-notsupported'>
        <p>If the node or service does not support node purging, it MUST return a &feature; error, specifying a pubsub-specific error condition of &lt;unsupported/&gt; and a feature of "purge-nodes".</p>
        <example caption='Service does not support node purging'><![CDATA[
<iq type='error'
    from='pubsub.shakespeare.lit'
    to='hamlet@denmark.lit/elsinore'
    id='purge1'>
  <error type='cancel'>
    <feature-not-implemented xmlns='urn:ietf:params:xml:ns:xmpp-stanzas'/>
    <unsupported xmlns='http://jabber.org/protocol/pubsub#errors'
                 feature='purge-nodes'/>
  </error>
</iq>
]]></example>
      </section4>
      <section4 topic='Insufficient Privileges' anchor='owner-purge-error-forbidden'>
        <p>If the requesting entity does not have sufficient privileges to purge the node (e.g., because it is not a node owner), the service MUST return a &forbidden; error.</p>
        <example caption='Entity is not an owner'><![CDATA[
<iq type='error'
    from='pubsub.shakespeare.lit'
    id='purge1'>
  <error type='auth'>
    <forbidden xmlns='urn:ietf:params:xml:ns:xmpp-stanzas'/>
  </error>
</iq>
]]></example>
      </section4>
      <section4 topic='Node Does Not Persist Items' anchor='owner-purge-error-nopersist'>
        <p>If the service or node does not persist items (e.g., because the node is a collection node as described in <cite>XEP-0248</cite>), it MUST return a &feature; error, specifying a pubsub-specific error condition of &lt;unsupported/&gt; and a feature of "persistent-items".</p>
        <example caption='Node is not configured for persistent items'><![CDATA[
<iq type='error'
    from='pubsub.shakespeare.lit'
    id='purge1'>
  <error type='cancel'>
    <feature-not-implemented xmlns='urn:ietf:params:xml:ns:xmpp-stanzas'/>
    <unsupported xmlns='http://jabber.org/protocol/pubsub#errors'
                 feature='persistent-items'/>
  </error>
</iq>
]]></example>
      </section4>
      <section4 topic='Node Does Not Exist' anchor='owner-purge-error-node'>
        <p>If the node does not exist, the service MUST return an &notfound; error.</p>
        <example caption='Node does not exist'><![CDATA[
<iq type='error'
    from='pubsub.shakespeare.lit'
    id='purge1'>
  <error type='cancel'>
    <item-not-found xmlns='urn:ietf:params:xml:ns:xmpp-stanzas'/>
  </error>
</iq>
]]></example>
      </section4>
    </section3>
  </section2>

  <section2 topic='Manage Subscription Requests' anchor='owner-subreq'>
    <p>A service MAY send subscription approval requests to the node owner(s) at any time. An approval request consists of a message stanza containing a Data Form scoped by the "http://jabber.org/protocol/pubsub#subscribe_authorization" FORM_TYPE. The form MUST contain a boolean field that has a 'var' attribute of "pubsub#allow", which is the field that designates whether or not to allow the subscription request. The form SHOULD include fields that specify the node identifier and the JID of the pending subscriber. The message MAY include a &BODY; element that contains natural-language text explaining that the message contains a pending subscription form.</p>
    <example caption='Service sends authorization request to node owner'><![CDATA[
<message to='hamlet@denmark.lit' from='pubsub.shakespeare.lit' id='approve1'>
  <x xmlns='jabber:x:data' type='form'>
    <title>PubSub subscriber request</title>
    <instructions>
      To approve this entity&apos;s subscription request,
      click the OK button. To deny the request, click the
      cancel button.
    </instructions>
    <field var='FORM_TYPE' type='hidden'>
      <value>http://jabber.org/protocol/pubsub#subscribe_authorization</value>
    </field>
    <field var='pubsub#subid' type='hidden'><value>123-abc</value></field>
    <field var='pubsub#node' type='text-single' label='Node ID'>
      <value>princely_musings</value>
    </field>
    <field var='pusub#subscriber_jid' type='jid-single' label='Subscriber Address'>
      <value>horatio@denmark.lit</value>
    </field>
    <field var='pubsub#allow' type='boolean'
           label='Allow this JID to subscribe to this pubsub node?'>
      <value>false</value>
    </field>
  </x>
</message>
]]></example>
    <p>In order to approve the request, the owner shall submit the form and set the "pubsub#allow" field to a value of "1" or "true"; for tracking purposes the message MUST reflect the 'id' attribute originally provided.</p>
    <example caption='Owner approves subscription request'><![CDATA[
<message from='hamlet@denmark.lit/elsinore' to='pubsub.shakespeare.lit' id='approve1'>
  <x xmlns='jabber:x:data' type='submit'>
    <field var='FORM_TYPE' type='hidden'>
      <value>http://jabber.org/protocol/pubsub#subscribe_authorization</value>
    </field>
    <field var='pubsub#subid'>
      <value>123-abc</value>
    </field>
    <field var='pubsub#node'>
      <value>princely_musings</value>
    </field>
    <field var='pubsub#subscriber_jid'>
      <value>horatio@denmark.lit</value>
    </field>
    <field var='pubsub#allow'>
       <value>true</value>
    </field>
  </x>
</message>
]]></example>
    <p>The service then SHOULD notify the approved subscriber (see the <link url='#impl-subchange'>Notification of Subscription State Changes</link> section of this document).</p>
    <example caption='Subscription approval notification'><![CDATA[
<message
    from='pubsub.shakespeare.lit'
    to='horatio@denmark.lit'
    id='approvalnotify1'>
  <event xmlns='http://jabber.org/protocol/pubsub#event'>
    <subscription node='princely_musings' jid='horatio@denmark.lit' subscription='subscribed'/>
  </event>
</message>
]]></example>
    <p>In order to deny the request, the owner shall submit the form and set the "pubsub#allow" field to a value of "0" or "false"; as above, the message MUST reflect the 'id' attribute originally provided.</p>
    <example caption='Owner denies subscription request'><![CDATA[
<message from='hamlet@denmark.lit/elsinore' to='pubsub.shakespeare.lit' id='approve1'>
  <x xmlns='jabber:x:data' type='submit'>
    <field var='FORM_TYPE' type='hidden'>
       <value>http://jabber.org/protocol/pubsub#subscribe_authorization</value>
    </field>
    <field var='pubsub#subid'>
      <value>123-abc</value>
    </field>
    <field var='pubsub#node'>
      <value>princely_musings</value>
    </field>
    <field var='pubsub#subscriber_jid'>
       <value>horatio@denmark.lit</value>
    </field>
    <field var='pubsub#allow'>
        <value>false</value>
    </field>
  </x>
</message>
]]></example>
    <p>The service then SHOULD notify the denied subscriber (see the <link url='#impl-subchange'>Notification of Subscription State Changes</link> section of this document).</p>
    <example caption='Subscription cancellation / denial notification'><![CDATA[
<message
    from='pubsub.shakespeare.lit'
    to='horatio@denmark.lit'
    id='unsubnotify1'>
  <event xmlns='http://jabber.org/protocol/pubsub#event'>
    <subscription node='princely_musings' jid='horatio@denmark.lit' subscription='none'/>
  </event>
</message>
]]></example>
    <p>In order to cancel the form submission, the owner shall reply with the form's 'type' attribute set to "cancel".</p>
    <example caption='Owner cancels form submission'><![CDATA[
<message from='hamlet@denmark.lit/elsinore' to='pubsub.shakespeare.lit' id='approve1'>
  <x xmlns='jabber:x:data' type='cancel'>
    <field var='FORM_TYPE' type='hidden'>
      <value>http://jabber.org/protocol/pubsub#subscribe_authorization</value>
    </field>
  </x>
</message>
]]></example>
    <p>The service MUST check the "pubsub#allow" field to see if the subscription should be allowed or denied. If the owner cancels the Data Form, then the subscription request MUST remain in the pending state.</p>
  </section2>
  <section2 topic='Process Pending Subscription Requests' anchor='owner-subreq-process'>
    <p>A node owner may want to request all of the pending subscription requests for all of their nodes at a service. It is OPTIONAL for a service to implement this feature.</p>
    <p>This feature MUST be implemented using the &xep0050; protocol, where the command name ('node' attribute of the command element) MUST have a value of "http://jabber.org/protocol/pubsub#get-pending".</p>
    <section3 topic='Request' anchor='owner-subreq-request'>
      <example caption='Owner requests pending subscription requests'><![CDATA[
<iq type='set'
    from='hamlet@denmark.lit/elsinore'
    to='pubsub.shakespeare.lit'
    id='pending1'>
  <command xmlns='http://jabber.org/protocol/commands'
           node='http://jabber.org/protocol/pubsub#get-pending'
           action='execute'/>
</iq>
]]></example>
    </section3>
    <section3 topic='Success Case' anchor='owner-subreq-success'>
      <p>If no error occurs, the service SHOULD return a data form for managing subscription requests, which MUST contain a single field with a 'var' attribute value of "pubsub#node" whose &lt;option/&gt; elements specify the nodes for which the requesting entity has subscription approval privileges (as an optimization, the service MAY specify only the nodes that have subscription requests pending).</p>
      <example caption='Service responds with data form to be populated'><![CDATA[
<iq type='result'
    from='pubsub.shakespeare.lit'
    to='hamlet@denmark.lit/elsinore'
    id='pending1'>
  <command xmlns='http://jabber.org/protocol/commands'
           sessionid='pubsub-get-pending:20031021T150901Z-600'
           node='http://jabber.org/protocol/pubsub#get-pending'
           status='executing'
           action='execute'>
    <x xmlns='jabber:x:data' type='form'>
      <field var='FORM_TYPE' type='hidden'>
        <value>http://jabber.org/protocol/pubsub#subscribe_authorization</value>
      </field>
      <field type='list-single' var='pubsub#node'>
        <option><value>princely_musings</value></option>
        <option><value>news_from_elsinore</value></option>
      </field>
    </x>
  </command>
</iq>
]]></example>
    </section3>
    <section3 topic='Error Cases' anchor='owner-subreq-error'>
      <p>There are several reasons why the pending subscription approval request might fail:</p>
      <ol>
        <li>The service does not support the ad-hoc commands protocol.</li>
        <li>The service supports ad-hoc commands but does not support the "get-pending" feature.</li>
        <li>The requesting entity does not have sufficient privileges to approve subscription requests.</li>
        <li>The specified node does not exist.</li>
      </ol>
      <p>These error cases are described more fully in the following sections.</p>
      <section4 topic='Ad-Hoc Commands Not Supported' anchor='owner-subreq-error-adhoc'>
        <p>If the service does not support the ad-hoc commands protocol, it MUST respond with a &unavailable; error.</p>
        <example caption='Service responds with node not found'><![CDATA[
<iq type='error'
    from='pubsub.shakespeare.lit'
    to='hamlet@denmark.lit/elsinore'
    id='pending1'>
  <error type='cancel'>
    <service-unavailable xmlns='urn:ietf:params:xml:ns:xmpp-stanzas'/>
  </error>
</iq>
]]></example>
      </section4>
      <section4 topic='Get-Pending Not Supported' anchor='owner-subreq-error-getpending'>
        <p>If the service does not support the "get-pending" feature, it MUST respond with a &feature; error, specifying a pubsub-specific error condition of &lt;unsupported/&gt; and a feature of "get-pending".</p>
        <example caption='Service responds with node not found'><![CDATA[
<iq type='error'
    from='pubsub.shakespeare.lit'
    to='hamlet@denmark.lit/elsinore'
    id='pending1'>
  <error type='cancel'>
    <feature-not-implemented xmlns='urn:ietf:params:xml:ns:xmpp-stanzas'/>
    <unsupported xmlns='http://jabber.org/protocol/pubsub#errors'
                 feature='get-pending'/>
  </error>
</iq>
]]></example>
      </section4>
      <section4 topic='Insufficient Privileges' anchor='owner-subreq-error-forbidden'>
        <p>If the requesting entity does not have sufficient privileges to approve subscription requests, the service MUST respond with a &forbidden; error.</p>
        <example caption='Entity does not have sufficient privileges to approve subscription requests'><![CDATA[
<iq type='error'
    from='pubsub.shakespeare.lit'
    to='hamlet@denmark.lit/elsinore'
    id='pending1'>
  <error type='cancel'>
    <forbidden xmlns='urn:ietf:params:xml:ns:xmpp-stanzas'/>
  </error>
</iq>
]]></example>
      </section4>
      <section4 topic='Node Does Not Exist' anchor='owner-subreq-error-node'>
        <p>If the requested node does not exist, the service MUST respond with an &notfound; error.</p>
        <example caption='Service responds with node not found'><![CDATA[
<iq type='error'
    from='pubsub.shakespeare.lit'
    to='hamlet@denmark.lit/elsinore'
    id='pending1'>
  <error type='cancel'>
    <item-not-found xmlns='urn:ietf:params:xml:ns:xmpp-stanzas'/>
  </error>
</iq>
]]></example>
      </section4>
    </section3>
    <section3 topic='Per-Node Request' anchor='owner-subreq-pernode'>
      <p>Upon receiving the data form for managing subscription requests, the owner then MAY request pending subscription approval requests for a given node.</p>
      <example caption='Owner requests all pending subscription requests for a node'><![CDATA[
<iq type='set' to='pubsub.shakespeare.lit' id='pending2'>
  <command xmlns='http://jabber.org/protocol/commands'
           sessionid='pubsub-get-pending:20031021T150901Z-600'
           node='http://jabber.org/protocol/pubsub#get-pending'
           action='execute'>
    <x xmlns='jabber:x:data' type='submit'>
      <field var='pubsub#node'>
        <value>princely_musings</value>
      </field>
    </x>
  </command>
</iq>
]]></example>
      <p>If no error occurs, the service shall respond with success.</p>
      <example caption='Service responds with success'><![CDATA[
<iq from='pubsub.shakespeare.lit'
    id='pending2'
    to='hamlet@denmark.lit/elsinore'
    type='result'>
  <command xmlns='http://jabber.org/protocol/commands'
           sessionid='pubsub-get-pending:20031021T150901Z-600'
           node='http://jabber.org/protocol/pubsub#get-pending'
           action='completed'/>
</iq>
]]></example>
      <p>The service shall then send one subscription approval message for each pending subscription request, as shown above for a single pending subscription request.</p>
      <p>Note: A service SHOULD conform to its affiliation policies in maintaining the list of pending subscriptions. In particular, if the affiliation of an entity with a pending subscription is modified to owner or publisher, the service SHOULD automatically approve the subscription request and remove the entity's previous request from the pending list. Similarly, if the affiliation of an entity with a pending subscription is modified to outcast, the service SHOULD automatically reject the subscription request and remove the entity's previous request from the pending list. (If an entity's subscription request is denied, the service SHOULD send a &MESSAGE; to the entity, where the message conforms to the format described in the <link url='#impl-subchange'>Notification of Subscription State Changes</link> section of this document.)</p>
    </section3>
  </section2>

  <section2 topic='Manage Subscriptions' anchor='owner-subscriptions'>
    <p>A node owner may want to edit the list of subscriptions associated with a given node. Support for this feature ("pubsub#manage-subscriptions") is OPTIONAL.</p>
    <section3 topic='Retrieve Subscriptions List' anchor='owner-subscriptions-retrieve'>
      <p>First the owner retrieves the subscriptions list.</p>
      <section4 topic='Request' anchor='owner-subscriptions-retrieve-request'>
        <p>In order to request a list of all subscriptions, a node owner MUST send a subscriptions request, consisting of a &lt;subscriptions/&gt; element whose 'node' attribute specifies the NodeID of the relevant node.</p>
        <example caption='Owner requests all subscriptions'><![CDATA[
<iq type='get'
    from='hamlet@denmark.lit/elsinore'
    to='pubsub.shakespeare.lit'
    id='subman1'>
  <pubsub xmlns='http://jabber.org/protocol/pubsub#owner'>
    <subscriptions node='princely_musings'/>
  </pubsub>
</iq>
]]></example>
      </section4>
      <section4 topic='Success Case' anchor='owner-subscriptions-retrieve-success'>
        <p>If no error occurs, the service MUST return the list of subscriptions for entities whose subscription state is "subscribed" or "unconfigured" (it MUST NOT return entities whose subscription state is "none" and SHOULD NOT return entities whose subscription state is "pending"). The result MAY specify multiple &lt;subscription/&gt; elements for the same entity (JID), but each element MUST possess a distinct value of the 'subid' attribute (as shown below).</p>
        <example caption='Service returns list of subscriptions'><![CDATA[
<iq type='result'
    from='pubsub.shakespeare.lit'
    to='hamlet@denmark.lit/elsinore'
    id='subman1'>
  <pubsub xmlns='http://jabber.org/protocol/pubsub#owner'>
    <subscriptions node='princely_musings'>
      <subscription jid='hamlet@denmark.lit' subscription='subscribed'/>
      <subscription jid='polonius@denmark.lit' subscription='unconfigured'/>
      <subscription jid='bernardo@denmark.lit' subscription='subscribed' subid='123-abc'/>
      <subscription jid='bernardo@denmark.lit' subscription='subscribed' subid='004-yyy'/>
    </subscriptions>
  </pubsub>
</iq>
]]></example>
      </section4>
      <section4 topic='Error Cases' anchor='owner-subscriptions-retrieve-error'>
        <p>There are several reasons why the manage subscriptions request might fail:</p>
        <ol>
          <li>The service does not support subscription management.</li>
          <li>The requesting entity does not have sufficient privileges to manage subscriptions.</li>
          <li>The specified node does not exist.</li>
        </ol>
        <p>These error cases are described more fully in the following sections.</p>
        <section5 topic='Subscription Management Not Supported' anchor='owner-subscriptions-retrieve-error-notsupported'>
          <p>If an implementation does not support subscription management, it MUST return a &feature; error, specifying a pubsub-specific error condition of &lt;unsupported/&gt; and a feature of "manage-subscriptions".</p>
          <example caption='Node or service does not support subscription management'><![CDATA[
<iq type='error'
    from='pubsub.shakespeare.lit'
    id='subman1'>
  <error type='cancel'>
    <feature-not-implemented xmlns='urn:ietf:params:xml:ns:xmpp-stanzas'/>
    <unsupported xmlns='http://jabber.org/protocol/pubsub#errors'
                 feature='manage-subscriptions'/>
  </error>
</iq>
]]></example>
        </section5>
        <section5 topic='Insufficient Privileges' anchor='owner-subscriptions-retrieve-error-forbidden'>
          <p>If the requesting entity is not a node owner, the service MUST return a &forbidden; error.</p>
          <example caption='Entity is not an owner'><![CDATA[
<iq type='error'
    from='pubsub.shakespeare.lit'
    id='subman1'>
  <error type='auth'>
    <forbidden xmlns='urn:ietf:params:xml:ns:xmpp-stanzas'/>
  </error>
</iq>
]]></example>
        </section5>
        <section5 topic='Node Does Not Exist' anchor='owner-subscriptions-retrieve-error-node'>
          <p>If the node does not exist, the service MUST return an &notfound; error.</p>
          <example caption='Node does not exist'><![CDATA[
<iq type='error'
    from='pubsub.shakespeare.lit'
    id='subman1'>
  <error type='cancel'>
    <item-not-found xmlns='urn:ietf:params:xml:ns:xmpp-stanzas'/>
  </error>
</iq>
]]></example>
        </section5>
      </section4>
    </section3>
    <section3 topic='Modify Subscriptions' anchor='owner-subscriptions-modify'>
      <section4 topic='Request' anchor='owner-subscriptions-modify-request'>
        <p>Upon receiving the subscriptions list, the node owner MAY modify subscription states. The owner MUST send only modified subscription states (i.e., a "delta"), not the complete list. (Note: If the 'subscription' attribute is not specified in a modification request, then the value MUST NOT be changed.)</p>
        <example caption='Owner modifies subscriptions'><![CDATA[
<iq type='set'
    from='hamlet@denmark.lit/elsinore'
    to='pubsub.shakespeare.lit'
    id='subman2'>
  <pubsub xmlns='http://jabber.org/protocol/pubsub#owner'>
    <subscriptions node='princely_musings'>
      <subscription jid='bard@shakespeare.lit' subscription='subscribed'/>
    </subscriptions>
  </pubsub>
</iq>
]]></example>
      </section4>
      <section4 topic='Success Case' anchor='owner-subscriptions-modify-success'>
        <example caption='Service responds with success'><![CDATA[
<iq type='result'
    from='pubsub.shakespeare.lit'
    id='subman2'/>
]]></example>
      </section4>
      <section4 topic='Error Cases' anchor='owner-subscriptions-modify-error'>
        <p>There are several reasons why the modify subscriptions request might fail:</p>
        <ol>
          <li>The service does not support subscription management.</li>
          <li>The requesting entity does not have sufficient privileges to manage subscriptions.</li>
          <li>The specified node does not exist.</li>
        </ol>
        <p>These error cases are described more fully in the following sections.</p>
        <section5 topic='Subscription Management Not Supported' anchor='owner-subscriptions-modify-error-notsupported'>
          <p>If an implementation does not support subscription management, it MUST return a &feature; error, specifying a pubsub-specific error condition of &lt;unsupported/&gt; and a feature of "manage-subscriptions".</p>
          <example caption='Node or service does not support subscription management'><![CDATA[
<iq type='error'
    from='pubsub.shakespeare.lit'
    id='subman2'>
  <error type='cancel'>
    <feature-not-implemented xmlns='urn:ietf:params:xml:ns:xmpp-stanzas'/>
    <unsupported xmlns='http://jabber.org/protocol/pubsub#errors'
                 feature='manage-subscriptions'/>
  </error>
</iq>
]]></example>
        </section5>
        <section5 topic='Insufficient Privileges' anchor='owner-subscriptions-retrieve-error-forbidden'>
          <p>If the requesting entity is not a node owner, the service MUST return a &forbidden; error.</p>
          <example caption='Entity is not an owner'><![CDATA[
<iq type='error'
    from='pubsub.shakespeare.lit'
    id='subman1'>
  <error type='auth'>
    <forbidden xmlns='urn:ietf:params:xml:ns:xmpp-stanzas'/>
  </error>
</iq>
]]></example>
        </section5>
        <section5 topic='Node Does Not Exist' anchor='owner-subscriptions-retrieve-error-node'>
          <p>If the node does not exist, the service MUST return an &notfound; error.</p>
          <example caption='Node does not exist'><![CDATA[
<iq type='error'
    from='pubsub.shakespeare.lit'
    id='subman2'>
  <error type='cancel'>
    <item-not-found xmlns='urn:ietf:params:xml:ns:xmpp-stanzas'/>
  </error>
</iq>
]]></example>
        </section5>
      </section4>
      <section4 topic='Multiple Simultaneous Modifications' anchor='owner-subscriptions-multi'>
        <p>The owner MAY change multiple subscriptions in a single request. If one of the entity elements specified is invalid, the service MUST return an IQ error (which SHOULD be &notacceptable;) with the invalid entries, where the subscription returned is the original, un-altered subscription.</p>
        <example caption='Owner sets subscription for multiple entities'><![CDATA[
<iq type='set'
    from='hamlet@denmark.lit/elsinore'
    to='pubsub.shakespeare.lit'
    id='subman3'>
  <pubsub xmlns='http://jabber.org/protocol/pubsub#owner'>
    <subscriptions node='princely_musings'>
      <subscription jid='polonius@denmark.lit' subscription='none'/>
      <subscription jid='bard@shakespeare.lit' subscription='subscribed'/>
    </subscriptions>
  </pubsub>
</iq>
]]></example>
        <example caption='Service responds with an error'><![CDATA[
<iq type='error'
    from='pubsub.shakespeare.lit'
    to='hamlet@denmark.lit/elsinore'
    id='subman3'>
  <pubsub xmlns='http://jabber.org/protocol/pubsub#owner'>
    <subscriptions node='princely_musings'>
      <subscription jid='polonius@denmark.lit' subscription='subscribed'/>
    </subscriptions>
  </pubsub>
  <error type='modify'>
    <not-acceptable xmlns='urn:ietf:params:xml:ns:xmpp-stanzas'/>
  </error>
</iq>
]]></example>
        <p>If errors occur during a modification request for multiple entities, the pubsub service MUST return any &lt;subscription/&gt; element(s) which caused the error. Returned entities which failed to be modified MUST include the existing 'subscription' attribute. Any entity elements which are not returned in an IQ error case MUST be treated as successful modifications. The owner MAY specify multiple &lt;subscription/&gt; elements for the same entity, but each element MUST possess a distinct value of the 'subid' attribute.</p>
      </section4>
    </section3>
    <section3 topic='Delete a Subscriber' anchor='owner-subscriptions-delete'>
      <p>In order to remove an entity from the subscriptions list, the owner MUST set the value of the 'subscription' attribute to "none" and the service MUST remove that entity from the subscriptions list and not return it in response to future list requests.</p>
    </section3>
    <section3 topic='Notifying Subscribers' anchor='owner-subscriptions-notifysub'>
      <p>An implementation SHOULD notify an entity whose subscription has changed (see the <link url='#impl-subchange'>Notification of Subscription State Changes</link> section of this document).</p>
      <example caption='Service sends notification of subscription change'><![CDATA[
<message from='pubsub.shakespeare.lit' to='polonius@denmark.lit'>
  <event xmlns='http://jabber.org/protocol/pubsub#event'>
    <subscription node='princely_musings' jid='polonius@denmark.lit' subscription='none'/>
  </event>
</message>
]]></example>
    </section3>
  </section2>

  <section2 topic='Manage Affiliations' anchor='owner-affiliations'>
    <p>A node owner may want to manage the affiliations of entities associated with a given node and to set affiliations for new entities. Support for this feature ("pubsub#modify-affiliations") is OPTIONAL.</p>
    <section3 topic='Retrieve Affiliations List' anchor='owner-affiliations-retrieve'>
      <p>First the owner retrieves the affiliation list.</p>
      <section4 topic='Request' anchor='owner-affiliations-retrieve-request'>
        <p>In order to request a list of all affiliated entities, a node owner MUST send an affiliations request, consisting of an &lt;affiliations/&gt; element whose 'node' attribute specifies the NodeID of the relevant node.</p>
        <example caption='Owner requests all affiliated entities'><![CDATA[
<iq type='get'
    from='hamlet@denmark.lit/elsinore'
    to='pubsub.shakespeare.lit'
    id='ent1'>
  <pubsub xmlns='http://jabber.org/protocol/pubsub#owner'>
    <affiliations node='princely_musings'/>
  </pubsub>
</iq>
]]></example>
      </section4>
      <section4 topic='Success Case' anchor='owner-affiliations-retrieve-success'>
        <p>If no error occurs, the service MUST return the list of entities whose affiliation is "owner", "member", "publisher", "publish-only", or "outcast" (it MUST NOT return entities whose affiliation is "none").</p>
        <example caption='Service returns list of affiliated entities'><![CDATA[
<iq type='result'
    from='pubsub.shakespeare.lit'
    to='hamlet@denmark.lit/elsinore'
    id='ent1'>
  <pubsub xmlns='http://jabber.org/protocol/pubsub#owner'>
    <affiliations node='princely_musings'>
      <affiliation jid='hamlet@denmark.lit' affiliation='owner'/>
      <affiliation jid='polonius@denmark.lit' affiliation='outcast'/>
    </affiliations>
  </pubsub>
</iq>
]]></example>
      </section4>
      <section4 topic='Error Cases' anchor='owner-affiliations-retrieve-error'>
        <p>There are several reasons why the affiliated entities request might fail:</p>
        <ol>
          <li>The service does not support modification of affiliations.</li>
          <li>The requesting entity does not have sufficient privileges to modify affiliations.</li>
          <li>The specified node does not exist.</li>
        </ol>
        <p>These error cases are described more fully in the following sections.</p>
        <section5 topic='Affiliation Modification Not Supported' anchor='owner-affiliations-retrieve-notsupported'>
          <p>If an implementation does not support modification of affiliations, it MUST return a &feature; error, specifying a pubsub-specific error condition of &lt;unsupported/&gt; and a feature of "modify-affiliations".</p>
          <example caption='Node or service does not support affiliation management'><![CDATA[
<iq type='error'
    from='pubsub.shakespeare.lit'
    id='ent1'>
  <error type='cancel'>
    <feature-not-implemented xmlns='urn:ietf:params:xml:ns:xmpp-stanzas'/>
    <unsupported xmlns='http://jabber.org/protocol/pubsub#errors'
                 feature='modify-affiliations'/>
  </error>
</iq>
]]></example>
        </section5>
        <section5 topic='Insufficient Privileges' anchor='owner-affiliations-retrieve-forbidden'>
          <p>If the requesting entity is not a node owner, the service MUST return a &forbidden; error.</p>
          <example caption='Entity is not an owner'><![CDATA[
<iq type='error'
    from='pubsub.shakespeare.lit'
    id='ent1'>
  <error type='auth'>
    <forbidden xmlns='urn:ietf:params:xml:ns:xmpp-stanzas'/>
  </error>
</iq>
]]></example>
        </section5>
        <section5 topic='Node Does Not Exist' anchor='owner-affiliations-retrieve-node'>
          <p>If the node does not exist, the service MUST return an &notfound; error.</p>
          <example caption='Node does not exist'><![CDATA[
<iq type='error'
    from='pubsub.shakespeare.lit'
    id='ent1'>
  <error type='cancel'>
    <item-not-found xmlns='urn:ietf:params:xml:ns:xmpp-stanzas'/>
  </error>
</iq>
]]></example>
        </section5>
      </section4>
    </section3>
    <section3 topic='Modify Affiliation' anchor='owner-affiliations-modify'>
      <p>A node owner may want to edit the affiliation of an entity associated with a given node or to set the affiliation for a new entity.</p>
      <section4 topic='Request' anchor='owner-affiliations-modify-request'>
        <p>In order to modify an affiliation, a node owner MUST send an IQ set containing the modified affiliation or affiliations. The owner MUST send only modified affiliations (i.e., a "delta"), not the complete list. (Note: If the 'affiliation' attribute is not specified in a modification request, then the value MUST NOT be changed.)</p>
        <example caption='Owner modifies affiliation'><![CDATA[
<iq type='set'
    from='hamlet@denmark.lit/elsinore'
    to='pubsub.shakespeare.lit'
    id='ent2'>
  <pubsub xmlns='http://jabber.org/protocol/pubsub#owner'>
    <affiliations node='princely_musings'>
      <affiliation jid='bard@shakespeare.lit' affiliation='publisher'/>
    </affiliations>
  </pubsub>
</iq>
]]></example>
      </section4>
      <section4 topic='Success Case' anchor='owner-affiliations-modify-success'>
        <example caption='Service responds with success'><![CDATA[
<iq type='result'
    from='pubsub.shakespeare.lit'
    id='ent2'/>
]]></example>
      </section4>
      <section4 topic='Error Cases' anchor='owner-affiliations-modify-error'>
        <p>There are several reasons why the modify-affiliations request might fail:</p>
        <ol>
          <li>The requested affiliation is not supported by the node or service.</li>
          <li>The service does not support modification of affiliations.</li>
          <li>The requesting entity does not have sufficient privileges to modify affiliations.</li>
          <li>The specified node does not exist.</li>
        </ol>
        <p>These error cases are described more fully in the following sections.</p>
        <section5 topic='Affiliation Modification Not Supported' anchor='owner-affiliations-retrieve-notsupported'>
          <p>If an implementation does not support modification of affiliations, it MUST return a &feature; error, specifying a pubsub-specific error condition of &lt;unsupported/&gt; and a feature of "modify-affiliations".</p>
          <example caption='Node or service does not support affiliation management'><![CDATA[
<iq type='error'
    from='pubsub.shakespeare.lit'
    id='ent1'>
  <error type='cancel'>
    <feature-not-implemented xmlns='urn:ietf:params:xml:ns:xmpp-stanzas'/>
    <unsupported xmlns='http://jabber.org/protocol/pubsub#errors'
                 feature='modify-affiliations'/>
  </error>
</iq>
]]></example>
        </section5>
        <section5 topic='Affiliation Not Supported' anchor='owner-affiliations-nosuchaffil'>
          <p>If the node or service does not support the requested affiliation, it MUST return a &feature; error, specifying a pubsub-specific error condition of &lt;unsupported/&gt; and a feature of "member-affiliation", "outcast-affiliation", "publisher-affiliation", or "publish-only-affiliation" as appropriate.</p>
          <example caption='Node or service does not support the requested affiliation'><![CDATA[
<iq type='error'
    from='pubsub.shakespeare.lit'
    id='ent1'>
  <error type='cancel'>
    <feature-not-implemented xmlns='urn:ietf:params:xml:ns:xmpp-stanzas'/>
    <unsupported xmlns='http://jabber.org/protocol/pubsub#errors'
                 feature='member-affiliation'/>
  </error>
</iq>
]]></example>
        </section5>
        <section5 topic='Insufficient Privileges' anchor='owner-affiliations-retrieve-forbidden'>
          <p>If the requesting entity is not a node owner, the service MUST return a &forbidden; error.</p>
          <example caption='Entity is not an owner'><![CDATA[
<iq type='error'
    from='pubsub.shakespeare.lit'
    id='ent1'>
  <error type='auth'>
    <forbidden xmlns='urn:ietf:params:xml:ns:xmpp-stanzas'/>
  </error>
</iq>
]]></example>
        </section5>
        <section5 topic='Node Does Not Exist' anchor='owner-affiliations-retrieve-node'>
          <p>If the node does not exist, the service MUST return an &notfound; error.</p>
          <example caption='Node does not exist'><![CDATA[
<iq type='error'
    from='pubsub.shakespeare.lit'
    id='ent1'>
  <error type='cancel'>
    <item-not-found xmlns='urn:ietf:params:xml:ns:xmpp-stanzas'/>
  </error>
</iq>
]]></example>
        </section5>
      </section4>
      <section4 topic='Multiple Simultaneous Modifications' anchor='owner-affiliations-multi'>
        <p>The owner MAY change multiple affiliations in a single request. If one of the entity elements specified is invalid, the service MUST return an IQ error (which SHOULD be &notacceptable;) with the invalid entries, where the affiliation returned is the original, un-altered affiliation.</p>
        <p>The following example shows an entity attempting to make the owner something other than an affiliation of "owner", an action which MUST NOT be allowed if there is only one owner.</p>
        <example caption='Owner sets affiliation for multiple entities'><![CDATA[
<iq type='set'
    from='hamlet@denmark.lit/elsinore'
    to='pubsub.shakespeare.lit'
    id='ent3'>
  <pubsub xmlns='http://jabber.org/protocol/pubsub#owner'>
    <affiliations node='princely_musings'>
      <affiliation jid='hamlet@denmark.lit' affiliation='none'/>
      <affiliation jid='polonius@denmark.lit' affiliation='none'/>
      <affiliation jid='bard@shakespeare.lit' affiliation='publisher'/>
    </affiliations>
  </pubsub>
</iq>
]]></example>
        <example caption='Service responds with an error'><![CDATA[
<iq type='error'
    from='pubsub.shakespeare.lit'
    to='hamlet@denmark.lit/elsinore'
    id='ent3'>
  <pubsub xmlns='http://jabber.org/protocol/pubsub#owner'>
    <affiliations node='princely_musings'>
      <affiliation jid='hamlet@denmark.lit' affiliation='owner'/>
    </affiliations>
  </pubsub>
  <error type='modify'>
    <not-acceptable xmlns='urn:ietf:params:xml:ns:xmpp-stanzas'/>
  </error>
</iq>
]]></example>
        <p>The state chart at the beginning of this document is a MUST-IMPLEMENT set of rules for checking possible state transitions. Implementations MAY enforce other (more strict) rules. If errors occur during a modification request for multiple entities, the pubsub service MUST return any &lt;affiliation/&gt; element(s) which caused the error. Returned entities which failed to be modified MUST include the existing 'affiliation' attribute. Any entity elements which are not returned in an IQ error case MUST be treated as successful modifications. The owner MUST NOT specify multiple &lt;affiliation/&gt; elements for the same entity; otherwise the service MUST return a &badrequest; error.</p>
      </section4>
    </section3>
    <section3 topic='Delete an Entity' anchor='owner-affiliations-delete'>
      <p>In order to remove an entity from the affiliations list, the owner MUST set the value of the 'affiliation' attribute to "none" and the service MUST remove that entity from the affiliations list and not return it in response to future list requests.</p>
    </section3>
    <section3 topic='Notifying Entities' anchor='owner-affiliations-notify'>
      <p>An implementation MAY send an event notification to an entity whose affiliation has changed, which MAY contain a &BODY; element specifying natural-language text regarding the affiliation change and which SHOULD contain the modified affiliation data.</p>
      <example caption='Service sends notification of affiliation change'><![CDATA[
<message from='pubsub.shakespeare.lit' to='polonius@denmark.lit'>
  <pubsub xmlns='http://jabber.org/protocol/pubsub'>
    <affiliations node='princely_musings'>
      <affilation jid='polonius@denmark.lit' affiliation='none'/>
    </affiliations>
  </pubsub>
</message>
]]></example>
    </section3>
  </section2>
</section1>

<section1 topic='IM Account Integration' anchor='presence'>
  <p>Publish-subscribe functionality can be integrated into existing instant messaging and presence services (see <cite>RFC 3921</cite>), such that each registered account functions as a virtual pubsub service (sometimes called "pubsub-on-a-JID"). In such deployments, the root pubsub node for each virtual pubsub service has the same address as the bare JID &BAREJID; of the account, which is typically associated with an IM user (e.g., &lt;hamlet@denmark.lit&gt;). Since an IM user typically has a roster of "buddies" and shares presence information with those buddies, the virtual pubsub service can use roster and presence information to provide some helpful shortcuts for subscribers, in particular the auto-subscribe and filtered-notifications features described in this section.</p>
  <p class='box'>Note: PEP ties the receipt of PEP notifications to the subscriber's presence, but does not tie the generation of PEP notifications to the publisher's presence. If the publisher wishes to stop generating PEP events (or to generate an "empty" event as can be done for some PEP payloads) before ending its presence session, the publisher MUST direct its client to do so and MUST NOT depend on the PEP service to automatically "zero out" its PEP information when the PEP service receives unavailable presence from the publisher.</p>
  <p>If an instant messaging and presence account is also a virtual pubsub service, service discovery information ("disco#info") responses from the bare JID of the account MUST include a feature of "http:/jabber.org/protocol/pubsub#pubsub-on-a-jid":</p>
  <example caption='IM server returns supported features on behalf of IM account'><![CDATA[
<iq from='hamlet@denmark.lit'
    id='bvg194j7'
    to='francisco@denmark.lit/barracks'
    type='result'>
  <query xmlns='http://jabber.org/protocol/disco#info'>
    <identity category='account' type='registered'/>
    <feature var='http://jabber.org/protocol/pubsub#pubsub-on-a-jid'/>
  </query>
</iq>
]]></example>
  <p>Note: Because the account owner's bare JID is the default destination address for any stanzas a client generates, clients often omit the "to" attribute on such stanzas; on this point, see <cite>RFC 6120</cite> and (with regard to rosters) <cite>RFC 6121</cite>.</p>
  <section2 topic='Auto-Subscribe' anchor='auto-subscribe'>
    <p>When a contact is affiliated with the account owner through sharing of XMPP presence, the "auto-subscribe" feature greatly simplifies the subscription process. In particular, support for the "auto-subscribe" has the following implications:</p>
    <section3 topic='Account Owner' anchor='auto-subscribe-owner'>
      <p>Because the account owner itself is implicitly subscribed to its own XMPP presence (e.g., each XMPP resource receives presence information from all of the account owner's resources), a service MUST consider the account owner to have a pubsub subscription to the account owner's root collection node with a subscription_type of "items" and a subscription_depth of "all". This is true for all access models.</p>
    </section3>
    <section3 topic='Presence Subscriber' anchor='auto-subscribe-contact'>
      <p>If an entity (i.e., an IM contact) has an XMPP presence subscription to the account owner's bare JID &BAREJID;, a service MUST consider the contact to have a pubsub subscription to the account owner's root collection node with a subscription_type of "items" and a subscription_depth of "all" if:</p>
      <ol>
        <li>The node has an access model of "open".</li>
        <li>The node has an access model of "presence".</li>
        <li>The node has an access model of "roster" and the contact is in the specified roster group.</li>
      </ol>
      <p>If the contact does not have permission to receive information from any of the account owner's particular nodes below the level of the root collection node (e.g., because a particular node has an access model of "roster" but the contact is not in the specified roster group), the service MUST NOT send notifications regarding that node to the contact and also MUST NOT return any errors to the contact regarding a potential implicit subscription to that node (e.g., the service MUST NOT return a pubsub subscription error to the contact when the contact sends presence to the account owner).</p>
      <p>Note: When an IM contact has a subscription to the account owner's presence, the automated pubsub subscription MUST be based on the JID contained in the 'from' address of the presence subscription request, which for an IM contact will be a bare JID &BAREJID;.</p>
    </section3>
    <section3 topic='Presence Sharer' anchor='auto-subscribe-directed'>
      <p>If the node has an open access model, the pubsub service SHOULD also consider an entity to be temporarily and implicitly subscribed to the node if the entity has sent presence to the account owner in the absence of a presence subscription. In this case, the subscription SHOULD be based on the 'from' address of the presence stanza, which will be a full JID &FULLJID;. When the service receives unavailable presence from the full JID, it MUST cancel the temporary subscription.</p>
    </section3>
  </section2>
  <section2 topic='Filtered Notifications' anchor='filtered-notifications'>
    <p>A contact might not want to receive notifications for all the nodes hosted at a user's virtual pubsub service. A contact SHOULD signal its preferences to the account owner's server by including <cite>XEP-0115</cite> information that specifies the NodeIDs for which the contact wishes to receive notifications (if any). This information is used by a pubsub service that supports the "filtered-notifications" feature to send notifications only from those NodeIDs that match the subscriber's preferences.</p>
    <p>In order to make this possible, all possible NodeIDs can be appended with the string "+notify" to indicate that the contact wishes to receive notifications for the specified NodeID. Thus if Romeo wants to receive notifications for location data (&xep0080;) and tune data (&xep0118;) but not activity data (&xep0108;), his client would advertise support for the following strings in the disco#info results it sends: <note>Including, say, the 'http://jabber.org/protocol/geoloc' NodeID indicates that the client understands the geolocation namespace described in <cite>XEP-0080</cite>, whereas including the 'http://jabber.org/protocol/geoloc+notify' namespace indicates that the client wishes to receive notifications related to geolocation, where the NodeID is the same as the geolocation namespace 'http://jabber.org/protocol/geoloc' (in this case there is a one-to-one correspondence between the namespace name and the NodeID).</note></p>
    <ul>
      <li>http://jabber.org/protocol/geoloc+notify</li>
      <li>http://jabber.org/protocol/tune+notify</li>
    </ul>
    <p>This set of strings would then be advertised by including them in the identity+features hash encapsulated via the 'ver' attribute as described in <cite>XEP-0115</cite>.</p>
    <example caption='Contact sends presence with caps'><![CDATA[
<presence from='romeo@montague.lit/orchard'>
  <c xmlns='http://jabber.org/protocol/caps'
     node='http://www.chatopus.com/#2.2'
     ver='AFBT0mPr29zQE5aGtCJp97CIS6E='/>
</presence>
]]></example>
    <p>It is the responsibility of the account owner's server to cache <cite>XEP-0115</cite> information. When the server receives presence from a contact, it MUST check that presence information for entity capabilities data and correlate that data with the desired NodeIDs for the contact's client. The server MUST NOT send notifications related to any NodeIDs that the contact's client has not asked for via the relevant "NodeID+notify" disco#info feature. This enables a client to turn off all notifications (e.g., because of bandwidth restrictions) and to easily receive all desired data formats simply by adding support for the appropriate "NodeID+notify" combination in its disco#info results and client capabililies. However, it also implies that a client can request notifications only on a global basis and cannot request, say, mood information only from certain contacts in the user's roster. Community consensus is that this is an acceptable tradeoff. Also, note that this works only if the account owner has a presence subscription to the contact and the contact has a presence subscription to the account owner.</p>
    <p>Some examples may help to illustrate the concept of notification filtering. Here we show presence generated by two of the contacts listed above (benvolio@montague.lit does not have any presence subscriptions to or from juliet@capulet.lit and therefore is not involved in these protocol flows).</p>
    <example caption='Presence with caps'><![CDATA[
<presence from='nurse@capulet.lit/chamber'>
  <c xmlns='http://jabber.org/protocol/caps'
     node='http://exodus.jabberstudio.org/#0.9.1'
     ver='wXj6c5xhT9frdqhvTSjkdejUUP8='/>
</presence>

<presence from='romeo@montague.lit/orchard'>
  <c xmlns='http://jabber.org/protocol/caps'
     node='http://www.chatopus.com/#2.2'
     ver='1FDrLLbYMpzvcI95jgSHABSWDRY='/>
</presence>
]]></example>
    <p>We assume that Juliet's server doesn't know anything about these capabilities, so it sends service discovery information requests to each of the clients on Juliet's behalf (realistically, the capulet.lit server will quickly build up a cache of client capabilities, with the result that it will not need to send these service discovery requests):</p>
    <example caption='Account server queries contact'><![CDATA[
<iq from='juliet@capulet.lit'
    to='nurse@capulet.lit/chamber'
    type='get'
    id='disco123'>
  <query xmlns='http://jabber.org/protocol/disco#info'/>
</iq>

<iq from='nurse@capulet.lit/chamber'
    to='juliet@capulet.lit'
    type='result'
    id='disco123'>
  <query xmlns='http://jabber.org/protocol/disco#info'>
    <identity category='client' type='pc'/>
    <feature var='http://jabber.org/protocol/activity'/>
    <feature var='http://jabber.org/protocol/activity+notify'/>
    <feature var='http://jabber.org/protocol/geoloc'/>
    <feature var='http://jabber.org/protocol/geoloc+notify'/>
    <feature var='http://jabber.org/protocol/muc'/>
    <feature var='http://jabber.org/protocol/tune'/>
    <feature var='http://jabber.org/protocol/tune+notify'/>
  </query>
</iq>
]]></example>
    <p>The server shall also query the identity+features for &lt;romeo@montague.lit&gt;:</p>
    <example caption='Account server queries contact'><![CDATA[
<iq from='juliet@capulet.lit'
    to='romeo@montague.lit/orchard'
    type='get'
    id='disco234'>
  <query xmlns='http://jabber.org/protocol/disco#info'/>
</iq>

<iq from='romeo@montague.lit/orchard'
    to='juliet@capulet.lit'
    type='result'
    id='disco234'>
  <query xmlns='http://jabber.org/protocol/disco#info'>
    <identity category='client' type='pda'/>
    <feature var='http://jabber.org/protocol/geoloc'/>
    <feature var='http://jabber.org/protocol/geoloc+notify'/>
    <feature var='http://jabber.org/protocol/tune'/>
    <feature var='http://jabber.org/protocol/tune+notify'/>
  </query>
</iq>
]]></example>
    <p>(As noted in <cite>XEP-0115</cite>, the server MUST check the hash provided in the 'ver' attribute against the generation method to ensure that no poisoning has occurred.)</p>
    <p>Now we revisit account owner publication and server generation of notifications, with filtering enabled because the server has caps information:</p>
    <ul>
      <li><p>If Juliet publishes a tune item to the presence-access "http://jabber.org/protocol/tune" node, her server will send notifications to &lt;nurse@capulet.lit/chamber&gt; and &lt;romeo@montague.lit/orchard&gt; (full JIDs).</p></li>
      <li><p>If Juliet publishes an activity item to the presence-access "http://jabber.org/protocol/activity" node, her server will send notifications only to &lt;nurse@capulet.lit/chamber&gt;.</p></li>
      <li><p>If Juliet publishes a geolocation item to the roster-access "http://jabber.org/protocol/geoloc" node with the "pubsub#roster_groups_allowed" variable set to a value of "Friends", her server will send notifications only to &lt;romeo@montague.lit/orchard&gt; because the nurse is not in that roster group.</p></li>
    </ul>
  </section2>
</section1>

<!-- REMOVED PENDING FURTHER DISCUSSION

<section1 topic='Data Versioning' anchor='versioning'>
  <p>A service MAY track the "version" of data published at a node, in the form of the version across all published items ("node-level versioning"), the version of each particular item ("item-level versioning"), or both. The version is tracked using the 'ver' attribute, which is included on the &lt;items/&gt; element for node-level versioning and on the &lt;item/&gt; element for item-level versioning.</p>
  <p class='def'><strong>Definition:</strong> The <strong>'ver' attribute</strong> is a string that identifies a given version of the collective items published at a node, or of a particular item. The value of a node-level version identifier MUST be generated only by the service, MUST NOT be accepted by the service from a publisher. The value of an item-level version identifier MAY be accepted by a service from a publisher, but if not included SHOULD be generated by the service. Version identifiers MUST be treated by subscribers as opaque, but MAY have meaning to publishers. Any appropriate method can be used for generating version identifiers, such as a hash of the published data or a strictly-increasing sequence number.</p>
  <p>Note: The value of the 'ver' attribute is conceptually equivalent to the 'ver' attribute from &xep0237;.</p>
  <p>If a service supports data versioning, it MUST advertise a feature of "http://jabber.org/protocol/pubsub#versioning".</p>
  <section2 topic='Versioning of All Items' anchor='versioning-items'>
    <p>The service can include the version of the collective items when it generates notifications.</p>
    <example caption='Notification with Version of All Items'><![CDATA[
<message from='pubsub.shakespeare.lit' to='francisco@denmark.lit' id='foo'>
  <event xmlns='http://jabber.org/protocol/pubsub#event'>
    <items node='princely_musings'
           ver='v103'>
      <item id='ae890ac52d0df67ed7cfdf51b644e901'
            publisher='hamlet@denmark.lit'>
        [ ... ENTRY ... ]
      </item>
    </items>
  </event>
</message>
]]></example>
    <p>If any items are subsequently published to or deleted from the node (thus overwriting the old version), the service would change the version.</p>
    <example caption='Subsequent Notification with Item Version'><![CDATA[
<message from='pubsub.shakespeare.lit' to='francisco@denmark.lit' id='bar'>
  <event xmlns='http://jabber.org/protocol/pubsub#event'>
    <items node='princely_musings'
           ver='v110'>
      <item id='ae890ac52d0df67ed7cfdf51b644e901'
            publisher='hamlet@denmark.lit'>
        [ ... ENTRY ... ]
      </item>
    </items>
  </event>
</message>
]]></example>
  </section2>
  <section2 topic='Versioning of a Particular Item' anchor='versioning-item'>
    <p>The service can include the version of a particular item when it generates notifications.</p>
    <example caption='Notification with Item Version'><![CDATA[
<message from='pubsub.shakespeare.lit' to='francisco@denmark.lit' id='foo'>
  <event xmlns='http://jabber.org/protocol/pubsub#event'>
    <items node='princely_musings'>
      <item id='ae890ac52d0df67ed7cfdf51b644e901'
            publisher='hamlet@denmark.lit'
            ver='v50'>
        [ ... ENTRY ... ]
      </item>
    </items>
  </event>
</message>
]]></example>
    <p>If an item with the same ItemID is subsequently published to the node (thus overwriting the old version), the service would change the version.</p>
    <example caption='Subsequent Notification with Item Version'><![CDATA[
<message from='pubsub.shakespeare.lit' to='francisco@denmark.lit' id='bar'>
  <event xmlns='http://jabber.org/protocol/pubsub#event'>
    <items node='princely_musings'>
      <item id='ae890ac52d0df67ed7cfdf51b644e901'
            publisher='hamlet@denmark.lit'
            ver='v59'>
        [ ... ENTRY ... ]
      </item>
    </items>
  </event>
</message>
]]></example>
  </section2>
  <section2 topic='Versioning on Publish or Delete' anchor='versioning-publish'>
    <p>If the service supports data versioning, it MUST inform the publisher of the latest version when returning an IQ-result after a publishing request or item deletion is processed.</p>
    <example caption='Success with version'><![CDATA[
<iq type='result'
    from='pubsub.shakespeare.lit'
    to='hamlet@denmark.lit/blogbot'
    id='publish1'>
  <pubsub xmlns='http://jabber.org/protocol/pubsub'>
    <publish node='princely_musings'
             ver='v110'>
      <item id='ae890ac52d0df67ed7cfdf51b644e901'
            ver='v59'/>
    </publish>
  </pubsub>
</iq>
]]></example>
  </section2>
  <section2 topic='Retrieving All Items Since a Given Version' anchor='versioning-retrieve'>
    <p>If the service supports data versioning, the subscriber can request all items published since a particular version of the published data by specifying both the Node ID and 'ver' attribute on the &lt;items/&gt; element.</p>
    <example caption='Subscriber Requests Items Since a Given Version'><![CDATA[
<iq type='get'
    from='francisco@denmark.lit/barracks'
    to='pubsub.shakespeare.lit'
    id='items3'>
  <pubsub xmlns='http://jabber.org/protocol/pubsub'>
    <items node='princely_musings'
           ver='v103'/>
  </pubsub>
</iq>
]]></example>
    <p>The service would then return all the items published since that version of the data published at the node, as well as notice of any item deletions (if configured to send notifications on delete). If no items have been published or deleted, the service would return an empty IQ-result.</p>
  </section2>
</section1>

-->

<section1 topic='Feature Summary' anchor='features'>
  <p>This section summarizes the features described herein, specifies the appropriate requirements level for each feature (REQUIRED, RECOMMENDED, or OPTIONAL), and provides cross-references to the section of this document in which each feature is described.</p>
  <p>Note: The feature names are all of the form "http://jabber.org/protocol/pubsub#name", where "name" is the text specified in the first column below.</p>
  <table caption='Service Discovery Features'>
    <tr>
      <th>Name</th>
      <th>Description</th>
      <th>Support</th>
      <th>Section</th>
    </tr>
    <tr>
      <td>access-authorize</td>
      <td>The default access model is "authorize".</td>
      <td>OPTIONAL</td>
      <td><link url='#accessmodels'>Nodes Access Models</link></td>
    </tr>
    <tr>
      <td>access-open</td>
      <td>The default access model is "open".</td>
      <td>OPTIONAL</td>
      <td><link url='#accessmodels'>Nodes Access Models</link></td>
    </tr>
    <tr>
      <td>access-presence</td>
      <td>The default access model is "presence".</td>
      <td>OPTIONAL</td>
      <td><link url='#accessmodels'>Nodes Access Models</link></td>
    </tr>
    <tr>
      <td>access-roster</td>
      <td>The default access model is "roster".</td>
      <td>OPTIONAL</td>
      <td><link url='#accessmodels'>Nodes Access Models</link></td>
    </tr>
    <tr>
      <td>access-whitelist</td>
      <td>The default access model is "whitelist".</td>
      <td>OPTIONAL</td>
      <td><link url='#accessmodels'>Nodes Access Models</link></td>
    </tr>
    <tr>
      <td>auto-create</td>
      <td>The service supports auto-creation of nodes on publish to a non-existent node.</td>
      <td>OPTIONAL</td>
      <td><link url='#publisher-publish-autocreate'>Automatic Node Creation</link></td>
    </tr>
    <tr>
      <td>auto-subscribe</td>
      <td>The service supports auto-subscription to a nodes based on presence subscription.</td>
      <td>RECOMMENDED</td>
      <td><link url='#auto-subscribe'>Auto-Subscribe</link></td>
    </tr>
    <tr>
      <td>collections</td>
      <td>Collection nodes are supported.</td>
      <td>OPTIONAL</td>
      <td>Refer to <cite>XEP-0248</cite></td>
    </tr>
    <tr>
      <td>config-node</td>
      <td>Configuration of node options is supported.</td>
      <td>RECOMMENDED</td>
      <td><link url='#owner-configure'>Configure a Node</link></td>
    </tr>
    <tr>
      <td>create-and-configure</td>
      <td>Simultaneous creation and configuration of nodes is supported.</td>
      <td>RECOMMENDED</td>
      <td><link url='#owner-create-and-configure'>Create and Configure a Node</link></td>
    </tr>
    <tr>
      <td>create-nodes</td>
      <td>Creation of nodes is supported.</td>
      <td>RECOMMENDED</td>
      <td><link url='#owner-create'>Create a Node</link></td>
    </tr>
    <tr>
      <td>delete-items</td>
      <td>Deletion of items is supported.</td>
      <td>RECOMMENDED</td>
      <td><link url='#publisher-delete'>Delete an Item from a Node</link></td>
    </tr>
    <tr>
      <td>delete-nodes</td>
      <td>Deletion of nodes is supported.</td>
      <td>RECOMMENDED</td>
      <td><link url='#owner-delete'>Delete a Node</link></td>
    </tr>
    <tr>
      <td>filtered-notifications</td>
      <td>Notifications are filtered based on Entity Capabilities data.</td>
      <td>RECOMMENDED</td>
      <td><link url='#filtered-notifications'>Filtered Notifications</link></td>
    </tr>
    <tr>
      <td>get-pending</td>
      <td>Retrieval of pending subscription approvals is supported.</td>
      <td>OPTIONAL</td>
      <td><link url='#owner-subreq'>Manage Subscription Requests</link></td>
    </tr>
    <tr>
      <td>instant-nodes</td>
      <td>Creation of instant nodes is supported.</td>
      <td>RECOMMENDED</td>
      <td><link url='#owner-create'>Create a Node</link></td>
    </tr>
    <tr>
      <td>item-ids</td>
      <td>Publishers may specify item identifiers.</td>
      <td>RECOMMENDED</td>
      <td>&#160;</td>
    </tr>
    <tr>
      <td>last-published</td>
      <td>By default the last published item is sent to new subscribers and on receipt of available presence from existing subscribers.</td>
      <td>RECOMMENDED</td>
      <td><link url='#events'>Event Types</link></td>
    </tr>
    <tr>
      <td>leased-subscription</td>
      <td>Time-based subscriptions are supported.</td>
      <td>OPTIONAL</td>
      <td><link url='#impl-leases'>Time-Based Subscriptions (Leases)</link></td>
    </tr>
    <tr>
      <td>manage-subscriptions</td>
      <td>Node owners may manage subscriptions.</td>
      <td>OPTIONAL</td>
      <td><link url='#owner-subscriptions'>Manage Subscriptions</link></td>
    </tr>
    <tr>
      <td>member-affiliation</td>
      <td>The member affiliation is supported.</td>
      <td>RECOMMENDED</td>
      <td><link url='#affiliations'>Affiliations</link></td>
    </tr>
    <tr>
      <td>meta-data</td>
      <td>Node meta-data is supported.</td>
      <td>RECOMMENDED</td>
      <td>&#160;</td>
    </tr>
    <tr>
      <td>modify-affiliations</td>
      <td>Node owners may modify affiliations.</td>
      <td>OPTIONAL</td>
      <td><link url='#owner-affiliations'>Manage Affiliations</link></td>
    </tr>
    <tr>
      <td>multi-collection</td>
      <td>A single leaf node can be associated with multiple collections.</td>
      <td>OPTIONAL</td>
      <td>Refer to <cite>XEP-0248</cite></td>
    </tr>
    <tr>
      <td>multi-subscribe</td>
      <td>A single entity may subscribe to a node multiple times.</td>
      <td>OPTIONAL</td>
      <td><link url='#subscriber-subscribe-multi'>Multiple Subscriptions</link></td>
    </tr>
    <tr>
      <td>outcast-affiliation</td>
      <td>The outcast affiliation is supported.</td>
      <td>RECOMMENDED</td>
      <td><link url='#affiliations'>Affiliations</link></td>
    </tr>
    <tr>
      <td>persistent-items</td>
      <td>Persistent items are supported.</td>
      <td>RECOMMENDED</td>
      <td>&#160;</td>
    </tr>
    <tr>
      <td>presence-notifications</td>
      <td>Presence-based delivery of event notifications is supported.</td>
      <td>OPTIONAL</td>
      <td>&#160;</td>
    </tr>
    <tr>
      <td>presence-subscribe</td>
      <td>Authorized contacts are automatically subscribed to a user's virtual pubsub service.</td>
      <td>RECOMMENDED</td>
      <td><link url='#auto-subscribe'>Auto-Subscribe</link></td>
    </tr>
    <tr>
      <td>publish</td>
      <td>Publishing items is supported.</td>
      <td>REQUIRED</td>
      <td><link url='#publisher-publish'>Publish an Item to a Node</link></td>
    </tr>
    <tr>
      <td>publish-options</td>
      <td>Publishing an item with options is supported.</td>
      <td>OPTIONAL</td>
      <td><link url='#publisher-publish-options'>Publishing Options</link></td>
    </tr>
    <tr>
      <td>publish-only-affiliation</td>
      <td>The publish-only affiliation is supported.</td>
      <td>OPTIONAL</td>
      <td><link url='#affiliations'>Affiliations</link></td>
    </tr>
    <tr>
      <td>publisher-affiliation</td>
      <td>The publisher affiliation is supported.</td>
      <td>RECOMMENDED</td>
      <td><link url='#affiliations'>Affiliations</link></td>
    </tr>
    <tr>
      <td>purge-nodes</td>
      <td>Purging of nodes is supported.</td>
      <td>OPTIONAL</td>
      <td><link url='#owner-purge'>Purge All Node Items</link></td>
    </tr>
    <tr>
      <td>retract-items</td>
      <td>Item retraction is supported.</td>
      <td>OPTIONAL</td>
      <td><link url='#publisher-delete'>Delete an Item from a Node</link></td>
    </tr>
    <tr>
      <td>retrieve-affiliations</td>
      <td>Retrieval of current affiliations is supported.</td>
      <td>RECOMMENDED</td>
      <td><link url='#entity-affiliations'>Retrieve Affiliations</link></td>
    </tr>
    <tr>
      <td>retrieve-default</td>
      <td>Retrieval of default node configuration is supported.</td>
      <td>RECOMMENDED</td>
      <td><link url='#owner-default'>Request Default Node Configuration Options</link></td>
    </tr>
    <tr>
      <td>retrieve-default-sub</td>
      <td>Retrieval of default subscription configuration is supported.</td>
      <td>OPTIONAL</td>
      <td><link url='#subscribe-default'>Request Default Subscription Configuration Options</link></td>
    </tr>
    <tr>
      <td>retrieve-items</td>
      <td>Item retrieval is supported.</td>
      <td>RECOMMENDED</td>
      <td><link url='#subscriber-retrieve'>Retrieve Items from a Node</link></td>
    </tr>
    <tr>
      <td>retrieve-subscriptions</td>
      <td>Retrieval of current subscriptions is supported.</td>
      <td>RECOMMENDED</td>
      <td><link url='#entity-subscriptions'>Retrieve Subscriptions</link></td>
    </tr>
    <tr>
      <td>subscribe</td>
      <td>Subscribing and unsubscribing are supported.</td>
      <td>REQUIRED</td>
      <td><link url='#subscriber-subscribe'>Subscribe to a Node</link> and <link url='#subscriber-unsubscribe'>Unsubscribe from a Node</link></td>
    </tr>
    <tr>
      <td>subscription-options</td>
      <td>Configuration of subscription options is supported.</td>
      <td>OPTIONAL</td>
      <td><link url='#subscriber-configure'>Configure Subscription Options</link></td>
    </tr>
    <tr>
      <td>subscription-notifications</td>
      <td>Notification of subscription state changes is supported.</td>
      <td>OPTIONAL</td>
      <td><link url='#impl-subchange'>Notification of Subscription State Changes</link></td>
    </tr>
  </table>
</section1>

<section1 topic='Error Conditions' anchor='errors'>
  <table caption='Error conditions and typical causes'>
    <tr>
      <th>Condition</th>
      <th>Description</th>
    </tr>
    <tr>
      <td>&conflict;</td>
      <td>The node already exists.</td>
    </tr>
    <tr>
      <td>&feature;</td>
      <td>The operation being attempted on a node (or the system) has failed because the service or node does not support the operation; the error SHOULD also specify which feature is unsupported.</td>
    </tr>
    <tr>
      <td>&forbidden;</td>
      <td>An entity does not have sufficient privileges to perform the action, is requesting an operation for another Jabber ID (e.g., francisco@denmark.lit attempts to subscribe bernardo@denmark.lit to a node), or the requesting entity has an affiliation of "outcast".</td>
    </tr>
    <tr>
      <td>&notfound;</td>
      <td>The node or item specified for some operation does not exist.</td>
    </tr>
    <tr>
      <td>&notallowed;</td>
      <td>An entity has attempted to perform an action which the service implements; however the service-wide admin or the node owner has disabled the action for that service or node.</td>
    </tr>
    <tr>
      <td>&notauthorized;</td>
      <td>An entity has attempted to subscribe to or retrieve items from a node but is not authorized to see the account owner's presence, is not in the appropriate roster group, or is not on the whitelist for subscriptions.</td>
    </tr>
    <tr>
      <td>&payment;</td>
      <td>Subscriptions and item retrieval are based on some kind payment service. Payments would be done out-of-band using some agreed-upon method (not defined herein).</td>
    </tr>
    <tr>
      <td>&registration;</td>
      <td>Entities are required to register before node creation is allowed.</td>
    </tr>
  </table>
  <p>Note: Refer to &xep0086; for more information regarding error syntax.</p>
</section1>

<section1 topic='Implementation Notes' anchor='impl'>

  <section2 topic='Notification Triggers' anchor='impl-notify'>
    <p>There are many possible triggers for sending an event notification to an entity for the currently published item or the last published item, as summarized below:</p>
    <ol>
      <li>The entity explicitly requests one or more items from the node and is authorized to retrieve items; when the service receives such a request, it sends the items to the entity.</li>
      <li>The entity is an authorized subscriber to the node (explicitly via subscription or implicitly based on a role of owner or publisher); when the publisher sends a publish request, the service sends the currently published item to the entity (subject to presence checks and notification filtering if appropriate).</li>
      <li>The entity is not subscribed but is eligible to do so and has sent presence containing appropriate entity capabilities data to a service that supports filtered notifications (effectively establishing a "temporary subscription" based on an expressed notification interest); when the service first receives such presence, it sends the last published item to the entity (sending it only once upon first receiving such presence, not on subsequent presence updates that contain the same notification interest).</li>
      <li>The entity is not subscribed but is eligible to do so and has sent presence containing appropriate entity capabilities data to a service that supports filtered notifications (effectively establishing a "temporary subscription"); when the publisher sends a publish request that matches the entity's expressed notification interest, the service sends the currently published item to the entity.</li>
      <li>The entity gains access to the node because of a change to the node access model; as a result, the service sends the last published item to the entity.</li>
      <li>The entity is added to the roster group associated with a node access model of "roster"; as a result, the service sends the last published item to the entity.</li>
    </ol>
  </section2>

  <section2 topic='Intended Recipients for Notifications' anchor='impl-recipients'>
    <p>When a pubsub service generates notifications, it MUST adhere to the delivery rules implicit in the subscription option configuration for each subscriber. In particular, the 'to' address SHOULD be that of the subscribed JID only. The service SHOULD NOT attempt to guess at the most available resource associated with the subscribed JID (e.g., in the context of instant messaging systems).</p>
  </section2>

  <section2 topic='Handling Notification-Related Errors' anchor='impl-bounce'>
    <p>As noted above, a pubsub service SHOULD ensure that the &MESSAGE; stanza for each event notification it generates possesses an 'id' attribute with a value. (This notification ID is not to be confused with either the node ID or the item ID.) This ID MUST be unique within the context of the pubsub service in order to ensure proper tracking of any delivery-related errors.</p>
    <p>Exactly how a service shall handle delivery-related errors is a matter of implementation. In general, such handling is effectively similar to the bounce processing performed by other message delivery systems, such as mail transfer agents and mailing list software. The following are some suggested guidelines regarding the handling of XMPP-specific error conditions in relation to pubsub event notifications (see <cite>RFC 3920</cite> and <cite>XEP-0086</cite> regarding XMPP error condition semantics):</p>
    <ul>
      <li>If the XMPP error is of type "cancel" (e.g., &notfound;), or the error condition is &gone;, the pubsub service SHOULD terminate the subscription of the entity to that node and MAY terminate the subscription of that entity to all nodes hosted at the service.</li>
      <li>If the XMPP error is of type "auth" (e.g., &registration;) or "wait" (e.g., &timeout;), or the error condition is &badrequest;, &redirect;, or &notacceptable;, the pubsub service SHOULD increment a bounce counter for that entity and MAY attempt to resend the event notification after some configurable amount of time. The service MAY terminate the subscription of the entity to that node if the bounce counter has reached some configurable limit.</li>
    </ul>
  </section2>

  <section2 topic='Temporary Subscriptions' anchor='impl-tempsub'>
    <p>An implementation MAY enable an entity to subscribe to a node temporarily, i.e., only for as long as the subscriber is online in its current presence session. To subscribe temporarily, the subscriber MUST set the "pubsub#expire" subscription configuration option to a literal value of "presence".</p>
    <example caption='A Temporary Subscription'><![CDATA[
<iq type='set'
    from='francisco@denmark.lit/barracks'
    to='pubsub.shakespeare.lit'
    id='lease3'>
  <pubsub xmlns='http://jabber.org/protocol/pubsub'>
    <options node='princely_musings' jid='francisco@denmark.lit'>
        <x xmlns='jabber:x:data' type='submit'>
          <field var='FORM_TYPE' type='hidden'>
            <value>http://jabber.org/protocol/pubsub#subscribe_options</value>
          </field>
          ...
          <field var='pubsub#expire'><value>presence</value></field>
          ...
        </x>
     </options>
  </pubsub>
</iq>
]]></example>
    <p>The service will then automatically cancel the subscription when it receives presence of type "unavailable" from the subscriber.</p>
    <p>An implementation MAY enable the node owner to force all subscriptions to be temporary, which is useful for nodes that are also configured to use presence-based delivery. This setting uses the "pubsub#tempsub" node configuration option set to a value of true.</p>
    <example caption='Owner sets all subscriptions to temporary'><![CDATA[
<iq type='set'
    from='hamlet@denmark.lit/elsinore'
    to='pubsub.shakespeare.lit'
    id='configtemp'>
  <pubsub xmlns='http://jabber.org/protocol/pubsub'>
    <configure node='princely_musings'>
      <x xmlns='jabber:x:data' type='submit'>
        <field var='FORM_TYPE' type='hidden'>
          <value>http://jabber.org/protocol/pubsub#node_config</value>
        </field>
        <field var='pubsub#tempsub'><value>true</value></field>
      </x>
    </configure>
  </pubsub>
</iq>
]]></example>
  </section2>

  <section2 topic='Presence-Based Delivery of Events' anchor='impl-presence'>
    <p>Implementations of pubsub MAY deliver event notifications only when the subscriber is online. In these cases, the option may be a node configuration option as shown in the examples above. To facilitate this, the pubsub service needs to subscribe to the subscriber's presence and check the subscriber's current presence information before sending any event notifications (as described in <cite>RFC 3921</cite>). Presence subscriptions MUST be based on the subscribed JID.</p>
  </section2>

  <section2 topic='Not Routing Events to Offline Storage' anchor='impl-offline'>
    <p>Sending events to users of existing XMPP servers may force event notifications to be routed to offline storage for later delivery (as described in &xep0160;). This may not always be desirable. The possible ways of preventing this behavior include:</p>
    <ul>
      <li>Use presence-based subscription options as described above.</li>
      <li>Use delivery semantics as defined by &xep0079;.</li>
      <li>Specify a message type of "headline", which in most existing server implementations will prevent offline storage.</li>
    </ul>
  </section2>

  <section2 topic='Including a Message Body' anchor='impl-body'>
    <p>If a service understands the semantics for a particular payload type and an entity's subscription is so configured (by the "pubsub#include_body" subscription option to true), the service SHOULD include an appropriate XMPP &BODY; child element along with the payloads it sends in event notifications for a given node, where the body's XML character data summarizes or represents the information contained in the payload (this enables clients that do not understand the payload format to present the appropriate information to an end user). For example, the Atom &lt;summary/&gt; element (see <cite>RFC 4287</cite>) could be mapped to the XMPP &BODY; element. A service MUST NOT provide the "pubsub#include_body" subscription option for a node if it does not have a defined way to transform part or all of the payload format into a sensible message body. A node owner MAY define an XSLT for transforming the payload format into a message body, via the "pubsub#body_xslt" node configuration option. This XSLT is applied by the pubsub service after receiving a publish request and before sending the appropriate notifications, not by the client before sending a publish request.</p>
    <p>If the service does not understand the semantics for a particular payload type and therefore cannot transform the payload into a human-readable message body, it SHOULD NOT include a &lt;body/&gt; child.</p>
    <p>If a subscriber has multiple subscriptions to the same node, where some of the SubIDs have include_body set to true and others have include_body set to false, the service SHOULD include a body with all notifications.</p>
  </section2>

  <section2 topic='Node ID and Item ID Uniqueness' anchor='impl-uniqueness'>
    <p>NodeIDs MUST be treated as unique identifiers within the context of a particular pubsub service.</p>
    <p>If item identifiers are used, they MUST be treated as unique within the scope of the node. The combination of the NodeID + ItemID MUST be unique within a given service, and MUST specify a single published item at a single node.</p>
    <p>If a publisher publishes an item and the ItemID matches that of an existing item, the pubsub service MUST overwrite the existing item and generate a new event notification.</p>
    <p>Because it is possible for a node's configuration to change such that ItemIDs are required (e.g., a change from transient to persistent), a service SHOULD use ItemIDs for internal tracking purposes even if it does not include them with the notifications it generates prior to the configuration change.</p>
  </section2>

  <section2 topic='Item Caching' anchor='impl-caching'>
    <p>A service MAY cache the last item published to a node, even if the node is configured for transient publication (i.e., configured to not persist items). The last published item SHOULD be sent to new subscribers upon successful processing of a subscription request or approval by a node owner.</p>
    <p>Note: Particular profiles of the generic publish-subscribe protocol MAY define more stringent requirements regarding the "cache-last-item" feature.</p>
  </section2>

  <section2 topic='Batch Processing' anchor='impl-batch'>
    <p>A publisher MAY include multiple &ITEM; elements in a publish request and MAY include multiple &ITEM; elements in a retract request. This results in "batch processing" of publications or retractions.</p>
    <p>If the service cannot process any one of the items to be published or retracted, the entire batch MUST fail and the service MUST NOT publish or retract any of the items.</p>
    <p>If a batch publish contains so many items that publication of all the items would exceed the maximum number of items for the node, the service MUST return a &notallowed; error, which SHOULD also include a pubsub-specific error condition of &lt;max-items-exceeded/&gt;.</p>
    <p>Note: Batch publication renders the concept of "last published item" problematic; therefore, if information coherence is needed, a publisher SHOULD publish items in separate requests rather than in batch mode.</p>
  </section2>

  <section2 topic='Auto-Subscribing Owners and Publishers' anchor='impl-autosubscribe'>
    <p>A service MUST allow owners and publishers to subscribe to a node, and to retrieve items from a node even if they are not subscribed. A service MAY auto-subscribe owners and publishers if they are not already subscribed, in which case it SHOULD generate a subscription ID if necessary for the subscription and SHOULD send a notification of successful subscription as described in the <link url='#impl-subchange'>Notification of Subscription State Changes</link> section of this document.</p>
  </section2>

  <section2 topic='Authorizing Subscription Requests (Pending Subscribers)' anchor='impl-authorize'>
    <p>How subscription requests are sent to node owners is a matter of implementation. Possibilities include:</p>
    <ul>
      <li>Send requests to all owners (these may be placed in offline storage as described in <cite>XEP-0160</cite>) and first approval wins.</li>
      <li>The service could subscribe to owner presence, and send only to the owners that are online.</li>
      <li>All owners vote on the new subscriber.</li>
      <li>Any owner is allowed to veto the subscriber.</li>
    </ul>
    <p>An implementation MAY use any of these methods, or some other method not defined herein.</p>
  </section2>

  <section2 topic='Notification of Subscription State Changes' anchor='impl-subchange'>
    <p>Various actions and events may result in changes to a subscription state:</p>
    <ul>
      <li><p>Approval or denial of a subscription request as described in the <link url='#owner-subreq'>Manage Subscription Requests</link> use case</p></li>
      <li><p>Cancellation of an existing subscription, for which many "triggers" are possible:</p>
        <ul>
          <li>The entity simply unsubscribes from the node</li>
          <li>The node is of type "presence" and the underlying presence subscription is cancelled</li>
          <li>The node is of type "roster" and the entity is moved to an unauthorized roster group</li>
        </ul>
      </li>
    </ul>
    <p>When a subscription state change occurs, a service SHOULD send a message to the (new, former, or denied) subscriber informing it of the change, where the message contains an &lt;event/&gt; element with a single &lt;subscription/&gt; child that specifies the node, JID, and subscription state. The notification MAY contain a &BODY; element specifying natural-language text regarding the subscription change. The JID to which the service sends the notification is the address that was set in the 'jid' attribute of the subscription request. Examples are shown below.</p>
    <example caption='Subscription approval notification'><![CDATA[
<message
    from='pubsub.shakespeare.lit'
    to='horatio@denmark.lit'
    id='approvalnotify1'>
  <event xmlns='http://jabber.org/protocol/pubsub#event'>
    <subscription node='princely_musings' jid='horatio@denmark.lit' subscription='subscribed'/>
  </event>
</message>
]]></example>
    <example caption='Subscription cancellation / denial notification'><![CDATA[
<message
    from='pubsub.shakespeare.lit'
    to='horatio@denmark.lit'
    id='unsubnotify1'>
  <event xmlns='http://jabber.org/protocol/pubsub#event'>
    <subscription node='princely_musings' jid='horatio@denmark.lit' subscription='none'/>
  </event>
</message>
]]></example>
    <p>If the service has knowledge of the (former or denied) subscriber's presence, it SHOULD send the message to all of the subscriber's resources; if not, it MUST send the message to the subscriber's affiliated JID.</p>
    <p>If a service or node supports this feature, it MUST return a feature of "subscription-notifications" in its response to service discovery information requests.</p>
  </section2>

  <section2 topic='NodeID Semantics' anchor='impl-semantics'>
    <p>NodeIDs MAY have semantic meaning in particular profiles, implementations, or deployments of pubsub. However, it is STRONGLY RECOMMENDED that such semantic meaning not be used to encapsulate the hierarchical structure of nodes; instead, node hierarchy SHOULD be encapsulated using collections and their associated child nodes as described in <cite>XEP-0248</cite>.</p>
  </section2>

  <section2 topic='Inclusion of SHIM Headers' anchor='impl-shim'>
    <p>When SubIDs are used, <cite>Stanza Headers and Internet Metadata (SHIM)</cite> headers are to be included in order to differentiate notifications sent regarding a particular subscription. The relevant use cases and scenarios are:</p>
    <ul>
      <li>Sending notifications regarding newly-published items as described in the <link url='#publisher-publish'>Publish an Item to a Node</link> use case.</li>
      <li>Sending notifications regarding deleted items as described in the <link url='#publisher-delete'>Delete an Item from a Node</link> use case.</li>
    </ul>
    <p>The SHIM headers are generated by the node to which the subscriber has a subscription, which may be either a leaf node or a collection node (refer to <cite>XEP-0248</cite>).</p>
    <p>SHIM headers are not to be included when the content does not differ based on subscription ID, e.g., when a node sends notification of a configuration change to the node itself, notification that the node has been purged, or notification that the node has been deleted.</p>
  </section2>

  <section2 topic='Associating Events and Payloads with the Generating Entity' anchor='impl-association'>
    <p>An implementation MAY enable the node configuration to specify an association between the event notification and the entity to which the published information pertains, but such a feature is OPTIONAL. Here are some possible examples:</p>
    <ul>
      <li>In the context of a geolocation notification service using &xep0080;, the user may generate the geolocation information or the information may be generated by an automated service (e.g., a service offered by a mobile telephony provider), but in either case the information is <em>about</em> the user's geolocation and therefore all replies should go to the user (who is probably the node owner).</li>
      <li>In the context of a group weblog, different users might publish to the weblog and replies might go to the publisher of an entry rather than to the weblog owner.</li>
      <li>In the context of an integrated pubsub and multi-user chat system, the node owner might be the room owner but all replies need to be sent to the room rather than to the owner.</li>
    </ul>
    <p>Therefore we define the "itemreply" node configuration option, with two possible values:</p>
    <ul>
      <li>"owner" (i.e., the node owner or an alias for the node owners)</li>
      <li>"publisher" (i.e., the item publisher)</li>
    </ul>
    <p>A node owner MUST NOT define more than one of these options.</p>
    <p>An example is shown below.</p>
    <example caption='Event notification with publisher JID'><![CDATA[
<message from='pubsub.shakespeare.lit'
         to='bassanio@merchantofvenice.lit'>
  <event xmlns='http://jabber.org/protocol/pubsub#event'>
    <items node='n48ad4fj78zn38st734'>
      <item id='i1s2d3f4g5h6bjeh936'
            publisher='portia@merchantofvenice.lit'>
        <geoloc xmlns='http://jabber.org/protocol/geoloc'>
          <description>Venice</description>
          <lat>45.44</lat>
          <lon>12.33</lon>
        </geoloc>
      </item>
    </items>
  </event>
</message>
]]></example>
    <p>Alternatively, if a service implements the personal eventing subset of this protocol, the virtual pubsub service is the account owner's bare JID and notifications are sent from that JID; for details, refer to <cite>XEP-0163</cite>.</p>
  </section2>

  <section2 topic='Chaining' anchor='impl-chaining'>
    <p>The word "chaining" refers to the practice of subscribing one node to another node. For instance, consider a scenario in which the node &lt;pubsub@example.net/NewsBroadcaster&gt; wants to distribute information received from the node "NewsFeed" at &lt;pubsub.example.com&gt;. While it is theoretically possible for &lt;pubsub@example.net/NewsBroadcaster&gt; to directly subscribe to the NewsFeed node (since the former node is directly addressable as a JID), implementations MUST NOT chain nodes in this fashion. Instead, implementations MUST subscribe from the address of the pubsub service rather than the node (in the example shown here, the subscription would be sent from &lt;pubsub@example.net&gt; rather than &lt;pubsub@example.net/NewsBroadcaster&gt;).</p>

  </section2>

  <section2 topic='Time-Based Subscriptions (Leases)' anchor='impl-leases'>
    <p>In some systems it may be desirable to provide a subscription "leasing" feature in order to expire old or stale subscriptions. Leases can be implemented using configurable subscription options; specifically, when an entity subscribes, the service would require configuration of subscription options and the configuration form would contain a field of "pubsub#expire". This field MUST contain a dateTime (as specified in &xep0082;).</p>
    <p>The leasing process is shown below.</p>
    <example caption='Leasing process'><![CDATA[
<iq type='set'
    from='francisco@denmark.lit/barracks'
    to='pubsub.shakespeare.lit'
    id='lease1'>
  <pubsub xmlns='http://jabber.org/protocol/pubsub'>
    <subscribe
        node='princely_musings'
        jid='francisco@denmark.lit'/>
  </pubsub>
</iq>

<iq type='result'
    from='pubsub.shakespeare.lit'
    to='francisco@denmark.lit/barracks'
    id='lease1'>
  <pubsub xmlns='http://jabber.org/protocol/pubsub'>
    <subscription
        node='princely_musings'
        jid='francisco@denmark.lit'
        subscription='unconfigured'>
      <subscribe-options>
        <required/>
      </subscribe-options>
    </subscription>
  </pubsub>
</iq>

<iq type='get'
    from='francisco@denmark.lit/barracks'
    to='pubsub.shakespeare.lit'
    id='lease2'>
  <pubsub xmlns='http://jabber.org/protocol/pubsub'>
    <options node='princely_musings' jid='francisco@denmark.lit'/>
  </pubsub>
</iq>

<iq type='result'
    from='pubsub.shakespeare.lit'
    to='francisco@denmark.lit/barracks'
    id='lease2'>
  <pubsub xmlns='http://jabber.org/protocol/pubsub'>
    <options node='princely_musings' jid='francisco@denmark.lit'>
      <x xmlns='jabber:x:data' type='form'>
        <field var='FORM_TYPE' type='hidden'>
          <value>http://jabber.org/protocol/pubsub#subscribe_options</value>
        </field>
        ...
        <field var='pubsub#expire' type='text-single'
               label='Requested lease period'/>
        ...
      </x>
    </options>
  </pubsub>
</iq>

<iq type='set'
    from='francisco@denmark.lit/barracks'
    to='pubsub.shakespeare.lit'
    id='lease3'>
  <pubsub xmlns='http://jabber.org/protocol/pubsub'>
    <options node='princely_musings' jid='francisco@denmark.lit'>
        <x xmlns='jabber:x:data' type='submit'>
          <field var='FORM_TYPE' type='hidden'>
            <value>http://jabber.org/protocol/pubsub#subscribe_options</value>
          </field>
          ...
          <field var='pubsub#expire'><value>2006-02-28T11:59:59Z</value></field>
          ...
        </x>
     </options>
  </pubsub>
</iq>

<iq type='result'
    from='pubsub.shakespeare.lit'
    to='francisco@denmark.lit/barracks'
    id='lease3'/>
]]></example>
    <p>The service MAY send a message to the subscriber when the lease is almost over (e.g., 24 hours before the end of the lease term). This MUST be done by sending a &MESSAGE; containing a &lt;subscription/&gt; element qualified by the 'http://jabber.org/protocol/pubsub#event' namespace and including an 'expiry' attribute.</p>
    <example caption='Service notifies subscriber of impending lease end'><![CDATA[
<message from='pubsub.shakespeare.lit' to='francisco@denmark.lit/barracks'>
  <event xmlns='http://jabber.org/protocol/pubsub#event'>
    <subscription
        expiry='2006-02-28T23:59:59Z'
        jid='francisco@denmark.lit'
        node='princely_musings'
        subid='ba49252aaa4f5d320c24d3766f0bdcade78c78d3'
        subscription='subscribed'/>
  </event>
</message>
]]></example>
    <p>When the subscriber wants to renew the lease, it would get the current subscription options, change the value of the "pubsub#expire" field, and submit the new subscription options back to the service. If the new expire value exceeds the maximum value allowed for subscription leases, the service MUST change the value of the field to be the current date/time plus the maximum allowed lease period.</p>
    <example caption='Renewing a lease'><![CDATA[
<iq type='get'
    from='francisco@denmark.lit/barracks'
    to='pubsub.shakespeare.lit'
    id='renew1'>
  <pubsub xmlns='http://jabber.org/protocol/pubsub'>
    <options node='princely_musings' jid='francisco@denmark.lit'/>
  </pubsub>
</iq>

<iq type='result'
    from='pubsub.shakespeare.lit'
    to='francisco@denmark.lit/barracks'
    id='renew1'>
  <pubsub xmlns='http://jabber.org/protocol/pubsub'>
    <options node='princely_musings' jid='francisco@denmark.lit'>
      <x xmlns='jabber:x:data' type='form'>
        <field var='FORM_TYPE' type='hidden'>
          <value>http://jabber.org/protocol/pubsub#subscribe_options</value>
        </field>
        ...
        <field var='pubsub#expire' type='text-single'
               label='Requested lease period'/>
        ...
      </x>
    </options>
  </pubsub>
</iq>

<iq type='set'
    from='francisco@denmark.lit/barracks'
    to='pubsub.shakespeare.lit'
    id='renew2'>
  <pubsub xmlns='http://jabber.org/protocol/pubsub'>
    <options node='princely_musings' jid='francisco@denmark.lit'>
        <x xmlns='jabber:x:data' type='submit'>
          <field var='FORM_TYPE' type='hidden'>
            <value>http://jabber.org/protocol/pubsub#subscribe_options</value>
          </field>
          ...
          <field var='pubsub#expire'><value>2006-03-31T23:59:59Z</value></field>
          ...
        </x>
     </options>
  </pubsub>
</iq>

<iq type='result'
    from='pubsub.shakespeare.lit'
    to='francisco@denmark.lit/barracks'
    id='renew2'/>
]]></example>
  </section2>

  <section2 topic='Content-Based Pubsub Systems' anchor='impl-content'>
    <p>A service MAY enable entities to subscribe to nodes and apply a filter to notifications (e.g., keyword matching such as "send me all news entries from Slashdot that match the term 'XMPP'"). Such a content-based service SHOULD allow an entity to subscribe more than once to the same node and, if so, MUST use subscription identifiers (SubIDs) to distinguish between multiple subscriptions. In order to prevent collisions, a service that supports content-based subscriptions using SubIDs SHOULD generate SubIDs on behalf of subscribers rather than allowing subscribers to set their own SubIDs. <note>Another way to implement content-based subscriptions is to host one node per keyword or other filter; however, this is likely to require an extremely large number of nodes.</note></p>
    <p>Content-based services SHOULD use subscription options to specify the filter(s) to be applied. Because there many possible filtering mechanisms (many of which may be application-specific), this document does not define any such method. However, filtering mechanisms may be defined in separate specifications.</p>
    <p>A fictional example of the subscription options configuration process for content-based pubsub is shown below.</p>
    <example caption='A content-based subscription'><![CDATA[
<iq type='set'
    from='bard@shakespeare.lit/globe'
    to='pubsub.shakespeare.lit'
    id='filter1'>
  <pubsub xmlns='http://jabber.org/protocol/pubsub'>
    <subscribe
        node='princely_musings'
        jid='francisco@denmark.lit'/>
  </pubsub>
</iq>

<iq type='result'
    from='pubsub.shakespeare.lit'
    to='bard@shakespeare.lit/globe'
    id='filter1'>
  <pubsub xmlns='http://jabber.org/protocol/pubsub'>
    <subscription
        node='princely_musings'
        jid='bard@shakespeare.lit'
        subid='991d7fd1616fd041015064133cd097a10030819e'
        subscription='unconfigured'>
      <subscribe-options>
        <required/>
      </subscribe-options>
    </subscription>
  </pubsub>
</iq>

<iq type='get'
    from='bard@shakespeare.lit/globe'
    to='pubsub.shakespeare.lit'
    id='filter2'>
  <pubsub xmlns='http://jabber.org/protocol/pubsub'>
    <options node='princely_musings'
             jid='bard@shakespeare.lit'
             subid='991d7fd1616fd041015064133cd097a10030819e'/>
  </pubsub>
</iq>

<iq type='result'
    from='pubsub.shakespeare.lit'
    to='bard@shakespeare.lit/globe'
    id='filter2'>
  <pubsub xmlns='http://jabber.org/protocol/pubsub'>
    <options node='princely_musings'
             jid='bard@shakespeare.lit'
             subid='991d7fd1616fd041015064133cd097a10030819e'>
      <x xmlns='jabber:x:data' type='form'>
        <field var='FORM_TYPE' type='hidden'>
          <value>http://jabber.org/protocol/pubsub#subscribe_options</value>
        </field>
        ...
        <field var='x-http://shakespeare.lit/search#keyword'
               type='text-single'
               label='Keyword to match'/>
        ...
      </x>
    </options>
  </pubsub>
</iq>

<iq type='set'
    from='bard@shakespeare.lit/globe'
    to='pubsub.shakespeare.lit'
    id='filter3'>
  <pubsub xmlns='http://jabber.org/protocol/pubsub'>
    <options node='princely_musings'
             jid='bard@shakespeare.lit'
             subid='991d7fd1616fd041015064133cd097a10030819e'>
        <x xmlns='jabber:x:data' type='submit'>
          <field var='FORM_TYPE' type='hidden'>
            <value>http://jabber.org/protocol/pubsub#subscribe_options</value>
          </field>
          ...
          <field var='x-http://shakespeare.lit/search#keyword'><value>peasant</value></field>
          ...
        </x>
     </options>
  </pubsub>
</iq>

<iq type='result'
    from='pubsub.shakespeare.lit'
    to='bard@shakespeare.lit/globe'
    id='filter3'/>
]]></example>
    <p>The subscriber will then be notified about events that match the keyword.</p>
    <example caption='Event notification for matched keyword'><![CDATA[
<message from='pubsub.shakespeare.lit' to='bard@shakespeare.lit'>
  <event xmlns='http://jabber.org/protocol/pubsub#event'>
    <items node='princely_musings'>
      <item id='4e30f35051b7b8b42abe083742187228'>
        <entry xmlns='http://www.w3.org/2005/Atom'>
          <title>Alone</title>
          <summary>
Now I am alone.
O, what a rogue and peasant slave am I!
          </summary>
          <link rel='alternate' type='text/html'
                href='http://denmark.lit/2003/12/13/atom03'/>
          <id>tag:denmark.lit,2003:entry-32396</id>
          <published>2003-12-13T11:09:53Z</published>
          <updated>2003-12-13T11:09:53Z</updated>
        </entry>
      </item>
    </items>
  </event>
  <headers xmlns='http://jabber.org/protocol/shim'>
    <header name='SubID'>991d7fd1616fd041015064133cd097a10030819e</header>
  </headers>
</message>
]]></example>
  </section2>
  <section2 topic='Singleton Nodes' anchor='impl-singleton'>
    <p>For some nodes, it is desirable to have at most one item associated with the node at any one time (for example, a client may want to store its preferences using a node name that is a namespace controlled by that client). When this pattern is desired, it is RECOMMENDED for the publisher to specify an ItemID of "current" to ensure that the publication of a new item will overwrite the existing item.</p>
    <example caption='Publishing to a Singleton Node'><![CDATA[
<iq type='set'
    from='horatio@denmark.lit/mobile'
    to='pubsub.shakespeare.lit'
    id='single1'>
  <pubsub xmlns='http://jabber.org/protocol/pubsub'>
    <publish node='elsinore-doorbell'>
      <item id='current'/>
    </publish>
  </pubsub>
</iq>
]]></example>
    <p>Naturally, the node owner can enforce the singleton node pattern by setting the max_items configuration option to "1".</p>
  </section2>
  <section2 topic='PubSub URIs' anchor='impl-uri'>
    <p>An XMPP URI (see &rfc5122;) can be used for the purpose of identification or interaction. Some examples are provided below.</p>
    <p>The following URI merely identifies a pubsub node.</p>
    <example caption='XMPP URI for a node'><![CDATA[
xmpp:pubsub.shakespeare.lit?;node=princely_musings
]]></example>
    <p>The following URI identifies a specific item at a node.</p>
    <example caption='XMPP URI for a pubsub item'><![CDATA[
xmpp:pubsub.shakespeare.lit?;node=princely_musings;item=ae890ac52d0df67ed7cfdf51b644e901
]]></example>
    <p>The following URI defines how to subscribe to a node (for details, see the <link url='#registrar-querytypes'>URI Query Types</link> section of this document).</p>
    <example caption='URI for subscribing to a pubsub node'><![CDATA[
xmpp:pubsub.shakespeare.lit?pubsub;action=subscribe;node=princely_musings
]]></example>
    <p>The following URI defines how to retrieve a specific item from a node.</p>
    <example caption='URI for retrieving a pubsub item'><![CDATA[
xmpp:pubsub.shakespeare.lit?pubsub;action=retrieve;node=princely_musings;item=ae890ac52d0df67ed7cfdf51b644e901
]]></example>
  </section2>
</section1>

<section1 topic='Internationalization Considerations' anchor='i18n'>
  <section2 topic='Field Labels' anchor='i18n-formtypes'>
    <p>The Data Forms shown in this specification include English-language labels for various fields; implementations that will display such forms to human users SHOULD provide localized label text for fields that are defined for the registered FORM_TYPEs.</p>
  </section2>
</section1>

<section1 topic='Security Considerations' anchor='security'>
  <section2 topic='Private Information' anchor='security-privacy'>
    <p>The data published to a pubsub node might contain sensitive information (e.g., a user's geolocation). Therefore, node owners SHOULD exercise care in approving subscription requests. Security considerations regarding particular kinds of information are the responsibility of the "using protocol".</p>
  </section2>
  <section2 topic='Authorization' anchor='security-authorization'>
    <p>XMPP PubSub contains a hierarchy of affiliations for the purpose of authorization and access control. A service MUST NOT allow non-owners or other unauthorized entities to complete any actions defined under the <link url='#owner'>Owner Use Cases</link> section of this document.</p>
  </section2>
  <section2 topic='Access Models' anchor='security-access'>
    <p>A service MUST adhere to the defined access model in determining whether to send event notifications or payloads to an entity, or allow an entity to retrieve items from a node. A service MAY enforce additional privacy and security policies when determining whether an entity is allowed to subscribe to a node or retrieve items from a node; however, any such policies shall be considered specific to an implementation or deployment and are out of scope for this document.</p>
  </section2>
  <section2 topic='Presence Leaks' anchor='security-presence'>
    <p>In the context of instant messaging systems it is possible for the act of publishing an item to reveal the node owner or item publisher's network availability. However, this risk is mitigated by the following factors:</p>
    <ol>
      <li>A node does not necessarily reveal the existence of the publishing entity.</li>
      <li>XMPP PubSub systems are not necessarily tied to instant messaging systems.</li>
      <li>Even in the context of IM systems, a node provides information distinct from network availability (e.g., user tunes).</li>
      <li>Even then, the actual publisher might not be an IM user (e.g., an automated calendaring or geolocation system).</li>
    </ol>
  </section2>
</section1>

<section1 topic='IANA Considerations' anchor='iana'>
  <p>This document does not require interaction with &IANA;.</p>
</section1>

<section1 topic='XMPP Registrar Considerations' anchor='registrar'>

  <section2 topic='Protocol Namespaces' anchor='registrar-ns'>
    <p>The &REGISTRAR; includes the following namespaces in its registry of protocol namespaces (see &NAMESPACES;):</p>
    <ul>
      <li>http://jabber.org/protocol/pubsub</li>
      <li>http://jabber.org/protocol/pubsub#errors</li>
      <li>http://jabber.org/protocol/pubsub#event</li>
      <li>http://jabber.org/protocol/pubsub#owner</li>
    </ul>
  </section2>

  <section2 topic='Service Discovery Category/Type' anchor='registrar-disco'>
    <p>The XMPP Registrar includes a category of "pubsub" in its registry of Service Discovery identities (see &DISCOCATEGORIES;), as well as three specific types within that category:</p>
    <table caption='Service Discovery Types in Pubsub Category'>
      <tr>
        <td>collection</td>
        <td>A pubsub node of the "collection" type as described in XEP-0248.</td>
      </tr>
      <tr>
        <td>leaf</td>
        <td>A pubsub node of the "leaf" type as described in XEP-0060.</td>
      </tr>
      <tr>
        <td>service</td>
        <td>A pubsub service that supports the functionality defined in XEP-0060. <note>Prior to version 1.5 of XEP-0060, this type was called "generic".</note></td>
      </tr>
    </table>
    <p>The registry submission is as follows:</p>
    <code><![CDATA[
<category>
  <name>pubsub</name>
  <desc>Services and nodes that adhere to XEP-0060.</desc>
  <type>
    <name>collection</name>
    <desc>A pubsub node of the "collection" type.</desc>
    <doc>XEP-0248</doc>
  </type>
  <type>
    <name>leaf</name>
    <desc>A pubsub node of the "leaf" type.</desc>
    <doc>XEP-0060</doc>
  </type>
  <type>
    <name>service</name>
    <desc>A pubsub service that supports the functionality defined in XEP-0060.</desc>
    <doc>XEP-0060</doc>
  </type>
</category>
]]></code>
    <p>Future submissions to the XMPP Registrar may register additional types.</p>
  </section2>

  <section2 topic='Service Discovery Features' anchor='registrar-features'>
    <p>The XMPP Registrar maintains a registry of service discovery features (see &DISCOFEATURES;), which includes a number of features that may be returned by pubsub services. The following registry submission has been provided to the XMPP Registrar for that purpose.</p>
    <code><![CDATA[
<var>
  <name>http://jabber.org/protocol/pubsub#access-authorize</name>
  <desc>The default node access model is authorize.</desc>
  <doc>XEP-0060</doc>
</var>
<var>
  <name>http://jabber.org/protocol/pubsub#access-open</name>
  <desc>The default node access model is open.</desc>
  <doc>XEP-0060</doc>
</var>
<var>
  <name>http://jabber.org/protocol/pubsub#access-presence</name>
  <desc>The default node access model is presence.</desc>
  <doc>XEP-0060</doc>
</var>
<var>
  <name>http://jabber.org/protocol/pubsub#access-roster</name>
  <desc>The default node access model is roster.</desc>
  <doc>XEP-0060</doc>
</var>
<var>
  <name>http://jabber.org/protocol/pubsub#access-whitelist</name>
  <desc>The default node access model is whitelist.</desc>
  <doc>XEP-0060</doc>
</var>
<var>
  <name>http://jabber.org/protocol/pubsub#auto-create</name>
  <desc>The service supports automatic creation of nodes on first publish.</desc>
  <doc>XEP-0060</doc>
</var>
<var>
  <name>http://jabber.org/protocol/pubsub#auto-subscribe</name>
  <desc>The service supports automatic subscription to a nodes based on presence subscription.</desc>
  <doc>XEP-0060</doc>
</var>
<var>
  <name>http://jabber.org/protocol/pubsub#collections</name>
  <desc>Collection nodes are supported.</desc>
  <doc>XEP-0248</doc>
</var>
<var>
  <name>http://jabber.org/protocol/pubsub#config-node</name>
  <desc>Configuration of node options is supported.</desc>
  <doc>XEP-0060</doc>
</var>
<var>
  <name>http://jabber.org/protocol/pubsub#create-and-configure</name>
  <desc>Simultaneous creation and configuration of nodes is supported.</desc>
  <doc>XEP-0060</doc>
</var>
<var>
  <name>http://jabber.org/protocol/pubsub#create-nodes</name>
  <desc>Creation of nodes is supported.</desc>
  <doc>XEP-0060</doc>
</var>
<var>
  <name>http://jabber.org/protocol/pubsub#delete-items</name>
  <desc>Deletion of items is supported.</desc>
  <doc>XEP-0060</doc>
</var>
<var>
  <name>http://jabber.org/protocol/pubsub#delete-nodes</name>
  <desc>Deletion of nodes is supported.</desc>
  <doc>XEP-0060</doc>
</var>
<var>
  <name>http://jabber.org/protocol/pubsub#filtered-notifications</name>
  <desc>The service supports filtering of notifications based on Entity Capabilities.</desc>
  <doc>XEP-0060</doc>
</var>
<var>
  <name>http://jabber.org/protocol/pubsub#get-pending</name>
  <desc>Retrieval of pending subscription approvals is supported.</desc>
  <doc>XEP-0060</doc>
</var>
<var>
  <name>http://jabber.org/protocol/pubsub#instant-nodes</name>
  <desc>Creation of instant nodes is supported.</desc>
  <doc>XEP-0060</doc>
</var>
<var>
  <name>http://jabber.org/protocol/pubsub#item-ids</name>
  <desc>Publishers may specify item identifiers.</desc>
  <doc>XEP-0060</doc>
</var>
<var>
  <name>http://jabber.org/protocol/pubsub#last-published</name>
  <desc>
    The service supports sending of the last published item to new
    subscribers and to newly available resources.
  </desc>
  <doc>XEP-0060</doc>
</var>
<var>
  <name>http://jabber.org/protocol/pubsub#leased-subscription</name>
  <desc>Time-based subscriptions are supported.</desc>
  <doc>XEP-0060</doc>
</var>
<var>
  <name>http://jabber.org/protocol/pubsub#manage-subscriptions</name>
  <desc>Node owners may manage subscriptions.</desc>
  <doc>XEP-0060</doc>
</var>
<var>
  <name>http://jabber.org/protocol/pubsub#member-affiliation</name>
  <desc>The member affiliation is supported.</desc>
  <doc>XEP-0060</doc>
</var>
<var>
  <name>http://jabber.org/protocol/pubsub#meta-data</name>
  <desc>Node meta-data is supported.</desc>
  <doc>XEP-0060</doc>
</var>
<var>
  <name>http://jabber.org/protocol/pubsub#modify-affiliations</name>
  <desc>Node owners may modify affiliations.</desc>
  <doc>XEP-0060</doc>
</var>
<var>
  <name>http://jabber.org/protocol/pubsub#multi-collection</name>
  <desc>A single leaf node can be associated with multiple collections.</desc>
  <doc>XEP-0060</doc>
</var>
<var>
  <name>http://jabber.org/protocol/pubsub#multi-subscribe</name>
  <desc>A single entity may subscribe to a node multiple times.</desc>
  <doc>XEP-0060</doc>
</var>
<var>
  <name>http://jabber.org/protocol/pubsub#outcast-affiliation</name>
  <desc>The outcast affiliation is supported.</desc>
  <doc>XEP-0060</doc>
</var>
<var>
  <name>http://jabber.org/protocol/pubsub#persistent-items</name>
  <desc>Persistent items are supported.</desc>
  <doc>XEP-0060</doc>
</var>
<var>
  <name>http://jabber.org/protocol/pubsub#presence-notifications</name>
  <desc>Presence-based delivery of event notifications is supported.</desc>
  <doc>XEP-0060</doc>
</var>
<var>
  <name>http://jabber.org/protocol/pubsub#presence-subscribe</name>
  <desc>Implicit presence-based subscriptions are supported.</desc>
  <doc>XEP-0060</doc>
</var>
<var>
  <name>http://jabber.org/protocol/pubsub#publish</name>
  <desc>Publishing items is supported.</desc>
  <doc>XEP-0060</doc>
</var>
<var>
  <name>http://jabber.org/protocol/pubsub#publish-options</name>
  <desc>Publication with publish options is supported.</desc>
  <doc>XEP-0060</doc>
</var>
<var>
  <name>http://jabber.org/protocol/pubsub#publish-only-affiliation</name>
  <desc>The publish-only affiliation is supported.</desc>
  <doc>XEP-0060</doc>
</var>
<var>
  <name>http://jabber.org/protocol/pubsub#publisher-affiliation</name>
  <desc>The publisher affiliation is supported.</desc>
  <doc>XEP-0060</doc>
</var>
<var>
  <name>http://jabber.org/protocol/pubsub#purge-nodes</name>
  <desc>Purging of nodes is supported.</desc>
  <doc>XEP-0060</doc>
</var>
<var>
  <name>http://jabber.org/protocol/pubsub#retract-items</name>
  <desc>Item retraction is supported.</desc>
  <doc>XEP-0060</doc>
</var>
<var>
  <name>http://jabber.org/protocol/pubsub#retrieve-affiliations</name>
  <desc>Retrieval of current affiliations is supported.</desc>
  <doc>XEP-0060</doc>
</var>
<var>
  <name>http://jabber.org/protocol/pubsub#retrieve-default</name>
  <desc>Retrieval of default node configuration is supported.</desc>
  <doc>XEP-0060</doc>
</var>
<var>
  <name>http://jabber.org/protocol/pubsub#retrieve-items</name>
  <desc>Item retrieval is supported.</desc>
  <doc>XEP-0060</doc>
</var>
<var>
  <name>http://jabber.org/protocol/pubsub#retrieve-subscriptions</name>
  <desc>Retrieval of current subscriptions is supported.</desc>
  <doc>XEP-0060</doc>
</var>
<var>
  <name>http://jabber.org/protocol/pubsub#subscribe</name>
  <desc>Subscribing and unsubscribing are supported.</desc>
  <doc>XEP-0060</doc>
</var>
<var>
  <name>http://jabber.org/protocol/pubsub#subscription-options</name>
  <desc>Configuration of subscription options is supported.</desc>
  <doc>XEP-0060</doc>
</var>
<var>
  <name>http://jabber.org/protocol/pubsub#subscription-notifications</name>
  <desc>Notification of subscription state changes is supported.</desc>
  <doc>XEP-0060</doc>
</var>
]]></code>
  </section2>

  <section2 topic='Field Standardization' anchor='registrar-formtypes'>
    <p>XEP-0068 defines a process for standardizing the fields used within Data Forms scoped by a particular namespace, and the XMPP Registrar maintains a registry of such FORM_TYPES (see &FORMTYPES;). Within pubsub, there are four uses of such forms:</p>
    <ol>
      <li>Authorization of subscriptions using the 'http://jabber.org/protocol/pubsub#subscribe_authorization' namespace.</li>
      <li>Configuration of subscription options using the 'http://jabber.org/protocol/pubsub#subscribe_options' namespace.</li>
      <li>Configuration of a node using the 'http://jabber.org/protocol/pubsub#node_config' namespace.</li>
      <li>Setting of metadata information using the 'http://jabber.org/protocol/pubsub#meta-data' namespace.</li>
    </ol>
    <p>The registry submissions associated with these namespaces are defined below.</p>
    <p>Note: There is no requirement that configuration fields need to be registered with the XMPP Registrar. However, as specified in Section 3.4 of <cite>XEP-0068</cite>, names of custom (unregistered) fields MUST begin with the characters "x-" if the form itself is scoped by a registered FORM_TYPE.</p>

    <section3 topic='pubsub#subscribe_authorization FORM_TYPE' anchor='registrar-formtypes-auth'>
      <code><![CDATA[
<form_type>
  <name>http://jabber.org/protocol/pubsub#subscribe_authorization</name>
  <doc>XEP-0060</doc>
  <desc>Forms enabling authorization of subscriptions to pubsub nodes</desc>
  <field
      var='pubsub#allow'
      type='boolean'
      label='Whether to allow the subscription'/>
  <field
      var='pubsub#node'
      type='text-single'
      label='The NodeID of the relevant node'/>
  <field
      var='pubsub#subscriber_jid'
      type='jid-single'
      label='The address (JID) of the subscriber'/>
  <field
      var='pubsub#subid'
      type='text-single'
      label='The subscription identifier associated with the subscription request'/>
</form_type>
]]></code>
    </section3>
    <section3 topic='pubsub#subscribe_options FORM_TYPE' anchor='registrar-formtypes-subscribe'>
      <code><![CDATA[
<form_type>
  <name>http://jabber.org/protocol/pubsub#subscribe_options</name>
  <doc>XEP-0060</doc>
  <desc>Forms enabling configuration of subscription options for pubsub nodes</desc>
  <field
      var='pubsub#deliver'
      type='boolean'
      label='Whether an entity wants to receive
             or disable notifications'/>
  <field
      var='pubsub#digest'
      type='boolean'
      label='Whether an entity wants to receive digests
             (aggregations) of notifications or all
             notifications individually'/>
  <field var='pubsub#digest_frequency'
         type='text-single'
         label='The minimum number of milliseconds between
                sending any two notification digests'/>
  <field
      var='pubsub#expire'
      type='text-single'
      label='The DateTime at which a leased subscription
             will end or has ended'/>
  <field
      var='pubsub#include_body'
      type='boolean'
      label='Whether an entity wants to receive an XMPP
             message body in addition to the payload
             format'/>
  <field
      var='pubsub#show-values'
      type='list-multi'
      label='The presence states for which an entity
             wants to receive notifications'>
    <option label='XMPP Show Value of Away'>
      <value>away</value>
    </option>
    <option label='XMPP Show Value of Chat'>
      <value>chat</value>
    </option>
    <option label='XMPP Show Value of DND (Do Not Disturb)'>
      <value>dnd</value>
    </option>
    <option label='Mere Availability in XMPP (No Show Value)'>
      <value>online</value>
    </option>
    <option label='XMPP Show Value of XA (Extended Away)'>
      <value>xa</value>
    </option>
  </field>
  <field var='pubsub#subscription_type'
         type='list-single'>
    <option label='Receive notification of new items only'>
      <value>items</value>
    </option>
    <option label='Receive notification of new nodes only'>
      <value>nodes</value>
    </option>
  </field>
  <field var='pubsub#subscription_depth'
         type='list-single'>
    <option label='Receive notification from direct child nodes only'>
      <value>1</value>
    </option>
    <option label='Receive notification from all descendent nodes'>
      <value>all</value>
    </option>
  </field>
</form_type>
]]></code>
    </section3>
    <section3 topic='pubsub#meta-data FORM_TYPE' anchor='registrar-formtypes-metadata'>
      <code><![CDATA[
<form_type>
  <name>http://jabber.org/protocol/pubsub#meta-data</name>
  <doc>XEP-0060</doc>
  <desc>Forms enabling setting of metadata information about pubsub nodes</desc>
  <field var='pubsub#contact'
         type='jid-multi'
         label='The JIDs of those to contact with questions'/>
  <field var='pubsub#creation_date'
         type='text-single'
         label='The datetime when the node was created'/>
  <field var='pubsub#creator'
         type='jid-single'
         label='The JID of the node creator'/>
  <field var='pubsub#description'
         type='text-single'
         label='A description of the node'/>
  <field var='pubsub#language'
         type='list-single'
         label='The default language of the node'/>
  <field var='pubsub#num_subscribers'
         type='text-single'
         label='The number of subscribers to the node'/>
  <field var='pubsub#owner'
         type='jid-multi'
         label='The JIDs of those with an affiliation of owner'/>
  <field var='pubsub#publisher'
         type='jid-multi'
         label='The JIDs of those with an affiliation of publisher'/>
  <field var='pubsub#title'
         type='text-single'
         label='The name of the node'/>
  <field var='pubsub#type'
         type='text-single'
         label='Payload type'/>
</form_type>
]]></code>
    </section3>
    <section3 topic='pubsub#node_config FORM_TYPE' anchor='registrar-formtypes-config'>
      <code><![CDATA[
<form_type>
  <name>http://jabber.org/protocol/pubsub#node_config</name>
  <doc>XEP-0060</doc>
  <desc>Forms enabling configuration of pubsub nodes</desc>
  <field var='pubsub#access_model'
         type='list-single'
         label='Who may subscribe and retrieve items'>
    <option label='Subscription requests must be approved and only subscribers may retrieve items'>
      <value>authorize</value>
    </option>
    <option label='Anyone may subscribe and retrieve items'>
      <value>open</value>
    </option>
    <option label='Anyone with a presence subscription of both or from may subscribe and retrieve items'>
      <value>presence</value>
    </option>
    <option label='Anyone in the specified roster group(s) may subscribe and retrieve items'>
      <value>roster</value>
    </option>
    <option label='Only those on a whitelist may subscribe and retrieve items'>
      <value>whitelist</value>
    </option>
  </field>
  <field var='pubsub#body_xslt'
         type='text-single'
         label='The URL of an XSL transformation which can be
                applied to payloads in order to generate an
                appropriate message body element.'/>
  <field var='pubsub#children_association_policy'
         type='list-single'
         label='Who may associate leaf nodes with a collection'>
    <option label='Anyone may associate leaf nodes with the collection'>
      <value>all</value>
    </option>
    <option label='Only collection node owners may associate leaf nodes with the collection'>
      <value>owners</value>
    </option>
    <option label='Only those on a whitelist may associate leaf nodes with the collection'>
      <value>whitelist</value>
    </option>
  </field>
  <field var='pubsub#children_association_whitelist'
         type='jid-multi'
         label='The list of JIDs that may associate leaf nodes with a collection'/>
  <field var='pubsub#children'
         type='text-multi'
         label='The child nodes (leaf or collection) associated with a collection'/>
  <field var='pubsub#children_max'
         type='text-single'
         label='The maximum number of child nodes that can be associated with a collection'/>
  <field var='pubsub#collection'
         type='text-multi'
         label='The collection(s) with which a node is affiliated'/>
  <field var='pubsub#contact'
         type='jid-multi'
         label='The JIDs of those to contact with questions'/>
  <field var='pubsub#dataform_xslt'
         type='text-single'
         label='The URL of an XSL transformation which can be
                applied to the payload format in order to generate
                a valid Data Forms result that the client could
                display using a generic Data Forms rendering
                engine'/>
  <field var='pubsub#deliver_notifications' type='boolean'
         label='Whether to deliver event notifications'>
    <value>true</value>
  </field>
  <field var='pubsub#deliver_payloads'
         type='boolean'
         label='Whether to deliver payloads with event notifications; applies only to leaf nodes'/>
  <field var='pubsub#description'
         type='text-single'
         label='A description of the node'/>
  <field var='pubsub#item_expire'
         type='text-single'
         label='Number of seconds after which to automatically purge items'/>
  <field var='pubsub#itemreply'
         type='list-single'
         label='Whether owners or publisher should receive replies to items'>
    <option label='Statically specify a replyto of the node owner(s)'>
      <value>owner</value>
    </option>
    <option label='Dynamically specify a replyto of the item publisher'>
      <value>publisher</value>
    </option>
  </field>
  <field var='pubsub#language'
         type='list-single'
         label='The default language of the node'/>
  <field var='pubsub#max_items'
         type='text-single'
         label='The maximum number of items to persist'/>
  <field var='pubsub#max_payload_size'
         type='text-single'
         label='The maximum payload size in bytes'/>
  <field var='pubsub#node_type'
         type='list-single'
         label='Whether the node is a leaf (default) or a collection'>
    <option label='The node is a leaf node (default)'>
      <value>leaf</value>
    </option>
    <option label='The node is a collection node'>
      <value>collection</value>
    </option>
  </field>
  <field var='pubsub#notification_type' type='list-single'
         label='Specify the delivery style for notifications'>
    <option label='Messages of type normal'>
      <value>normal</value>
    </option>
    <option label='Messages of type headline'>
      <value>headline</value>
    </option>
  </field>
  <field var='pubsub#notify_config'
         type='boolean'
         label='Whether to notify subscribers when the node configuration changes'/>
  <field var='pubsub#notify_delete'
         type='boolean'
         label='Whether to notify subscribers when the node is deleted'/>
  <field var='pubsub#notify_retract'
         type='boolean'
         label='Whether to notify subscribers when items are removed from the node'/>
  <field var='pubsub#notify_sub'
         type='boolean'
         label='Whether to notify owners about new subscribers and unsubscribes'/>
  <field var='pubsub#persist_items'
         type='boolean'
         label='Whether to persist items to storage'/>
  <field var='pubsub#presence_based_delivery'
         type='boolean'
         label='Whether to deliver notifications to available users only'/>
  <field var='pubsub#publish_model'
         type='list-single'
         label='The publisher model'>
    <option label='Only publishers may publish'>
      <value>publishers</value>
    </option>
    <option label='Subscribers may publish'>
      <value>subscribers</value>
    </option>
    <option label='Anyone may publish'>
      <value>open</value>
    </option>
  </field>
  <field var='pubsub#purge_offline'
         type='boolean'
         label='Whether to purge all items when the relevant publisher goes offline'/>
  <field var='pubsub#roster_groups_allowed'
         type='list-multi'
         label='The roster group(s) allowed to subscribe and retrieve items'/>
  <field var='pubsub#send_last_published_item'
         type='list-single'
         label='When to send the last published item'>
    <option label='Never'>
      <value>never</value>
    </option>
    <option label='When a new subscription is processed'>
      <value>on_sub</value>
    </option>
    <option label='When a new subscription is processed and whenever a subscriber comes online'>
      <value>on_sub_and_presence</value>
    </option>
  </field>
  <field var='pubsub#tempsub'
         type='boolean'
         label='Whether to make all subscriptions temporary, based on subscriber presence'/>
  <field var='pubsub#subscribe' type='boolean'
         label='Whether to allow subscriptions'>
    <value>1</value>
  </field>
  <field var='pubsub#title'
         type='text-single'
         label='A friendly name for the node'/>
  <field var='pubsub#type'
         type='text-single'
         label='The type of node data, usually specified by
                the namespace of the payload (if any)'/>
</form_type>
]]></code>
    </section3>
    <section3 topic='pubsub#publish-options FORM_TYPE' anchor='registrar-formtypes-publish'>
      <code><![CDATA[
<form_type>
  <name>http://jabber.org/protocol/pubsub#publish-options</name>
  <doc>XEP-0060</doc>
  <desc>
    Forms enabling publication with options; each field must specify whether it
    defines METADATA to be attached to the item, a per-item OVERRIDE of the node
    configuration, or a PRECONDITION to be checked against the node configuration.
  </desc>
  <field var='pubsub#access_model'
         type='list-single'
         label='Precondition: node configuration with the specified access model'>
    <option label='Access model of authorize'>
      <value>authorize</value>
    </option>
    <option label='Access model of open'>
      <value>open</value>
    </option>
    <option label='Access model of presence'>
      <value>presence</value>
    </option>
    <option label='Access model of roster'>
      <value>roster</value>
    </option>
    <option label='Access model of whitelist'>
      <value>whitelist</value>
    </option>
  </field>
</form_type>
]]></code>
    </section3>
  </section2>
  <section2 topic='SHIM Headers' anchor='registrar-shim'>
    <p>The XMPP Registrar includes "Collection" and "SubID" in its registry of SHIM headers (see &SHIMHEADERS;). The registry submission is as follows:</p>
    <code><![CDATA[
<header>
  <name>Collection</name>
  <desc>The collection via which an event notification was received from the originating node.</desc>
  <doc>XEP-0248</doc>
</header>
<header>
  <name>SubID</name>
  <desc>A subscription identifer within the pubsub protocol.</desc>
  <doc>XEP-0060</doc>
</header>
]]></code>
    <p>Future submissions to the XMPP Registrar may register additional SHIM headers that can be used in relation to the pubsub protocol, and such submission may occur without updating this specification.</p>
  </section2>
  <section2 topic='URI Query Types' anchor='registrar-querytypes'>
    <p>As authorized by &xep0147;, the XMPP Registrar maintains a registry of queries and key-value pairs for use in XMPP URIs (see &QUERYTYPES;).</p>
    <p>The "pubsub" querytype is defined herein for interaction with pubsub services, with three keys: (1) "action" (whose defined values are "subscribe", "unsubscribe", and "retrieve"), (2) "node" (to specify a pubsub node), and optionally "item" (to specify a particular item at a node).</p>
    <example caption='Pubsub Subscribe Action: IRI/URI'><![CDATA[
xmpp:pubsub.shakespeare.lit?pubsub;action=subscribe;node=princely_musings
]]></example>
    <example caption='Pubsub Subscribe Action: Resulting Stanza'><![CDATA[
<iq to='pubsub.shakespeare.lit' type='set'>
  <pubsub xmlns='http://jabber.org/protocol/pubsub'>
    <subscribe node='princely_musings'/>
  </pubsub>
</iq>
]]></example>
    <example caption='Pubsub Unsubscribe Action: IRI/URI'><![CDATA[
xmpp:pubsub.shakespeare.lit?pubsub;action=unsubscribe;node=princely_musings
]]></example>
    <example caption='Pubsub Unsubscribe Action: Resulting Stanza'><![CDATA[
<iq to='pubsub.shakespeare.lit' type='set'>
  <pubsub xmlns='http://jabber.org/protocol/pubsub'>
    <unsubscribe node='princely_musings'/>
  </pubsub>
</iq>
]]></example>
    <example caption='Pubsub Retrieve Action: IRI/URI'><![CDATA[
xmpp:pubsub.shakespeare.lit?pubsub;action=retrieve;node=princely_musings
]]></example>
    <example caption='Pubsub Retrieve Action: Resulting Stanza'><![CDATA[
<iq to='pubsub.shakespeare.lit' type='get'>
  <pubsub xmlns='http://jabber.org/protocol/pubsub'>
    <items node='princely_musings'/>
  </pubsub>
</iq>
]]></example>
    <p>The following submission registers the "pubsub" querytype.</p>
    <code><![CDATA[
<querytype>
  <name>pubsub</name>
  <proto>http://jabber.org/protocol/pubsub</proto>
  <desc>enables interaction with a publish-subscribe service</desc>
  <doc>XEP-0060</doc>
  <keys>
    <key>
      <name>action</name>
      <desc>the pubsub action</desc>
      <values>
        <value>
	  <name>subscribe</name>
          <desc>enables subscribing to a pubsub node</desc>
        </value>
        <value>
	  <name>unsubscribe</name>
          <desc>enables unsubscribing from a pubsub node</desc>
        </value>
      </values>
    </key>
    <key>
      <name>node</name>
      <desc>the pubsub node</desc>
    </key>
  </keys>
</querytype>
]]></code>
  </section2>
</section1>

<section1 topic='XML Schemas' anchor='schemas'>
  <section2 topic='http://jabber.org/protocol/pubsub' anchor='schemas-pubsub'>
    <code><![CDATA[
<?xml version='1.0' encoding='UTF-8'?>

<xs:schema
    xmlns:xs='http://www.w3.org/2001/XMLSchema'
    targetNamespace='http://jabber.org/protocol/pubsub'
    xmlns='http://jabber.org/protocol/pubsub'
    elementFormDefault='qualified'>

  <xs:annotation>
    <xs:documentation>
      The protocol documented by this schema is defined in
      XEP-0060: http://xmpp.org/extensions/xep-0060.html
    </xs:documentation>
  </xs:annotation>

  <xs:import
      namespace='jabber:x:data'
      schemaLocation='http://xmpp.org/schemas/x-data.xsd'/>

  <xs:element name='pubsub'>
    <xs:complexType>
      <xs:choice>
        <xs:sequence>
          <xs:element ref='create'/>
          <xs:element ref='configure' minOccurs='0'/>
        </xs:sequence>
        <xs:sequence>
          <xs:element ref='subscribe' minOccurs='0'/>
          <xs:element ref='options' minOccurs='0'/>
        </xs:sequence>
        <xs:sequence>
          <xs:element ref='publish'/>
          <xs:element ref='publish-options' minOccurs='0'/>
        </xs:sequence>
        <xs:choice minOccurs='0'>
          <xs:element ref='affiliations'/>
          <xs:element ref='default'/>
          <xs:element ref='items'/>
          <xs:element ref='publish'/>
          <xs:element ref='retract'/>
          <xs:element ref='subscription'/>
          <xs:element ref='subscriptions'/>
          <xs:element ref='unsubscribe'/>
        </xs:choice>
      </xs:choice>
    </xs:complexType>
  </xs:element>

  <xs:element name='affiliations'>
    <xs:complexType>
      <xs:sequence>
        <xs:element ref='affiliation' minOccurs='0' maxOccurs='unbounded'/>
      </xs:sequence>
      <xs:attribute name='node' type='xs:string' use='required'/>
    </xs:complexType>
  </xs:element>

  <xs:element name='affiliation'>
    <xs:complexType>
      <xs:simpleContent>
        <xs:extension base='empty'>
          <xs:attribute name='affiliation' use='required'>
            <xs:simpleType>
              <xs:restriction base='xs:NCName'>
                <xs:enumeration value='member'/>
                <xs:enumeration value='none'/>
                <xs:enumeration value='outcast'/>
                <xs:enumeration value='owner'/>
                <xs:enumeration value='publisher'/>
                <xs:enumeration value='publish-only'/>
              </xs:restriction>
            </xs:simpleType>
          </xs:attribute>
          <xs:attribute name='node' type='xs:string' use='required'/>
        </xs:extension>
      </xs:simpleContent>
    </xs:complexType>
  </xs:element>

  <xs:element name='configure'>
    <xs:complexType>
      <xs:choice minOccurs='0' xmlns:xdata='jabber:x:data'>
        <xs:element ref='xdata:x'/>
      </xs:choice>
    </xs:complexType>
  </xs:element>

  <xs:element name='create'>
    <xs:complexType>
      <xs:simpleContent>
        <xs:extension base='empty'>
          <xs:attribute name='node' type='xs:string' use='optional'/>
        </xs:extension>
      </xs:simpleContent>
    </xs:complexType>
  </xs:element>

  <xs:element name='default'>
    <xs:complexType>
      <xs:simpleContent>
        <xs:extension base='empty'>
          <xs:attribute name='node' type='xs:string' use='optional'/>
          <xs:attribute name='type'
                        use='optional'
                        default='leaf'>
            <xs:simpleType>
              <xs:restriction base='xs:NCName'>
                <xs:enumeration value='collection'/>
                <xs:enumeration value='leaf'/>
              </xs:restriction>
            </xs:simpleType>
          </xs:attribute>
        </xs:extension>
      </xs:simpleContent>
    </xs:complexType>
  </xs:element>

  <xs:element name='items'>
    <xs:complexType>
      <xs:sequence>
        <xs:element ref='item' minOccurs='0' maxOccurs='unbounded'/>
      </xs:sequence>
      <xs:attribute name='max_items' type='xs:positiveInteger' use='optional'/>
      <xs:attribute name='node' type='xs:string' use='required'/>
      <xs:attribute name='subid' type='xs:string' use='optional'/>
    </xs:complexType>
  </xs:element>

  <xs:element name='item'>
    <xs:complexType>
      <xs:sequence minOccurs='0'>
        <xs:any namespace='##other'/>
      </xs:sequence>
      <xs:attribute name='id' type='xs:string' use='optional'/>
    </xs:complexType>
  </xs:element>

  <xs:element name='options'>
    <xs:complexType>
      <xs:sequence minOccurs='0'>
        <xs:any namespace='jabber:x:data'/>
      </xs:sequence>
      <xs:attribute name='jid' type='xs:string' use='required'/>
      <xs:attribute name='node' type='xs:string' use='optional'/>
      <xs:attribute name='subid' type='xs:string' use='optional'/>
    </xs:complexType>
  </xs:element>

  <xs:element name='publish'>
    <xs:complexType>
      <xs:sequence>
        <xs:element ref='item' minOccurs='0' maxOccurs='unbounded'/>
      </xs:sequence>
      <xs:attribute name='node' type='xs:string' use='required'/>
    </xs:complexType>
  </xs:element>

  <xs:element name='publish-options'>
    <xs:complexType>
      <xs:choice minOccurs='0' xmlns:xdata='jabber:x:data'>
        <xs:element ref='xdata:x'/>
      </xs:choice>
    </xs:complexType>
  </xs:element>

  <xs:element name='retract'>
    <xs:complexType>
      <xs:sequence>
        <xs:element ref='item' minOccurs='1' maxOccurs='unbounded'/>
      </xs:sequence>
      <xs:attribute name='node' type='xs:string' use='required'/>
      <xs:attribute name='notify' type='xs:boolean' use='optional'/>
    </xs:complexType>
  </xs:element>

  <xs:element name='subscribe-options'>
    <xs:complexType>
      <xs:sequence>
        <xs:element name='required' type='empty' minOccurs='0'/>
      </xs:sequence>
    </xs:complexType>
  </xs:element>

  <xs:element name='subscribe'>
    <xs:complexType>
      <xs:simpleContent>
        <xs:extension base='empty'>
          <xs:attribute name='jid' type='xs:string' use='required'/>
          <xs:attribute name='node' type='xs:string' use='optional'/>
        </xs:extension>
      </xs:simpleContent>
    </xs:complexType>
  </xs:element>

  <xs:element name='subscriptions'>
    <xs:complexType>
      <xs:sequence minOccurs='0' maxOccurs='unbounded'>
        <xs:element ref='subscription'/>
      </xs:sequence>
      <xs:attribute name='node' type='xs:string' use='optional'/>
    </xs:complexType>
  </xs:element>

  <xs:element name='subscription'>
    <xs:complexType>
      <xs:sequence>
        <xs:element ref='subscribe-options' minOccurs='0'/>
      </xs:sequence>
      <xs:attribute name='jid' type='xs:string' use='required'/>
      <xs:attribute name='node' type='xs:string' use='optional'/>
      <xs:attribute name='subid' type='xs:string' use='optional'/>
      <xs:attribute name='subscription' use='optional'>
        <xs:simpleType>
          <xs:restriction base='xs:NCName'>
            <xs:enumeration value='none'/>
            <xs:enumeration value='pending'/>
            <xs:enumeration value='subscribed'/>
            <xs:enumeration value='unconfigured'/>
          </xs:restriction>
        </xs:simpleType>
      </xs:attribute>
    </xs:complexType>
  </xs:element>

  <xs:element name='unsubscribe'>
    <xs:complexType>
      <xs:simpleContent>
        <xs:extension base='empty'>
          <xs:attribute name='jid' type='xs:string' use='required'/>
          <xs:attribute name='node' type='xs:string' use='optional'/>
          <xs:attribute name='subid' type='xs:string' use='optional'/>
        </xs:extension>
      </xs:simpleContent>
    </xs:complexType>
  </xs:element>

  <xs:simpleType name='empty'>
    <xs:restriction base='xs:string'>
      <xs:enumeration value=''/>
    </xs:restriction>
  </xs:simpleType>

</xs:schema>
]]></code>
  </section2>

  <section2 topic='http://jabber.org/protocol/pubsub#errors' anchor='schemas-error'>
    <code><![CDATA[
<?xml version='1.0' encoding='UTF-8'?>

<xs:schema
    xmlns:xs='http://www.w3.org/2001/XMLSchema'
    targetNamespace='http://jabber.org/protocol/pubsub#errors'
    xmlns='http://jabber.org/protocol/pubsub#errors'
    elementFormDefault='qualified'>

  <xs:annotation>
    <xs:documentation>
      This namespace is used for error reporting only, as
      defined in XEP-0060:

      http://xmpp.org/extensions/xep-0060.html
    </xs:documentation>
  </xs:annotation>

  <xs:element name='closed-node' type='empty'/>
  <xs:element name='configuration-required' type='empty'/>
  <xs:element name='invalid-jid' type='empty'/>
  <xs:element name='invalid-options' type='empty'/>
  <xs:element name='invalid-payload' type='empty'/>
  <xs:element name='invalid-subid' type='empty'/>
  <xs:element name='item-forbidden' type='empty'/>
  <xs:element name='item-required' type='empty'/>
  <xs:element name='jid-required' type='empty'/>
  <xs:element name='max-items-exceeded' type='empty'/>
  <xs:element name='max-nodes-exceeded' type='empty'/>
  <xs:element name='nodeid-required' type='empty'/>
  <xs:element name='not-in-roster-group' type='empty'/>
  <xs:element name='not-subscribed' type='empty'/>
  <xs:element name='payload-too-big' type='empty'/>
  <xs:element name='payload-required' type='empty'/>
  <xs:element name='pending-subscription' type='empty'/>
  <xs:element name='presence-subscription-required' type='empty'/>
  <xs:element name='subid-required' type='empty'/>
  <xs:element name='too-many-subscriptions' type='empty'/>
  <xs:element name='unsupported'>
    <xs:complexType>
      <xs:simpleContent>
        <xs:extension base='empty'>
          <xs:attribute name='feature' use='required'>
            <xs:simpleType>
              <xs:restriction base='xs:NCName'>
                <xs:enumeration value='access-authorize'/>
                <xs:enumeration value='access-open'/>
                <xs:enumeration value='access-presence'/>
                <xs:enumeration value='access-roster'/>
                <xs:enumeration value='access-whitelist'/>
                <xs:enumeration value='auto-create'/>
                <xs:enumeration value='auto-subscribe'/>
                <xs:enumeration value='collections'/>
                <xs:enumeration value='config-node'/>
                <xs:enumeration value='create-and-configure'/>
                <xs:enumeration value='create-nodes'/>
                <xs:enumeration value='delete-items'/>
                <xs:enumeration value='delete-nodes'/>
                <xs:enumeration value='filtered-notifications'/>
                <xs:enumeration value='get-pending'/>
                <xs:enumeration value='instant-nodes'/>
                <xs:enumeration value='item-ids'/>
                <xs:enumeration value='last-published'/>
                <xs:enumeration value='leased-subscription'/>
                <xs:enumeration value='manage-subscriptions'/>
                <xs:enumeration value='member-affiliation'/>
                <xs:enumeration value='meta-data'/>
                <xs:enumeration value='modify-affiliations'/>
                <xs:enumeration value='multi-collection'/>
                <xs:enumeration value='multi-subscribe'/>
                <xs:enumeration value='outcast-affiliation'/>
                <xs:enumeration value='persistent-items'/>
                <xs:enumeration value='presence-notifications'/>
                <xs:enumeration value='presence-subscribe'/>
                <xs:enumeration value='publish'/>
                <xs:enumeration value='publish-options'/>
                <xs:enumeration value='publish-only-affiliation'/>
                <xs:enumeration value='publisher-affiliation'/>
                <xs:enumeration value='purge-nodes'/>
                <xs:enumeration value='retract-items'/>
                <xs:enumeration value='retrieve-affiliations'/>
                <xs:enumeration value='retrieve-default'/>
                <xs:enumeration value='retrieve-items'/>
                <xs:enumeration value='retrieve-subscriptions'/>
                <xs:enumeration value='subscribe'/>
                <xs:enumeration value='subscription-options'/>
                <xs:enumeration value='subscription-notifications'/>
              </xs:restriction>
            </xs:simpleType>
          </xs:attribute>
        </xs:extension>
      </xs:simpleContent>
    </xs:complexType>
  </xs:element>

  <xs:element name='unsupported-access-model' type='empty'/>

  <xs:simpleType name='empty'>
    <xs:restriction base='xs:string'>
      <xs:enumeration value=''/>
    </xs:restriction>
  </xs:simpleType>

</xs:schema>
]]></code>
  </section2>

  <section2 topic='http://jabber.org/protocol/pubsub#event' anchor='schemas-event'>
    <code><![CDATA[
<?xml version='1.0' encoding='UTF-8'?>

<xs:schema
    xmlns:xs='http://www.w3.org/2001/XMLSchema'
    targetNamespace='http://jabber.org/protocol/pubsub#event'
    xmlns='http://jabber.org/protocol/pubsub#event'
    elementFormDefault='qualified'>

  <xs:annotation>
    <xs:documentation>
      The protocol documented by this schema is defined in
      XEP-0060: http://xmpp.org/extensions/xep-0060.html
    </xs:documentation>
  </xs:annotation>

  <xs:import
      namespace='jabber:x:data'
      schemaLocation='http://xmpp.org/schemas/x-data.xsd'/>

  <xs:element name='event'>
    <xs:complexType>
      <xs:choice>
        <xs:element ref='collection'/>
        <xs:element ref='configuration'/>
        <xs:element ref='delete'/>
        <xs:element ref='items'/>
        <xs:element ref='purge'/>
        <xs:element ref='subscription'/>
      </xs:choice>
    </xs:complexType>
  </xs:element>

  <xs:element name='collection'>
    <xs:complexType>
      <xs:choice>
        <xs:element ref='associate'/>
        <xs:element ref='disassociate'/>
      </xs:choice>
      <xs:attribute name='node' type='xs:string' use='optional'/>
    </xs:complexType>
  </xs:element>

  <xs:element name='associate'>
    <xs:complexType>
      <xs:simpleContent>
        <xs:extension base='empty'>
          <xs:attribute name='node' type='xs:string' use='required'/>
        </xs:extension>
      </xs:simpleContent>
    </xs:complexType>
  </xs:element>

  <xs:element name='disassociate'>
    <xs:complexType>
      <xs:simpleContent>
        <xs:extension base='empty'>
          <xs:attribute name='node' type='xs:string' use='required'/>
        </xs:extension>
      </xs:simpleContent>
    </xs:complexType>
  </xs:element>

  <xs:element name='configuration'>
    <xs:complexType>
      <xs:sequence minOccurs='0' xmlns:xdata='jabber:x:data'>
        <xs:element ref='xdata:x'/>
      </xs:sequence>
      <xs:attribute name='node' type='xs:string' use='optional'/>
    </xs:complexType>
  </xs:element>

  <xs:element name='delete'>
    <xs:complexType>
      <xs:sequence>
        <xs:element ref='redirect' minOccurs='0' maxOccurs='1'/>
      </xs:sequence>
      <xs:attribute name='node' type='xs:string' use='required'/>
    </xs:complexType>
  </xs:element>

  <xs:element name='items'>
    <xs:complexType>
      <xs:choice>
        <xs:element ref='item' minOccurs='0' maxOccurs='unbounded'/>
        <xs:element ref='retract' minOccurs='0' maxOccurs='unbounded'/>
      </xs:choice>
      <xs:attribute name='node' type='xs:string' use='required'/>
    </xs:complexType>
  </xs:element>

  <xs:element name='item'>
    <xs:complexType>
      <xs:choice minOccurs='0'>
        <xs:any namespace='##other'/>
      </xs:choice>
      <xs:attribute name='id' type='xs:string' use='optional'/>
      <xs:attribute name='node' type='xs:string' use='optional'/>
      <xs:attribute name='publisher' type='xs:string' use='optional'/>
    </xs:complexType>
  </xs:element>

  <xs:element name='purge'>
    <xs:complexType>
      <xs:simpleContent>
        <xs:extension base='empty'>
          <xs:attribute name='node' type='xs:string' use='required'/>
        </xs:extension>
      </xs:simpleContent>
    </xs:complexType>
  </xs:element>

  <xs:element name='redirect'>
    <xs:complexType>
      <xs:simpleContent>
        <xs:extension base='empty'>
          <xs:attribute name='uri' type='xs:string' use='required'/>
        </xs:extension>
      </xs:simpleContent>
    </xs:complexType>
  </xs:element>

  <xs:element name='retract'>
    <xs:complexType>
      <xs:simpleContent>
        <xs:extension base='empty'>
          <xs:attribute name='id' type='xs:string' use='required'/>
        </xs:extension>
      </xs:simpleContent>
    </xs:complexType>
  </xs:element>

  <xs:element name='subscription'>
    <xs:complexType>
      <xs:simpleContent>
        <xs:extension base='empty'>
          <xs:attribute name='expiry' type='xs:dateTime' use='optional'/>
          <xs:attribute name='jid' type='xs:string' use='required'/>
          <xs:attribute name='node' type='xs:string' use='optional'/>
          <xs:attribute name='subid' type='xs:string' use='optional'/>
          <xs:attribute name='subscription' use='optional'>
            <xs:simpleType>
              <xs:restriction base='xs:NCName'>
                <xs:enumeration value='none'/>
                <xs:enumeration value='pending'/>
                <xs:enumeration value='subscribed'/>
                <xs:enumeration value='unconfigured'/>
              </xs:restriction>
            </xs:simpleType>
          </xs:attribute>
        </xs:extension>
      </xs:simpleContent>
    </xs:complexType>
  </xs:element>

  <xs:simpleType name='empty'>
    <xs:restriction base='xs:string'>
      <xs:enumeration value=''/>
    </xs:restriction>
  </xs:simpleType>

</xs:schema>
]]></code>
  </section2>

  <section2 topic='http://jabber.org/protocol/pubsub#owner' anchor='schemas-owner'>
    <code><![CDATA[
<?xml version='1.0' encoding='UTF-8'?>

<xs:schema
    xmlns:xs='http://www.w3.org/2001/XMLSchema'
    targetNamespace='http://jabber.org/protocol/pubsub#owner'
    xmlns='http://jabber.org/protocol/pubsub#owner'
    elementFormDefault='qualified'>

  <xs:annotation>
    <xs:documentation>
      The protocol documented by this schema is defined in
      XEP-0060: http://xmpp.org/extensions/xep-0060.html
    </xs:documentation>
  </xs:annotation>

  <xs:import
      namespace='jabber:x:data'
      schemaLocation='http://xmpp.org/schemas/x-data.xsd'/>

  <xs:element name='pubsub'>
    <xs:complexType>
      <xs:choice>
        <xs:element ref='affiliations'/>
        <xs:element ref='configure'/>
        <xs:element ref='default'/>
        <xs:element ref='delete'/>
        <xs:element ref='purge'/>
        <xs:element ref='subscriptions'/>
      </xs:choice>
    </xs:complexType>
  </xs:element>

  <xs:element name='affiliations'>
    <xs:complexType>
      <xs:sequence>
        <xs:element ref='affiliation' minOccurs='0' maxOccurs='unbounded'/>
      </xs:sequence>
      <xs:attribute name='node' type='xs:string' use='required'/>
    </xs:complexType>
  </xs:element>

  <xs:element name='affiliation'>
    <xs:complexType>
      <xs:simpleContent>
        <xs:extension base='empty'>
          <xs:attribute name='affiliation' use='required'>
            <xs:simpleType>
              <xs:restriction base='xs:NCName'>
                <xs:enumeration value='member'/>
                <xs:enumeration value='none'/>
                <xs:enumeration value='outcast'/>
                <xs:enumeration value='owner'/>
                <xs:enumeration value='publisher'/>
                <xs:enumeration value='publish-only'/>
              </xs:restriction>
            </xs:simpleType>
          </xs:attribute>
          <xs:attribute name='jid' type='xs:string' use='required'/>
        </xs:extension>
      </xs:simpleContent>
    </xs:complexType>
  </xs:element>

  <xs:element name='configure'>
    <xs:complexType>
      <xs:choice minOccurs='0' xmlns:xdata='jabber:x:data'>
        <xs:element ref='xdata:x'/>
      </xs:choice>
      <xs:attribute name='node' use='optional'/>
    </xs:complexType>
  </xs:element>

  <xs:element name='default'>
    <xs:complexType>
      <xs:choice minOccurs='0' xmlns:xdata='jabber:x:data'>
        <xs:element ref='xdata:x'/>
      </xs:choice>
    </xs:complexType>
  </xs:element>

  <xs:element name='delete'>
    <xs:complexType>
      <xs:sequence>
        <xs:element ref='redirect' minOccurs='0' maxOccurs='1'/>
      </xs:sequence>
      <xs:attribute name='node' type='xs:string' use='required'/>
    </xs:complexType>
  </xs:element>

  <xs:element name='purge'>
    <xs:complexType>
      <xs:simpleContent>
        <xs:extension base='empty'>
          <xs:attribute name='node' type='xs:string' use='required'/>
        </xs:extension>
      </xs:simpleContent>
    </xs:complexType>
  </xs:element>

  <xs:element name='redirect'>
    <xs:complexType>
      <xs:simpleContent>
        <xs:extension base='empty'>
          <xs:attribute name='uri' type='xs:string' use='required'/>
        </xs:extension>
      </xs:simpleContent>
    </xs:complexType>
  </xs:element>

  <xs:element name='subscriptions'>
    <xs:complexType>
      <xs:sequence>
        <xs:element ref='subscription' minOccurs='0' maxOccurs='unbounded'/>
      </xs:sequence>
      <xs:attribute name='node' type='xs:string' use='required'/>
    </xs:complexType>
  </xs:element>

  <xs:element name='subscription'>
    <xs:complexType>
      <xs:simpleContent>
        <xs:extension base='empty'>
          <xs:attribute name='subscription' use='required'>
            <xs:simpleType>
              <xs:restriction base='xs:NCName'>
                <xs:enumeration value='none'/>
                <xs:enumeration value='pending'/>
                <xs:enumeration value='subscribed'/>
                <xs:enumeration value='unconfigured'/>
              </xs:restriction>
            </xs:simpleType>
          </xs:attribute>
          <xs:attribute name='jid' type='xs:string' use='required'/>
        </xs:extension>
      </xs:simpleContent>
    </xs:complexType>
  </xs:element>

  <xs:simpleType name='empty'>
    <xs:restriction base='xs:string'>
      <xs:enumeration value=''/>
    </xs:restriction>
  </xs:simpleType>

</xs:schema>
]]></code>
  </section2>

</section1>

<section1 topic='Acknowledgements' anchor='ack'>
  <p>Thanks to Kirk Bateman, Robin Collier, Blaine Cook, Ovidiu Craciun, Brian Cully, Dave Cridland, Guillaume Desmottes, Gaston Dombiak, William Edney, Seth Fitzsimmons, Fabio Forno, Nathan Fritz, Julien Genestoux, Anastasia Gornostaeva, Joe Hildebrand, Curtis King, Tuomas Koski, Petri Liimatta, Tobias Markmann, Pedro Melo, Dirk Meyer, Tory Patnoe, Peter Petrov, Sonny Piers, Christophe Romain, Pavel Šimerda, Andy Skelton, Kevin Smith, Chris Teegarden, Simon Tennant, Matt Tucker, Matthew Wild, Bob Wyman, Matus Zamborsky, and Brett Zamir for their feedback.</p>
</section1>

<section1 topic='Author Note' anchor='authornote'>
  <p>Peter Millard, primary author of this specification from version 0.1 through version 1.7, died on April 26, 2006. The remaining co-authors are indebted to him for his many years of work on publish-subscribe technologies.</p>
</section1>

</xep><|MERGE_RESOLUTION|>--- conflicted
+++ resolved
@@ -50,16 +50,16 @@
   &ralphm;
 
   <revision>
+    <version>1.13.7</version>
+    <date>2017-08-24</date>
+    <initials>egp</initials>
+    <remark><p>Fix examples using invalid XEP-0082 dates.</p></remark>
+  </revision>
+  <revision>
     <version>1.13.6</version>
-<<<<<<< HEAD
     <date>2017-06-22</date>
     <initials>dg</initials>
     <remark><p>Clarify behaviour of publish-options. Fields must be registered</p></remark>
-=======
-    <date>2017-06-08</date>
-    <initials>egp</initials>
-    <remark><p>Fix examples using invalid XEP-0082 dates.</p></remark>
->>>>>>> 64e6deb9
   </revision>
   <revision>
     <version>1.13.5</version>
