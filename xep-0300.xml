--- conflicted
+++ resolved
@@ -25,16 +25,16 @@
   &ksmith;
   &tobias;
   <revision>
-    <version>0.5.2</version>
-<<<<<<< HEAD
-    <date>2017-08-20</date>
+    <version>0.5.3</version>
+    <date>2017-10-04</date>
     <initials>fs</initials>
     <remark><p>Clarify textual content of the &lt;hash/&gt; element.</p></remark>
-=======
+  </revision>
+  <revision>
+    <version>0.5.2</version>
     <date>2017-08-21</date>
     <initials>ps</initials>
     <remark><p>Add hash-used element</p></remark>
->>>>>>> 47c51bdc
   </revision>
   <revision>
     <version>0.5.1</version>
@@ -421,11 +421,7 @@
 
 <section1 topic='Acknowledgements' anchor='ack'>
   <p>Thanks to Dave Cridland, Waqas Hussain, Glenn Maynard, Remko
-<<<<<<< HEAD
-  Tronçon, Christian Schudt, and Florian Schmaus for their input.</p>
-=======
-  Tronçon, Paul Schaub and Christian Schudt for their input.</p>
->>>>>>> 47c51bdc
+  Tronçon, Paul Schaub, Christian Schudt, and Florian Schmaus for their input.</p>
 </section1>
 
 </xep>