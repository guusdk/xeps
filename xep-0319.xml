--- conflicted
+++ resolved
@@ -25,16 +25,16 @@
   <shortname>idle</shortname>
   &tobias;
   <revision>
+    <version>1.0.2</version>
+    <date>2017-07-17</date>
+    <initials>egp</initials>
+    <remark><p>Make the schema more precise about a date being a xs:dateTime.</p></remark>
+  </revision>
+  <revision>
     <version>1.0.1</version>
-<<<<<<< HEAD
     <date>2017-05-30</date>
     <initials>egp</initials>
     <remark><p>Be precise about the &xep0082; profile used.</p></remark>
-=======
-    <date>2017-07-17</date>
-    <initials>egp</initials>
-    <remark><p>Make the schema more precise about a date being a xs:dateTime.</p></remark>
->>>>>>> faa981f4
   </revision>
   <revision>
     <version>1.0</version>
