--- conflicted
+++ resolved
@@ -48,21 +48,16 @@
   &stpeter;
   <revision>
     <version>1.34.7</version>
-<<<<<<< HEAD
-    <date>2024-09-11</date>
-    <initials>gk</initials>
-    <remark><p>Improved 'Service Removes Non-Member' example.</p></remark>
-=======
-    <date>2024-07-09</date>
+    <date>2024-07-11</date>
     <initials>gk</initials>
     <remark>
       <ul>
         <li>Remove references to using resourceparts when banning users.</li>
         <li>Explicitly disallow Ban List modifications that clash with 'Banning a User' conditions.</li>
         <li>Status code purpose no longer hints that recipient is the affected user</li>
+        <li>Improved 'Service Removes Non-Member' example.</li>
       </ul>
     </remark>
->>>>>>> 88f616ea
   </revision>
   <revision>
     <version>1.34.6</version>
