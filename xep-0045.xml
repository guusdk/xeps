--- conflicted
+++ resolved
@@ -48,12 +48,7 @@
   &stpeter;
   <revision>
     <version>1.34.7</version>
-<<<<<<< HEAD
     <date>2024-08-14</date>
-    <initials>gk</initials>
-    <remark><p>Explicitly use bare JIDs when operating on affiliations.</p></remark>
-=======
-    <date>2024-07-13</date>
     <initials>gk</initials>
     <remark>
       <ul>
@@ -64,9 +59,9 @@
         <li>Clarify usage of presence stanzas when removing a non-member from a members-only room.</li>
         <li>Replace inappropriate RFC 2119 key word usage in §9.7.</li>
         <li>Presence sent to occupants of a destroyed room includes a &lt;destroy/&gt; element.</li>
+        <li>Explicitly use bare JIDs when operating on affiliations.</li>
       </ul>
     </remark>
->>>>>>> 8f766dc9
   </revision>
   <revision>
     <version>1.34.6</version>
