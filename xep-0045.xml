--- conflicted
+++ resolved
@@ -48,13 +48,7 @@
   &stpeter;
   <revision>
     <version>1.34.7</version>
-<<<<<<< HEAD
     <date>2024-07-12</date>
-    <initials>gk</initials>
-    <remark><p>Replace inappropriate RFC 2119 key word usage in §9.7.</p></remark>
-  </revision>  
-=======
-    <date>2024-07-11</date>
     <initials>gk</initials>
     <remark>
       <ul>
@@ -63,10 +57,10 @@
         <li>Status code purpose no longer hints that recipient is the affected user</li>
         <li>Improved 'Service Removes Non-Member' example.</li>
         <li>Clarify usage of presence stanzas when removing a non-member from a members-only room.</li>
+        <li>Replace inappropriate RFC 2119 key word usage in §9.7.</li>
       </ul>
     </remark>
   </revision>
->>>>>>> 3d418263
   <revision>
     <version>1.34.6</version>
     <date>2024-05-01</date>
