--- conflicted
+++ resolved
@@ -50,11 +50,12 @@
     <version>1.34.7</version>
     <date>2024-07-09</date>
     <initials>gk</initials>
-<<<<<<< HEAD
-    <remark><p>Remove references to using resourceparts when banning users.</p></remark>
-=======
-    <remark><p>Explicitly disallow Ban List modifications that clash with 'Banning a User' conditions.</p></remark>
->>>>>>> 49c4a156
+    <remark>
+      <ul>
+        <li>Remove references to using resourceparts when banning users.</li>
+        <li>Explicitly disallow Ban List modifications that clash with 'Banning a User' conditions.</li>
+      </ul>
+    </remark>
   </revision>
   <revision>
     <version>1.34.6</version>
