--- conflicted
+++ resolved
@@ -50,18 +50,15 @@
     <version>1.34.7</version>
     <date>2024-07-11</date>
     <initials>gk</initials>
-<<<<<<< HEAD
-    <remark><p>Clarify usage of presence stanzas when removing a non-member from a members-only room.</p></remark>
-=======
     <remark>
       <ul>
         <li>Remove references to using resourceparts when banning users.</li>
         <li>Explicitly disallow Ban List modifications that clash with 'Banning a User' conditions.</li>
         <li>Status code purpose no longer hints that recipient is the affected user</li>
         <li>Improved 'Service Removes Non-Member' example.</li>
+        <li>Clarify usage of presence stanzas when removing a non-member from a members-only room.</li>
       </ul>
     </remark>
->>>>>>> a5668771
   </revision>
   <revision>
     <version>1.34.6</version>
