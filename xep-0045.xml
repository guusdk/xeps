--- conflicted
+++ resolved
@@ -48,20 +48,15 @@
   &stpeter;
   <revision>
     <version>1.34.7</version>
-<<<<<<< HEAD
-    <date>2024-07-10</date>
-    <initials>gk</initials>
-    <remark><p>Status code purpose no longer hints that recipient is the affected user</p></remark>
-=======
     <date>2024-07-09</date>
     <initials>gk</initials>
     <remark>
       <ul>
         <li>Remove references to using resourceparts when banning users.</li>
         <li>Explicitly disallow Ban List modifications that clash with 'Banning a User' conditions.</li>
+        <li>Status code purpose no longer hints that recipient is the affected user</li>
       </ul>
     </remark>
->>>>>>> 4677fc1b
   </revision>
   <revision>
     <version>1.34.6</version>
