<?xml version='1.0' encoding='UTF-8'?>
<!DOCTYPE xep SYSTEM 'xep.dtd' [
  <!ENTITY % ents SYSTEM 'xep.ent'>
%ents;
]>
<?xml-stylesheet type='text/xsl' href='xep.xsl'?>
<?xml-stylesheet type="text/css" href="xmpp.css"?>
<xep>
<header>
  <title>Mediated Information eXchange (MIX)</title>
  <abstract>This document defines Mediated Information eXchange (MIX), an XMPP protocol extension for the exchange of information among multiple users through a mediating service. The protocol can be used to provide human group communication and communication between non-human entities using channels, although with greater flexibility and extensibility than existing groupchat technologies such as Multi-User Chat (MUC).   MIX uses Publish-Subscribe to provide flexible access and publication, and uses Message Archive Management (MAM) to provide storage and archiving. </abstract>
  &LEGALNOTICE;
  <number>0369</number>
  <status>Experimental</status>
  <type>Standards Track</type>
  <sig>Standards</sig>
  <approver>Council</approver>
  <dependencies>
    <spec>XMPP Core</spec>
    <spec>XMPP IM</spec>
    <spec>XEP-0004</spec>
    <spec>XEP-0030</spec>
    <spec>XEP-0054</spec>
    <spec>XEP-0060</spec>
    <spec>XEP-0084</spec>
    <spec>XEP-0128</spec>
    <spec>XEP-0198</spec>
    <spec>XEP-0292</spec>
    <spec>XEP-0297</spec>
    <spec>XEP-0313</spec>
    <spec>XEP-0372</spec>
  </dependencies>
  <supersedes/>
  <supersededby/>
  <shortname>MIX</shortname>
  &ksmithisode;
  &skille;
  &stpeter;
  <revision>
    <version>0.9.3</version>
    <date>2017-07-18</date>
    <initials>sek</initials>
    <remark><p>
      Remove Legacy MIX Namespace;
      Add mix element in message to hold MIX additional information;
      Roster Update Clarifications;
      Clarify when messages are delivered to clients;
      Extend Roster Get to select format;
      Ensure that text defining attributes and elements reference the namespace;
      Change mix_nick_register to nick-register;
      Separate namespace for roster information;
      rename jidmap2 to jidmap-visible;
      Namespace bump to mix:1;
      Correct from in response of join/leave IQs;
      Add capability for MIX in client's server;
    </p></remark>
  </revision>
  <revision>
    <version>0.9.2</version>
    <date>2017-04-03</date>
    <initials>sek</initials>
    <remark><p>
      Fix xmpp:nodes typos;
      Remove namespace references in Info/Config nodes;
      Modify Participant and JID Map syntaxes;
      Clarifications on subscription to participants node and using this to receive Nick changes;
      Replace use of "query" as MIX defined operations for setting nick;
    </p></remark>
  </revision>
  <revision>
    <version>0.9.1</version>
    <date>2017-03-29</date>
    <initials>sek</initials>
    <remark><p>
      Editorial Changes (addressing comments  from Timothée Jaussoin);
    </p></remark>
  </revision>
  <revision>
    <version>0.9</version>
    <date>2017-03-22</date>
    <initials>sek</initials>
    <remark><p>
      Editorial Changes (mainly from Georg Lukas);
      Change to new syntax for proxy JIDs;
      Clarify MAM archive on Send;
      Extend to sort Selected JID visibility;
      Add examples of lookup read JID from proxy JID;
    </p></remark>
  </revision>
  <revision>
    <version>0.8.2</version>
    <date>2017-03-3</date>
    <initials>sek</initials>
    <remark><p>
     Make example ids pseudo-random;
     Shorten the example BIND2 resources;
     Fix Disco features to not use second namespace;
     Correct encoding of jid-multi;
     MAM intro clarification;
     Always add to roster, with direction of roster controlled by share preference;
    </p></remark>
  </revision>
  <revision>
    <version>0.8.1</version>
    <date>2017-02-20</date>
    <initials>sek</initials>
    <remark><p>
      Editorial Updates;
      Clarify Access to MAM history, prior to user joining channel;
      Add option for user to join without presence;
      Check invitee supports MIX;
    </p></remark>
  </revision>
  <revision>
    <version>0.8</version>
    <date>2017-02-13</date>
    <initials>sek</initials>
    <remark><p>
      Update after Brussels Summit;
      Remove Explicit Client Activation and replace with client capability discovery (summit 3);
      Limit Indirect to Join/Leave;
      Clarify Server use of Disco of Client;
      Add MIX capability information to Roster (summit 10);
      MIX as Core Spec (summit 1);
      Clarifications of password control, voice and name/description (summit 4/5/6)
      Removal of Subject and reference future Sticky Messages XEP (summit 7);
      Use example JIDs aligned to anticipated BIND2 specification;
      Clarify PubSub Node Type;
      Add Error handling section;
      Substantial Editorial Review;
    </p></remark>
  </revision>
  <revision>
    <version>0.7.1</version>
    <date>2017-01-30</date>
    <initials>sek</initials>
    <remark><p>
      Ensure all RFC 2119 keywords are capitalized and used correctly;
      Use MAM ID to identify message;
      Clarify use of the various channel names;
      Require all client operations to be direct or indirect (choice is just confusing);
      Add description of implicit activation ;
      MIX Domains must not contain users;
      Clarification on identifying channels in rosters;
    </p></remark>
  </revision>
  <revision>
    <version>0.7</version>
    <date>2017-01-27</date>
    <initials>sek</initials>
    <remark><p>
      Correct multi-language subject setting;
      Remove MIX Proxy terminology and replace with Participant Server Behaviour;
    </p></remark>
  </revision>
  <revision>
    <version>0.6.5</version>
    <date>2017-01-10</date>
    <initials>sek</initials>
    <remark><p>
      Modify MIX Proxy so that client sends to bare JID
    </p></remark>
  </revision>
  <revision>
    <version>0.6.4</version>
    <date>2017-01-10</date>
    <initials>sek</initials>
    <remark><p>
      Add node='mix' to channel disco to facilitate MIX and MUC co-existence on same node;
      Return Proxy JID on Join;
      Adjustment to message reflection
    </p></remark>
  </revision>
  <revision>
    <version>0.6.3</version>
    <date>2016-12-22</date>
    <initials>sek</initials>
    <remark><p>
      Add Update and Distribution to Table 3;
      Correct from in messages from channel;
      Use XEP-0297 in message forwarding;
      Update Dependent XEPs
    </p></remark>
  </revision>
  <revision>
    <version>0.6.2</version>
    <date>2016-12-21</date>
    <initials>sek</initials>
    <remark><p>
      Editorial Changes (Georg Lukas Review);
      Improve 1:1 Conversion;
      Sort out MIX Proxy and Presence Update
    </p></remark>
  </revision>
  <revision>
    <version>0.6.1</version>
    <date>2016-12-05</date>
    <initials>sek</initials>
    <remark><p>
      Clarify Direct PubSub access to each node type.
    </p></remark>
  </revision>
  <revision>
    <version>0.6</version>
    <date>2016-12-02</date>
    <initials>sek (XEP Editor: ssw)</initials>
    <remark><p>
     Added Internationalization Consideration section, and various I18n edits;
     Added Security Considerations section;
     Tombstoning of Redaction changes made optional;
     Added a section specifying MIX Proxy;
     Change configuration and information node management to directly use PubSub;
     Provide for XEP-0202 (vCard4 over XMPP) in addition to vcard-temp support.
    </p></remark>
  </revision>
  <revision>
    <version>0.5</version>
    <date>2016-11-04</date>
    <initials>sek (XEP Editor: ssw)</initials>
    <remark><p>
      Complete and restructure Administration Section: Creating Channels and modifying configuration;
      Add avatar nodes;
      Add section on roster handling;
      Discovering MIX Services;
      Resolve questions on future capabilities;
      Administration of Allowed/Banned; clarify Kick functionality is replaced;
      User Presence Probes on Channel Start-up;
      Add user Presence preference;
      Clarify and Expand MAM Archiving;
      Sort Retraction;
      Add Marker IQ;
      Conversion 1:1
    </p></remark>
  </revision>
  <revision>
    <version>0.4</version>
    <date>2016-09-21</date>
    <initials>sek</initials>
    <remark><p>Clarification of MIX Proxy concept; Clarify node definitions; Make all nodes optional; Merge ACL node into configuration node; Add information node including avatar; Resolve 4.1 question by accepting provisional answer; Add discovery examples; setting and sharing Subject; Protocol to request channel information and participants;  vCard Request;  Private Messages; Set user preferences with XEP-0004; Remove references to member and occupant;  Add Role Definition;  Add Banned and Allowed Nodes;  Update Configuration Definition;Add information on original id to message reflected back to sender  Add XEP-0372 mechanism to reference channel and informal invite;  Channel Invitations </p></remark>
  </revision>
  <revision>
    <version>0.3.1</version>
    <date>2016-09-07</date>
    <initials>sek</initials>
    <remark><p>Introduce MIX Proxy concept.   Add MIX capability in client discovery.</p></remark>
  </revision>
  <revision>
    <version>0.3</version>
    <date>2016-09-05</date>
    <initials>sek</initials>
    <remark><p>Addressing comments from review of 0.2 and expansion/clarification of MUC/MIX dual working</p></remark>
  </revision>
  <revision>
    <version>0.2.3</version>
    <date>2016-09-01</date>
    <initials>ssw, ks</initials>
    <remark><p>Cleanup, use precis nickname for nicknames, and allow multiple subject languages.</p></remark>
  </revision>
  <revision>
    <version>0.2.2</version>
    <date>2016-08-26</date>
    <initials>ssw</initials>
    <remark><p>Phrasing and grammar.</p></remark>
  </revision>
  <revision>
    <version>0.2.1</version>
    <date>2016-08-25</date>
    <initials>sek, egp</initials>
    <remark><p>Includes Link Mauve (Emmanuel Gil PEYROT) editorial changes</p></remark>
  </revision>
  <revision>
    <version>0.2</version>
    <date>2016-08-16</date>
    <initials>sek, ks</initials>
    <remark><p>Significant update based on XMPP Summit discussions</p></remark>
  </revision>
  <revision>
    <version>0.1.1</version>
    <date>2016-03-17</date>
    <initials>XEP Editor (ssw)</initials>
    <remark><p>Fix XML in join example.</p></remark>
  </revision>
  <revision>
    <version>0.1</version>
    <date>2016-01-07</date>
    <initials>XEP Editor (asw)</initials>
    <remark><p>Initial published version approved by the XMPP Council.</p></remark>
  </revision>
  <revision>
    <version>0.0.1</version>
    <date>2015-10-12</date>
    <initials>kis/psa</initials>
    <remark><p>First draft.</p></remark>
  </revision>
</header>
<section1 topic='Introduction' anchor='intro'>
  <p>The Mediated Information eXchange (MIX) protocol is intended as a replacement for Multi-User Chat (MUC). MUC is a major application of XMPP that was developed in 2002 and standardized in &xep0045;. MIX implements the same basic MUC patterns in a more flexible and extensible way in order to address requirements that have emerged since MUC was developed. MIX supports all of the core chatroom features that are familiar from MUC, such as discussion topics and invitations. Like MUC, it also defines a strong access control model, including the ability to ban users, to name administrators, and to provide controls as to which users can participate in channels.</p>
  <p>Several reasons exist for replacing MUC:</p>
  <ul>
    <li>A number of use cases for group communication have emerged since MUC was first published.</li>
    <li>Experience has shown that it is difficult to use MUC to build several kinds of communication applications (such as a multimedia conference) without undesirable adaptations.</li>
    <li>It is impractical to address a number of the requirements listed in the next section with MUC or with extensions to MUC. </li>
    <li>In the years after MUC was designed, both &xep0060; and &xep0313; have been developed and it is desirable to reuse these building blocks (e.g., MAM can be used for message history) rather than using the less robust methods defined in &xep0045;.</li>
  </ul>
  <p>Because it is anticipated that there will be significant co-existence between MUC and MIX, this specification is designed so that:</p>
  <ul>
    <li>XMPP clients can implement MUC and this specification in a way that provides a coherent user experience.</li>
    <li>XMPP servers can implement this specification and also provide a MUC interface in order to support clients that only implement MUC.</li>
  </ul>
  <p>If a server wishes to expose both MUC and MIX representations of chatrooms, it is RECOMMENDED to do so by serving MUC and MIX on different domains, but a server MAY serve them on the same domain.</p>
</section1>

<section1 topic='Requirements' anchor='reqs'>

<p>The following requirements have been identified, which MIX aims to address.</p>
  <ol>
    <li>A user's participation in a channel persists and is not modified by the user's client going online and offline.</li>
    <li>Multiple devices associated with the same account can share the same nick in the channel, with well-defined rules making each client individually addressable.</li>
    <li>Channels are NOT REQUIRED to support or reflect presence for participants.</li>
    <li>A reconnecting client can quickly resync with respect to messages and presence.</li>
    <li>A user MAY (subject to configuration) receive messages from a channel as an invisible observer.</li>
    <li>Configuration can be observed externally to the channel (e.g., list of participants, access control rights, etc.).</li>
    <li>MIX services SHOULD provide mechanisms to prevent JIDs from being harvested.</li>
    <li>MIX and Message Archive Management (MAM) MUST work well together.</li>
    <li>A user can determine which channels they participate in.</li>
    <li>Provide extensibility regarding data formats that can be sent within a channel (files, structured data, indications about media sources in multimedia conferences, etc.) as well as flexibility regarding which data formats a user wants to receive.</li>
    <li>Enable federation of a channel across multiple servers, to provide a service equivalent to "federated MUC" &xep0289;.</li>
    <li>Enable sharing of messages on a channel without requiring sharing of presence.</li>
    <li>Enable sharing of presence without requiring message sending.</li>
    <li>(Desirable) Make it easier to reduce duplicate traffic.</li>
 </ol>
</section1>

<section1 topic='Concepts' anchor='concepts'>
  <section2 topic="Specification Appproach" anchor="concepts-approach">
    <p>
      MIX will enable a wide range of auxiliary services.  The goal of the MIX specification is to set out the core capabilities needed for MIX.   It is anticipated that additional XEPs will be written to extend the core MIX, and the core MIX specification notes some areas where this may happen.  This approach will avoid the core MIX specification becoming unduly large.   Profiles referencing sets of related MIX XEPs may be developed in the future.
    </p>
  </section2>
  <section2 topic="Core Concepts" anchor="concepts-core">
  <p>The following concepts underlie the design of MIX.</p>
  <ol>
    <li>MIX channels (roughly equivalent to MUC rooms) are hosted on one or more MIX domains, (examples: 'mix.example.com'; 'conference.example.com'; 'talk.example.com'), which are discoverable through &xep0030;. Each channel on a MIX service can then be discovered and queried.</li>
    <li> In MIX each channel (e.g., 'channel@mix.example.com') is a specialized pubsub service. This is based on the model from &xep0163; where every user JID (e.g., 'user@example.com') is its own pubsub service. </li>
    <li>A channel's pubsub service contains a number of nodes for different event types or data formats. As described below, this document defines several standard nodes; however, future specifications or proprietary services can define their own nodes for extensibility.</li>
    <li>Affiliations with the nodes are managed by the MIX service by channel level operations, so that the user does not have to separately manage affiliations with the individual PubSub nodes.
     </li>
    <li>&xep0313; (MAM) is used for all history access, with each node being individually addressable for MAM queries. This simplifies implementation compared to MUC (which had a specialized and rather limited history retrieval mechanism).</li>
    <li>A client can achieve a 'quick resync' of a node by requesting just those changes it has not yet received, using standard MAM protocol. This solves the MUC issue of either receiving duplicate messages when rejoining a room or potentially missing messages.</li>
    <li>Because MAM is used for history, only those nodes that have a 'current value' need to store any items in them &mdash; e.g., 'urn:xmpp:mix:nodes:presence' and 'urn:xmpp:mix:nodes:information' would store their current values (with older values being queryable through MAM), while 'urn:xmpp:mix:nodes:messages' would store no items.</li>
    <li>A user's participation in a channel outlives their client sessions. A client which is offline will not share presence within the channel, but the associated user will still be listed as an participant. </li>
    <li>Presence is sent to participants using bare JID, whether or not the user has an online client. </li>
    <li>Online clients MAY register presence, which is then shared with participants who have subscribed to presence.</li>
    <li>MIX decouples addressing of channel participants from their nicknames, so that nickname changes do not affect addressing.</li>
    <li>Each participant is addressable by a single bare JID, which is a proxy JID (not the user's real JID) to make it straightforward to hide the user's real JID from other channel participants. Full JIDs comprised of this bare JID plus a resource (also anonymized) are then constructed, allowing visibility into the number of online resources participating in a channel.</li>
    <li> Although some protocol is shared with MUC, MUC clients are not interoperable with a MIX service.  This means that where a user chooses to use MIX, all of the users clients need to support MIX.</li>
    <li>MIX requires the server to which the MIX client connects to provide functionality to support MIX.  This functionality is defined in this specification and referenced as "MIX Participant's Server Behaviour".</li>
    <li>MIX domains MUST NOT be used to host end user JIDs. </li>
  </ol>
  </section2>
  <section2 topic="MIX and PubSub" anchor="concepts-pubsub">
    <p>MIX is based upon domains providing a MIX service, such as 'mix.shakespeare.example'. Note that although PubSub communication is used, a domain used for MIX is a MIX domain and not a standard &xep0060; domain. Like MUC, there is no requirement on the naming of these domains; the label 'mix' used in examples in this specification and the fact that it is a subdomain of a 'shakespeare.example' service are purely for example.</p>
    <p>Every MIX channel is an addressable PubSub service (with additional MIX semantics) that will be addressed using a bare JID by other XMPP entities, for example coven@mix.shakespeare.example. While &xep0060; is used as the basis for the MIX model, MIX uses standard presence and groupchat messages to provide an interface to the MIX service that does not expose PubSub protocol for many of the more common functions.
</p>
  </section2>
  <section2 topic="MIX and MAM" anchor="concepts-mam">
    <p> Historical data (such as the messages sent to the channel) is stored in an archive supporting  Message Archive Management (MAM) so that clients can subsequently access this data with MAM. Each node can be archived separately (e.g., the presence node or the configuration node).  MIX messages are archived by both the MIX channel and the user's server, so that clients can generally use their local MAM archiver.  MIX clients can retrieve archived information with MAM in order to quickly resync messages with regard to a channel, and can do so without providing presence information.</p>
  </section2>
  <section2 topic="Behaviour of MIX Participant's Server" anchor="concepts-mix-participant-server">
    <p>
      A MIX channel does not send messages and presence directly to the MIX client of a channel participant, but addresses them to the participant using the participant's bare JID. The participant's server MUST then handle these messages and pass them on to zero, one or multiple clients.   To enable MIX to work, this behaviour is necessary and so the server of every MIX client MUST follow the rules set out in this specification.
This approach  enables flexible support of multiple clients for a MIX channel participant.
       The MIX model is that a user will join a channel over an extended period, and that the user (not a specific client used by the user) joins the channel. The primary subscription is with the client's bare JID.
       There are a number of MIX requirements on behaviour of the MIX Participant's server, which are summarized here:
     </p>
    <ol>


      <li>Messages from a MIX client to a MIX channel will go direct to the MIX service.  They are relayed, but not modified, by the participant's server.</li>
      <li>Messages from a MIX channel to a MIX client are always sent to the MIX participant's server (addressed by bare JID) and MUST be handled by the MIX participant's server.</li>
      <li>All messages received by the MIX participant's server MUST be stored using MAM.</li>
      <li>The MIX participant's server will only forward messages to online clients and will not forward messages if no clients are online.
        This means that a MIX client needs to resynchronize with all MIX channels when it comes online.  This message synchronization will happen between the MIX client and the MAM archive held on the MIX participant's server.</li>

      <li>The MIX client will generally send management and other messages directly to the MIX channel and this MUST be done except where specifically noted.  </li>
      <li>The user's roster contains each MIX channel to which the user is subscribed.   To achieve this the user's server needs to manage the roster on behalf of the user.  For this reason, MIX join and leave commands MUST be sent by a client to the user's server.   This enables the user's server to correctly manage the roster on behalf of the user.</li>
    </ol>
    <p>
   Messages from a MIX channel to a MIX participant (which will be of type=groupchat) and presence information are sent to the participant's server using the participant's bare JID.  This means that the MIX participant's server  MUST implement a modification of the standard &rfc6121; message processing rules.
    </p>
    <p>
      The core MIX specification sets out how the MIX channel interacts directly with XMPP clients and with the MIX participant's server. Behaviour of the MIX participant's server is also specified in this MIX specification.
    </p>
  </section2>
  <section2 topic="User Presence in MIX" anchor="concepts-presence">
    <p>
      MIX channels store presence of each online client for a user that chooses to publish presence.  Presence is stored in the presence node and is encoded using a full proxy JID.  Where a user publishes presence for one or more clients, this information is available to all users subscribing to the channel presence.
    </p>
    <p>
      Channel participants can send messages to clients publishing their presence by sending them to the  full proxy JID published in the presence node.   These stanzas MAY be routed to the client by the MIX channel.  The choice to do this is dependent on MIX channel policy.   For example, a disco request MAY be routed through the MIX channel to the client.
    </p>
    <p>
      Presence updates are distributed by a channel to the bare JID of subscribers and then the subscriber's server will distribute to each of the subscriber's currently online clients.
    </p>
  </section2>
  <section2 topic="Private Messages" anchor="concepts-pm">
    <p>
      Private messages MAY be sent to channel participants if allowed by channel policy. Private messages are
 addressed to the user's bare proxy JID determined from the participants node, and routed by the MIX to the user's bare real JID, where standard distribution rules will apply.
    </p>

  </section2>
  <section2 topic="Proxy JIDs and JID Visibility" anchor="proxy-jid">
    <p>
      MIX channels have three modes controlling JID visibility:
    </p>
    <table caption="JID Visibility Modes">
      <tr><th>Mode</th><th>Description</th></tr>
      <tr><td>'JID Visible'</td><td>In these channels all participant JIDs are visible to all channel participants.</td></tr>
      <tr><td>'JID Maybe Visible'</td><td>In these channels, participant JIDs are visible to all channel participants when participant preference allows.</td></tr>
      <tr><td>'JID&nbsp;Hidden'</td><td>In these channels, no participant JIDs are visible to channel participants, but they are visible to channel administrators.</td></tr>
    </table>
    <p>
      A channel participant MAY specify a preference for JID visibility for the channel, with one of the following values:
    </p>
    <table caption="JID Visibility Preference Options">
      <tr><th>Preference</th><th>Description</th></tr>
      <tr><td>'No JID Visibility Preference'</td><td>The users JID will be visible if the channel is  JID Visible or  JID Maybe Visible channels and hidden if the channel is JID Hidden.  </td></tr>
      <tr><td>'Prefer Hidden'</td><td>The user's JID will be hidden if the channel is  JID Maybe Visible and shown if the channel is  JID Visible .</td></tr>
      <tr><td>'Enforce Hidden'</td><td>The user's JID will never be shown and the user will be removed from channel if channel mode is changed to JID Visible.</td></tr>
      <tr><td>'Enforce Visible'</td><td>The users JID will always be shown and the user will be removed from channel if mode is changed to 'JID Hidden'.</td></tr>
    </table>
    <p>
      For JID Visible and JID Hidden channels the default user visibility preference is No JID Visibility Preference.   For JID Maybe Visible channels, the default user visibility preference is Prefer Hidden, so that JIDs will only be visible when users explicitly permit this.
    </p>
    <p>
      The primary representation of a participant in a MIX channel is a proxy JID, which is an anonymized JID using the same domain as the channel and with the name of the channel encoded, using the format "&lt;generated identifier&gt;#&lt;channel&gt;@&lt;mix domain&gt;".  The generated identifier MUST NOT contain the '#', '/' or '@' characters.  The Channel name MAY contain the '#' character.   For example in the channel 'coven@mix.shakespeare.example',   the user 'hag66@shakespeare.example' might have a proxy JID of '123456#coven@mix.shakespeare.example'.   The reason for the proxy JID is to support JID Hidden channels.   Proxy JIDs are also used in JID Visible channels, for consistency and to enable switching of JID visibility.  The "urn:xmpp:mix:nodes:jidmap" node maps from proxy JID to real JID.    Servers and clients MUST determine that a JID is a proxy JID from context and MUST NOT infer that a JID is a proxy JID because it contains the '#' character.
    </p>
    <p>
      The mapping of real bare JID to proxy JID is defined when a participant joins a channel.  While a user is a participant in a Channel, the mapping between real JID and proxy JID MUST NOT be changed.   This mapping must be maintained after the user leaves the channel.   Proxy JID values MUST NOT be re-used.   If a JID that left a channel joins the channel again the same proxy JID MAY be used again or a different new proxy JID MAY be assigned.
    </p>
    <p>
      The example real full JIDs in this specification are aligned the anticipated new format that splits the resource into two parts.  The first part is UUID that is a stable and fixed value for the client and is anticipated to be a fixed format which may well be UUID 4.  The second part is server assigned and will vary with each session.    A realistic JID with resource is:  'hag66@shakespeare.example/d104f6a7-97e9-477f-8947-e4a37691d7ee/7533375f2cd'.   This specification uses examples of the style:  'hag66@shakespeare.example/UUID-a1j/7533' which are aligned to real resources, but more compact.     CITATION TO BE ADDED.  If the final specification differs from this, the examples will be updated.
    </p>
     <p>
       The full JIDs held in the  presence nodes are anonymized using a similar mechanism.  First the bare JID is mapped to a bare proxy JID, using the mapping held in the "urn:xmpp:mix:nodes:jidmap" node for the bare JID.  Then the resource is replaced with a generated value.   For example,   'hag66@shakespeare.example/UUID-a1j/7533' in the channel coven might have a proxy JID of '123456#coven@mix.shakespeare.example/789'.   There is no client visible mapping of proxy full JIDs maintained as this is not needed.   The MIX channel will need to maintain a mapping, to support directly addressing clients, such as for client to client disco#info queries.  While an full proxy JID is held in the presence node, the mapping to real JID MUST NOT be changed.  When adding a client to the presence node, the server MAY add the same anonymized JID as used before by that client, or it MAY create a different anonymized JID.
     </p>
  </section2>
  <section2 topic="Standard Nodes" anchor="concepts-nodes">
    <p>MIX defines a number standard nodes are as follows.   Note that all nodes are OPTIONAL and that not every channel will necessarily use each node:</p>
    <table caption="Standard MIX Nodes">
      <tr><th>Name</th><th>Node</th><th>Description</th><th>Update</th><th>Distribution</th></tr>
      <tr><td>Messages</td><td>'urn:xmpp:mix:nodes:messages'</td><td>For distributing messages to the channel. Each item of this node will contain a message sent to the channel.</td><td>Message</td><td>Message</td></tr>
      <tr><td>Participants</td><td>'urn:xmpp:mix:nodes:participants'</td><td>For storing the list of participants and the associated nick.  Channel participants are added when they join the channel and removed when they leave </td><td>Join/Leave/Set Nick</td><td>PubSub</td></tr>
      <tr><td>JID Map</td><td>'urn:xmpp:mix:nodes:jidmap'</td><td>For storing a list of bare proxy JIDs from the participants node with a 1:1 mapping to the corresponding real JIDs.</td><td>Automatic</td><td>PubSub</td></tr>
      <tr><td>JID Maybe Visible Map</td><td>'urn:xmpp:mix:nodes:jidmap-visible'</td><td>For storing a list of bare proxy JIDs from the participants node with a 1:1 mapping to the corresponding real JIDs for participants that choose to share real JIDs in a channel with JID Maybe Visible mode.</td><td>Automatic</td><td>PubSub</td></tr>
      <tr><td>Presence</td><td>'urn:xmpp:mix:nodes:presence'</td><td>For storing information about the availability status of online participants, which MAY include multiple clients for a single participant.</td><td>Presence</td><td>Presence</td></tr>
      <tr><td>Information</td><td>'urn:xmpp:mix:nodes:info'</td><td>For storing general channel information, such as description. </td><td>PubSub</td><td>PubSub</td></tr>
      <tr><td>Allowed</td><td>'urn:xmpp:mix:nodes:allowed'</td><td>For storing JIDs that are allowed to be channel participants.</td><td>PubSub</td><td>PubSub</td></tr>
      <tr><td>Banned</td><td>'urn:xmpp:mix:nodes:banned'</td><td>For storing JIDs that are not allowed to be channel participants. </td><td>PubSub</td><td>PubSub</td></tr>
      <tr><td>Configuration</td><td>'urn:xmpp:mix:nodes:config'</td><td>For storing channel configuration. </td><td>PubSub</td><td>PubSub</td></tr>
    </table>
    <p>
      All of the standard nodes are OPTIONAL.   A channel providing a service similar to MUC will typically use all of the standard nodes, but other channels MAY use any combination of these nodes.
      MIX provides mechanisms to allow users to conveniently subscribe to a chosen set of nodes and to unsubscribe to all nodes with a single operation.  Some nodes are accessed and managed with PubSub, whereas other nodes define MIX specific mechanisms for their use, as shown in the last two columns of the table.
    </p>
    <p>
      MIX also makes use of two nodes for support of Avatars.  These nodes and their use is defined in &xep0084;.  These nodes MAY be created as part of a MIX channel, where it is desired to publish an avatar associated with the channel.
    </p>
    <table caption="MIX Nodes for Avatar Support">
      <tr><th>Name</th><th>Node</th><th>Description</th></tr>
      <tr><td>Avatar Data</td><td>'urn:xmpp:avatar:data'</td><td>For publishing an Avatar</td></tr>
      <tr><td>Avatar Metadata</td><td>'urn:xmpp:avatar:metadata'</td><td>For publishing Avatar metadata</td></tr>
    </table>
    <p>
      The structure of each of the standard nodes defined by MIX is now considered in more detail in the rest of this section, after explaining roles.
    </p>
    <section3 topic="Roles" anchor="roles">
      <p>
        There are a number of MIX roles for each channel, listed in the following table.   Rights will be assigned to the various roles in the channel configuration node.
      </p>
      <table caption="Channel Roles">
        <tr><th>Role</th><th>Membership and Rights</th></tr>
        <tr><td>Owners</td><td>These are owners of the channel, as specified in the channel configuration node.  Only owners are allowed to modify the channel configuration node.</td></tr>
        <tr><td>Administrators</td><td>Administrators are defined in the channel configuration node.  Administrators have update rights to the Allowed Node and Banned Node, so they can control which users are allowed to participate in a channel.  </td></tr>
        <tr><td>Participants</td><td>Participants are users listed by JID in the participants node.</td></tr>
        <tr><td>Allowed</td><td>Allowed is the set of JIDs that are participants or are allowed to become participants.  A JID is allowed if it does not match an entry in the banned node and either it matches an entry in the allowed node or the allowed node is not present. </td></tr>
        <tr><td>Anyone</td><td>Any user, including users in the banned node.</td></tr>
      </table>
      <p>
        There MUST always be at least one Owner.   Administrators, Participants, and Allowed MAY NOT have any members.  Rights are defined in a strictly hierarchical manner following the order of this table, so that for example Owners will always have rights that Administrators have.
      </p>
    </section3>

    <section3 topic="Node Archiving" anchor="node-archiving">
      <p>
        Nodes MAY be archived and where this is done MAM MUST be used.  Archiving of the Messages node MUST be done as part of the MIX specification.  Archiving of other nodes is OPTIONAL.
      </p>
    </section3>
    <section3 topic="Messages Node" anchor="messages-node">
      <p>
        The Messages node is used to distribute messages.   The Messages node is a transient node and so no PubSub items are held.  Messages MUST go to the associated MAM archive and history is retrieved by use of  MAM. Users subscribe to this node to indicate that messages from the channel are to be sent to them.   Private Messages are not distributed by the Messages node.

      </p>

    </section3>

    <section3 topic="Participants Node" anchor="participants-node">
      <p>Each channel participant is represented as an item of the 'urn:xmpp:mix:nodes:participants' channel node.  Each item is named by the bare proxy JID of the participant. For example '123456#coven@mix.shakespeare.example' might name the node item associated with participant 'hag66@shakespeare.example'.  Information is stored in a &lt;participant/&gt; element qualified by the 'urn:xmpp:mix:1' namespace.   The nick associated with the user is mandatory and is stored in a &lt;nick/&gt; child element of the &lt;participant/&gt; element.   The nick for each channel participant MUST be different to the nick of other participants.
      </p>
      <p>
        When a user joins a channel, the user's bare JID is added to the participants node by the MIX service.   When a user leaves a channel, they are removed from the participants node.  The participants node MUST NOT be directly modified using pubsub.
      </p>
      <p>
        Users MAY subscribe to and read information this node, when permitted by the channel.  Standard PubSub access will allow a full list of participants and associated nicks to be determined.  By subscribing to the node, a user will be informed of changes to the Participants Node.
      </p>
      <p>The participants node is OPTIONAL.  If the Participants Node is not used, information on channel participants is not shared.  If there is no participants node, the access control value 'participants' MUST NOT be used.   The Participants node is a permanent node with one item per participant.</p>
      <example caption="Value of Participants Node"><![CDATA[
<items node='urn:xmpp:mix:nodes:participants'>
  <item id='123456#coven@mix.shakespeare.example'>
      <participant xmlns='urn:xmpp:mix:1'>
         <nick>thirdwitch</nick>
      </participant>
  </item>
</items>
]]></example>
    </section3>
    <section3 topic="JID Map Node" anchor="jid-map-node">

      <p>The JID Map node is used to associate a proxy bare JID to its corresponding real bare JID.   It is a PubSub node with the 'node' attribute set to 'urn:xmpp:mix:nodes:jidmap'. The JID Map node MUST have one entry for each entry in the Participants node.  This value is added when a user joins the channel and is removed when the user leaves the channel.
       Each item is identified by proxy bare JID, mapping to the real bare JID.  This node is used to give administrator access to real JIDs and participant access to real JIDs in jid-visible channels.  This node MUST NOT be modified directly using pubsub.
       In JID Visible channels, all participants MAY subscribe to this node.  In JID Hidden and JID Maybe Visible channels, only administrators can subscribe.   The JID Map node is a permanent node with one item per participant. Information is stored in a &lt;participant/&gt; element qualified by the 'urn:xmpp:mix:1' namespace.  The real JID is stored in a &lt;jid/&gt; child element of the &lt;participant/&gt; element.  </p>
      <example caption="Value of JID Map Node"><![CDATA[
<items node='urn:xmpp:mix:nodes:jidmap'>
  <item id='123456#coven@mix.shakespeare.example'>
      <participant xmlns='urn:xmpp:mix:1'>
         <jid>hecate@mix.shakespeare.example</jid>
      </participant>
  </item>
</items>
]]></example>
    </section3>

    <section3 topic="JID Maybe Visible Map Node" anchor="jid-map2-node">
<<<<<<< HEAD

      <p>The JID Maybe Visible Map node is a similar node to the JID Map node that is used in addition to the JID Map Node in JID Maybe Visible channels.   All participants may subscribe to and access this node.    It uses the same encoding as JID Map node and all participant JIDs MUST be included.    Where a participant's preference is to not share the JID, the encoded participant value is the proxy JID.   This will enable a user looking up a JID to clearly determine that the user preference is to not share the JID and to clearly distinguish this case from an erroneous proxy JID.
=======
      
      <p>The JID Maybe Visible Map node is a similar node to the JID Map node that is used in addition to the JID Map Node in JID Maybe Visible channels.   It is a PubSub node with the 'node' attribute set to 'urn:xmpp:mix:nodes:jidmap-visible'. All participants may subscribe to and access this node.    It uses the same encoding as JID Map node and all participant JIDs MUST be included.    Where a participant's preference is to not share the JID, the encoded participant value is the proxy JID.   This will enable a user looking up a JID to clearly determine that the user preference is to not share the JID and to clearly distinguish this case from an erroneous proxy JID.
>>>>>>> 6a4afe20
      </p>

    </section3>

    <section3 topic="Presence Node" anchor="presence-node">
      <p>
        The presence node contains the presence value for clients belonging to participants that choose to publish presence to the channel. A MIX channel MAY require that all participants publish presence.  Each item in the presence node is identified by the full proxy JID, and contains the current presence value for that JID.  The presence is encoded in the same way as data that would be sent in a presence stanza using a &lt;presence/&gt; element qualified by the 'jabber:client' namespace. The full proxy JID is always used in this node. In MIX it is possible to have a 'presence-less channel' by not using this node. Access Control MAY be set to enforce that for each of the full JIDs in this list, the bare JID MUST be in the participants list.
      </p>

      <p>
        This node MAY be subscribed to by users and this subscription MUST use the user's bare JID.  So presence of online clients is sent to the user's server for each user subscribed to this node. Presence is always sent using standard presence protocol and NOT using pubsub protocol.   Clients MUST NOT directly access the presence node using pubsub.  The Presence node is a permanent PubSub node.
      </p>
      <example caption="Value of Presence Node"><![CDATA[
<items node='urn:xmpp:mix:nodes:presence'>
  <item id='123456#coven@mix.shakespeare.example/8765'>
    <presence xmlns='jabber:client'>
      <show>dnd</show>
      <status>Making a Brew</status>
    </presence>
  </item>
</items>
]]></example>
    </section3>
    <section3 topic="Information Node" anchor="info-node">

      <p>The Information node holds information about the channel.  The information node contains a single item with the current information.
        The information node is named by the date/time at which the item was created.   The information node is accessed and managed using standard pubsub.   The Information node is a permanent node with a maximum of one item.  Users MAY subscribe to this node to receive information updates. The Information node item MAY contain the following attributes, each of which is OPTIONAL:
      </p>
      <table caption="Information Node Attributes">
        <tr><th>Name</th><th>Description</th><th>Field Type</th><th>Values</th><th>Default</th></tr>
        <tr><td>'Name'</td><td>A short string providing a name for the channel.  For example "The Coven".  Typical uses of this value will be to present a user with the name of this channel in a list of channels to select from or as the header of UI display of the channel.  It is intended for use where a short string is needed to represent the channel.</td><td>text-single</td><td>-</td><td>-</td></tr>
        <tr><td>'Description'</td><td>A longer description of the channel. For example "The Place where the Macbeth Witches Meet up".   A typical use would be to provide a user with more information about the channel, for example in a tool tip.</td><td>text-single</td><td>-</td><td>-</td></tr>
        <tr><td>'Contact'</td><td>The JID or JIDs of the person or role responsible for the channel.</td><td>jid-multi</td><td>-</td><td>-</td></tr>
        <tr><td>'JID Visibility'</td><td>Specified JID visibility of the channel.</td><td>list-single</td><td>'jid-hidden'; 'jid-maybe-visible'; 'jid-visible'</td><td>'jid-hidden'</td></tr>
      </table>
      <p>
        Name and Description of the channel apply to the whole channel and will usually be changed infrequently.
      </p>
      <p>
        JID visibility is included in the Information Node as this is information that will be useful for participant clients and may also be important when choosing to join a channel.
      </p>
      <p>The name and description values MUST contain a "text" element and MAY contain additional text elements. Where multiple text elements are provided, each MUST posses an xml:lang attribute that describes the natural language of the element.  The format of the Information node follows &xep0004;.  This allows configuration to be updated by MIX defined commands and that the results of update commands are the same as the PubSub node.
      The following example shows the format of a item in the information node for the example coven@mix.shakespeare.example channel.
      </p>
      <example caption="Information Node"><![CDATA[
<items node='urn:xmpp:mix:nodes:info'>
  <item id='2016-05-30T09:00:00'>
      <x xmlns='jabber:x:data' type='result'>
        <field var='FORM_TYPE' type='hidden'>
             <value>urn:xmpp:mix:1</value>
        </field>
        <field var='Name'>
            <value>Witches Coven</value>
        </field>
        <field var='Description'>
           <value>A location not far from the blasted heath where
                  the three witches meet</value>
         </field>
         <field var='Contact'>
             <value>greymalkin@shakespeare.lit</value>
         </field>
         <field var='JID Visibility'>
             <value>jid-visible</value>
         </field>
      </x>
  </item>
</items>
]]></example>
    </section3>

      <section3 topic="Allowed" anchor="allowed-node">
        <p>
          This node represents a list of JIDs that are allowed to become participants. If the Allowed node is not present, all JIDs are allowed. This node is accessed and managed using standard pubsub.  The Allowed list is always considered in conjunction with the banned list, stored in the banned node.  Only Administrators and Owners have write permission to the Allowed node and are also the only roles that are allowed to subscribe to this node.   The Allowed node is a permanent node.  Each item contains a real bare JID.  The following example shows how the Allowed list can specify single JIDs and domains.
        </p>
        <example caption="Allowed Node"><![CDATA[
<items node='urn:xmpp:mix:nodes:allowed'>
  <item id='shakespeare.lit'/>
  <item id='alice@wonderland.lit'/>
</items>
]]></example>
      </section3>
      <section3 topic="Banned" anchor="banned-node">
        <p>
          This node represents a list of JIDs that are explicitly not allowed to become participants. The values in this list take priority over values in the Allowed node. This node is accessed and managed using standard pubsub  Only Administrators and Owners have write permission to the Banned node and are also the only roles that are allowed to subscribe to this node. Each item contains a real bare JID.  The Banned node can contain bare JIDs and/or domains.  The Banned node is a permanent node.
        </p>
        <example caption="Banned Node"><![CDATA[
<items node='urn:xmpp:mix:nodes:banned'>
  <item id='lear@shakespeare.lit'/>
  <item id='macbeth@shakespeare.lit'/>
</items>
]]></example>
      </section3>
    <section3 topic="Configuration Node" anchor="config-node">
      <p>
        The Configuration node holds the configuration of the channel as a single item, named by the date-time of the last update to the configuration.  The Configuration node is a permanent node with a maximum of one item. Previous configuration history MAY be accessed by MAM.  Users with read access to the configuration node MAY subscribe to the configuration node to get notification of configuration change.  This node is accessed and managed using standard pubsub. The configuration node is OPTIONAL for a MIX channel.  For example, configuration choices could be fixed and not exposed.   A subset of the defined configuration options MAY be used and additional non-standard configuration options MAY be added.   JIDs in the configuration MUST be real bare JIDs and not proxy JIDs.  If configuration options to control functionality of the nature described here are provided, the options defined in this standard MUST be used. The following configuration attributes are defined:
</p>
      <table caption="Configuration Node Attributes">
        <tr><th>Name</th><th>Description</th><th>Field Type</th><th>Values</th><th>Default</th></tr>
        <tr><td>'Last Change Made By'</td><td>Bare JID of the user making the last change.</td><td>jid-single</td><td>-</td><td>-</td></tr>
        <tr><td>'Owner'</td><td>Bare JIDs with Owner rights as defined in ACL node.  When a channel is created, the JID creating the channel is configured as an owner, unless this attribute is explicitly configured to another value.</td><td>jid-multi</td><td>-</td><td>-</td></tr>
        <tr><td>'Administrator'</td><td>Bare JIDs with Administrator rights.</td><td>jid-multi</td><td>-</td><td>-</td></tr>
        <tr><td>'End of Life'</td><td>The date and time at which the channel will be automatically removed by the server.   If this is not set, the channel is permanent.</td><td>text-single</td><td>-</td><td>-</td></tr>
        <tr><td>'Nodes Present'</td><td>Specifies which nodes are present. Presence of  config nodes is implicit.  Jidmap node MUST be present if participants node is present. 'avatar' means that both Avatar Data and Avatar Metadata nodes are present.</td><td>list-multi</td><td>'participants'; 'presence'; 'information'; 'allowed'; 'banned'; 'jidmap-visible'; 'avatar'</td><td>-</td></tr>
        <tr><td>'Messages Node Subscription'</td><td>Controls who can subscribe to messages node.</td><td>list-single</td><td>'participants'; 'allowed'; 'anyone'</td><td>'participants'</td></tr>
        <tr><td>'Presence Node Subscription'</td><td>Controls who can subscribe to presence node.</td><td>list-single</td><td>'participants'; 'allowed'; 'anyone'</td><td>'participants'</td></tr>
        <tr><td>'Participants Node Subscription'</td><td>Controls who can subscribe to participants node.</td><td>list-single</td><td>'participants'; 'allowed'; 'anyone'; 'nobody'; 'admins'; 'owners'</td><td>'participants'</td></tr>

        <tr><td>'Information Node Subscription'</td><td>Controls who can subscribe to the information node.</td><td>list-single</td><td>'participants'; 'allowed'; 'anyone'</td><td>'participants'</td></tr>
        <tr><td>'Allowed Node Subscription'</td><td>Controls who can subscribe to allowed node.</td><td>list-single</td><td>'participants'; 'allowed';  'nobody'; 'admins'; 'owners' </td><td>'admins'</td></tr>
        <tr><td>'Banned Node Subscription'</td><td>Controls who can subscribe to banned node.</td><td>list-single</td><td>'participants'; 'allowed';  'nobody'; 'admins'; 'owners' </td><td>'admins'</td></tr>
        <tr><td>'Configuration Node Access'</td><td>Controls who can subscribe to configuration node and who has read access to it.</td><td>list-single</td><td>'participants'; 'allowed';  'nobody'; 'admins'; 'owners' </td><td>'owners'</td></tr>
        <tr><td>'Information Node Update Rights'</td><td>Controls who can make changes to the information node</td><td>list-single</td><td>'participants'; 'admins'; 'owners' </td><td>'admins'</td></tr>
        <tr><td>'Avatar Nodes Update Rights'</td><td>Controls who can make changes to the avatar data and metadata nodes</td><td>list-single</td><td>'participants'; 'admins'; 'owners' </td><td>'admins'</td></tr>

        <tr><td>'Open Presence'</td><td>If selected, any client MAY register presence.  If not selected, only clients with bare JID in the participants list are allowed to register presence.</td><td>boolean</td><td>-</td><td>false</td></tr>
        <tr><td>'Participants Must Provide Presence'</td><td>If selected, all channel participants are REQUIRED to share presence information with the channel.</td><td>boolean</td><td>-</td><td>false</td></tr>
        <tr><td>'User Message Retraction'</td><td>If this option is selected users will be able to retract messages that they have sent to the MIX channel.</td><td>boolean</td><td>-</td><td>false</td></tr>
        <tr><td>'Administrator Message Retraction Rights'</td><td>This controls which group is able to retract any message sent to the MIX channel.</td><td>list-single</td><td>'nobody'; 'admins'; 'owners'</td><td>'owners'</td></tr>
        <tr><td>'Participation Addition by Invitation from Participant'</td><td>This option extends a channel  so that  a channel participant has rights to invite and enable other users as participants.</td><td>boolean</td><td>-</td><td>false</td></tr>
        <tr><td>'Private Messages'</td><td>If this option is selected, private messages MAY be used with the channel.</td><td>boolean</td><td>-</td><td>true</td></tr>
      </table>
      <p>
        The configuration node is in &xep0004; format and includes all of the options used by the channel, including values for options using default values.  This means that the value in the form can be directly mapped with the form returned by configuration administration commands. Configuration nodes will typically have a large number of elements. The following short example is provided to illustrate the syntax of the configuration node.
      </p>
      <example caption="Configuration Node"><![CDATA[
<items node='urn:xmpp:mix:nodes:config'>
  <item id='2016-05-30T09:00:00'>
      <x xmlns='jabber:x:data' type='result'>
        <field var='FORM_TYPE' type='hidden'>
             <value>urn:xmpp:mix:1</value>
        </field>
        <field var='Owner'>
            <value>hecate@shakespeare.lit</value>
        </field>
        <field var='Owner'>
            <value>greymalkin@shakespeare.lit</value>
        </field>
        <field var='Messages Node Subscription'>
           <value>allowed</value>
         </field>
         <field var='No Private Messages'>
            <value>true</value>
         </field>
         </x>
  </item>
</items>
]]></example>
    </section3>
  </section2>
  <section2 topic="Non-Standard Nodes" anchor="non-standard-nodes">
    <p>
      The MIX standard allows channels to use non-standard nodes, using names that do no conflict with the standard nodes.     Non-Standard nodes MUST NOT duplicate or otherwise provide capability that can be provided by standard nodes.
    </p>
  </section2>
</section1>

<section1 topic="Error Handling" anchor="error-handling">
  <p>
    The MIX specification is built on layered services that have defined errors.  This enables the core MIX specification to reflect primarily the successful use case, as in almost all cases the error reporting of the layer service provides what is needed.   A message sender MUST be prepared to handle any valid error from the layer services.   When a message receiver encounters an error situation, it MUST use the most appropriate layer server error to report this issue back to the sender.   For example a  receiving entity might use the "not authorized"  error in response to a  disco query that is not authorized.   Errors for the following layer services need to be handled for MIX:
  </p>
  <ol>
    <li>IQ.  All of the IQ errors of &rfc6120; MUST be supported.</li>
    <li>Messages.  If a message is received and an error situation is encountered, a message of type error MUST be sent back to the message sender. This message format is specified in &rfc6121; containing an error defined in &rfc6120;, which is the same error set as for IQs.</li>
    <li>Presence.  Any responses to presence messages MUST follow the rules of &rfc6121;.</li>
    <li>PubSub.  Where MIX protocol messages use PubSub protocol, the errors defined in &xep0060; MUST be used and supported.</li>
  </ol>
</section1>
<section1 topic='Discovery' anchor='discovery'>
  <section2 topic='Discovering a MIX service' anchor='disco-service'>
    <p>
      An entity MAY discover a MIX service or MIX services by sending a Service Discovery items ("disco#items") request to its own server.
    </p>
    <example caption="Entity queries Server for associated services" ><![CDATA[
<iq from='hag66@shakespeare.example/UUID-c8y/1573'
    id='lx09df27'
    to='shakespeare.example'
    type='get'>
  <query xmlns='http://jabber.org/protocol/disco#items'/>
</iq>

<iq from='shakespeare.example'
    id='lx09df27'
    to='hag66@shakespeare.example/UUID-c8y/1573'
    type='result'>
  <query xmlns='http://jabber.org/protocol/disco#items'>
    <item jid='mix.shakespeare.example'
          name='Shakespearean Chat Service'/>
    <item jid='mix2.shakespeare.example'
          name='Another Shakespearean Chat Service'/>
  </query>
</iq>
]]></example>
    <p>To determine if a domain hosts a MIX service, a &xep0030; info query is sent in the usual manner to determine capabilities.</p>
      <example caption="Entity queries a service" ><![CDATA[
<iq from='hag66@shakespeare.example/UUID-c8y/1573'
    id='lx09df27'
    to='mix.shakespeare.example'
    type='get'>
  <query xmlns='http://jabber.org/protocol/disco#info'/>
</iq>
]]></example>
    <p>The MIX service then MUST return its identity and the features it supports, which MUST include the 'urn:xmpp:mix:1' feature, and the identity MUST have a category of 'conference' and a type of 'text', as shown in the following example: </p>
    <example caption="Service responds with Disco Info result" ><![CDATA[
<iq from='mix.shakespeare.example'
    id='lx09df27'
    to='hag66@shakespeare.example/UUID-c8y/1573'
    type='result'>
  <query xmlns='http://jabber.org/protocol/disco#info'>
    <identity
        category='conference'
        name='Shakespearean Chat Service'
        type='text'/>
    <feature var='urn:xmpp:mix:1'/>
    <feature var='urn:xmpp:mix:1#searchable'>
  </query>
</iq>
]]></example>
    <p>
      A MIX service MUST return the 'urn:xmpp:mix:1' feature  and MAY return the other features listed here:
     </p>
    <ul>
      <li>'urn:xmpp:mix:1': This indicates support of MIX, and is returned by all MIX services.</li>
      <li>'urn:xmpp:mix:1#searchable': This is shown in the above example and indicates that a the MIX Service MAY be searched for channels.   This presence of this feature can be used by a client to guide the user to search for channels in a MIX service.</li>
      <li>'urn:xmpp:mix:1#create-channel': This is described in <link url='#usecase-admin-check-create'> Checking for Permission to Create a Channel</link> in support of channel administration.   When an end user client  needs to create channels, perhaps for short term usage, this feature helps the client to identify an MIX service to use.  It enables a configuration where permanent (searchable) channels are placed in one MIX service and clients will be able to create channels in another MIX service which is not searchable.</li>
    </ul>
    <p>A MIX service MUST NOT advertise support for &xep0313;, as MAM is supported by the channels and not by the service.   A  MIX service MUST NOT advertise support for generic &xep0060;, as although MIX makes use of PubSub it is not a generic PubSub service.</p>
  </section2>
  <section2 topic='Discovering the Channels on a Service' anchor='disco-channel-list'>
    <p>The list of channels supported by a MIX service is obtained by a disco#items command.   The MIX service MUST only return channels that exist and that the user making the query has rights to subscribe to.  </p>
    <example caption='Client Queries for Channels on MIX Service'><![CDATA[
<iq from='hag66@shakespeare.example/UUID-c8y/1573'
    id='kl2fax27'
    to='mix.shakespeare.lit'
    type='get'>
  <query xmlns='http://jabber.org/protocol/disco#items'/>
</iq>
]]></example>
    <example caption='MIX Service Returns Disco Items Result'><![CDATA[
<iq from='mix.shakespeare.lit'
    id='kl2fax27'
    to='hag66@shakespeare.example/UUID-c8y/1573'
    type='result'>
  <query xmlns='http://jabber.org/protocol/disco#items'>
    <item jid='coven@mix.shakespeare.example' />
    <item jid='spells@mix.shakespeare.example' />
    <item jid='wizards@mix.shakespeare.example' />
  </query>
</iq>
]]></example>
  </section2>
  <section2 topic='Discovering Channel Information' anchor='disco-channel-info'>
    <p>In order to find out more information about a given channel, a user can send a disco#info query to the channel. </p>
    <example caption='Entity Queries for Information about a Specific Channel'><![CDATA[
<iq from='hag66@shakespeare.example/UUID-c8y/1573'
    id='ik3vs715'
    to='coven@mix.shakespeare.lit'
    type='get'>
  <query xmlns='http://jabber.org/protocol/disco#info' node='mix'/>
</iq>
]]></example>
    <p>If the querying user is allowed to subscribe, the channel MUST return its identity and the features it supports.  Note that a MIX channel MUST support MAM and so the response will always include both MIX and MAM support.  All disco queries on a MIX channel and results returned MUST include the attribute node='mix'.   The reason for this is to facilitate MIX channels and &xep0045; MUC rooms sharing the same JID.   This extra parameter will enable a server to return appropriate information.</p>
    <example caption='Channel Returns Disco Info Result'><![CDATA[
<iq from='coven@mix.shakespeare.lit'
    id='ik3vs715'
    to='hag66@shakespeare.example/UUID-c8y/1573'
    type='result'>
  <query xmlns='http://jabber.org/protocol/disco#info' node='mix'>
    <identity
        category='conference'
        name='A Dark Cave'
        type='mix'/>
    <feature var='urn:xmpp:mix:1'/>
    <feature var='urn:xmpp:mam:1'/>
  </query>
</iq>
]]></example>
  </section2>
  <section2 topic='Discovering Nodes at a Channel' anchor='disco-channel-nodes'>
    <p>Use disco#items to find the nodes associated with a channel.   Discovering nodes in MIX MUST use the node='mix' attribute.  The MIX service MUST only return nodes that exist and that the user making the query has rights to subscribe to. </p>
    <example caption='Entity Queries for Nodes at a Channel'><![CDATA[
<iq from='hag66@shakespeare.example/UUID-c8y/1573'
    id='kl2fax27'
    to='coven@mix.shakespeare.lit'
    type='get'>
  <query xmlns='http://jabber.org/protocol/disco#items'/ node='mix'>
</iq>
]]></example>
    <example caption='Channel Returns Disco Items Result'><![CDATA[
<iq from='coven@mix.shakespeare.lit'
    id='kl2fax27'
    to='hag66@shakespeare.example/UUID-c8y/1573'
    type='result'>
  <query xmlns='http://jabber.org/protocol/disco#items' node='mix'>
    <item jid='coven@mix.shakespeare.example'
          node='urn:xmpp:mix:nodes:presence'/>
    <item jid='coven@mix.shakespeare.example'
          node='urn:xmpp:mix:nodes:participants'/>
    <item jid='coven@mix.shakespeare.example'
          node='urn:xmpp:mix:nodes:messages'/>
    <item jid='coven@mix.shakespeare.example'
          node='urn:xmpp:mix:nodes:config'/>
  </query>
</iq>
]]></example>
  </section2>
  <section2 topic="Determining Information about a Channel" anchor="find-channel-info">
    <p>The Information Node contains various information about the channel that can be useful to the user, that the client can access using PubSub, as shown below.</p>
    <example caption='Client Requests Channel Information'><![CDATA[
<iq from='hag66@shakespeare.example/UUID-c8y/1573'
    id='kl2fax27'
    to='coven@mix.shakespeare.lit'
    type='get'>
  <pubsub xlns='http://jabber.org/protocol/pubsub'>
      <items node='urn:xmpp:mix:nodes:info'/>
  </pubsub>
</iq>
]]></example>
    <example caption='MIX Service Returns Channel Information'><![CDATA[
<iq from='coven@mix.shakespeare.lit'
    id='kl2fax27'
    to='hag66@shakespeare.example/UUID-c8y/1573'
    type='result'>
  <pubsub xlns='http://jabber.org/protocol/pubsub'>
      <items node='urn:xmpp:mix:nodes:info>>
         <item>
           <item id='2016-05-30T09:00:00' xmlns='urn:xmpp:mix:1'>
              <x xmlns='jabber:x:data' type='result'>
                 <field var='FORM_TYPE' type='hidden'>
                     <value>urn:xmpp:mix:1</value>
                 </field>
                 <field var='Name'>
                     <value>Witches Coven</value>
                 </field>
                 <field var='Description'>
                    <value>A location not far from the blasted heath where
                          the three witches meet</value>
                  </field>
                  <field var='Contact'>
                       <value>greymalkin@shakespeare.lit</value>
                  </field>
               </x>
         </item>
      </items>
   </pubsub>
</iq>
]]></example>
  </section2>
  <section2 topic='Determining the Participants in a Channel' anchor='find-channel-participants'>
    <p>
         Participants in the channel are determined using PubSub retrieval of the Participants Node which will give proxy JID and nick. </p>
    <example caption='User&apos;s Client Requests Participant List'><![CDATA[
<iq from='hag66@shakespeare.example/UUID-c8y/1573'
    id='kl2fax27'
    to='coven@mix.shakespeare.lit'
    type='get'>
     <pubsub xlns='http://jabber.org/protocol/pubsub'>
          <items node='urn:xmpp:mix:nodes:participants'/>
     </pubsub>
</iq>
]]></example>
    <example caption='MIX Service Returns Participant List'><![CDATA[
<iq from='coven@mix.shakespeare.lit'
    id='kl2fax27'
    to='hag66@shakespeare.example/UUID-c8y/1573'
    type='result'>
     <pubsub xlns='http://jabber.org/protocol/pubsub'>
          <items node='urn:xmpp:mix:nodes:participants'>
             <item id='123456#coven@mix.shakespeare.example'>
                 <participant xmlns='urn:xmpp:mix:1'>
                      <nick>thirdwitch</nick>
                  </participant>
             </item>
              <item id='87123#coven@mix.shakespeare.example'>
                 <participant xmlns='urn:xmpp:mix:1'>
                      <nick>top witch</nick>
                  </participant>
             </item>
           </items>
     </pubsub>
  <items>
</iq>
]]></example>
    <p>
      Online clients in the channel can be looked up in a similar manner by PubSub query of the Presence node.
    </p>
  </section2>
  <section2 topic="Discovering Client MIX Capability" anchor="mix-client-discovery">
    <p>
      Where a client supports MIX, it MUST advertise this capability in response to a Disco request.    This will enable other entities to determine if a client supports MIX, and in particular it facilitates the client's server to determine client support.  This can be optimized by use of CAPS.    The following example shows a Disco request to and response from a client that supports both MIX and MUC.
    </p>
    <example caption='Disco Query for MIX support'><![CDATA[
 <iq  from='juliet@capulet.lit/UUID-e3r/9264'
    id='d1rt87mr4w'
    to='romeo@montague.lit/UUID-m2t/3945'
    type='get'>
  <query xmlns='http://jabber.org/protocol/disco#info'/>
</iq>


<iq from='romeo@montague.lit/UUID-m2t/3945'
    id='d1rt87mr4w'
    to='juliet@capulet.lit/UUID-e3r/9264'
    type='result'>
  <query xmlns='http://jabber.org/protocol/disco#info'>
    <feature var='http://jabber.org/protocol/caps'/>
    <feature var='http://jabber.org/protocol/disco#info'/>
    <feature var='http://jabber.org/protocol/disco#items'/>
    <feature var='http://jabber.org/protocol/muc'/>
    <feature var='urn:xmpp:mix:1'/>
  </query>
</iq>
]]></example>
  </section2>
</section1>

<section1 topic='Use Cases' anchor='usecases'>
  <section2 topic='Common User Use Cases' anchor='usecases-user'>
    <section3 topic='Joining a Channel' anchor='usecase-user-join'>
      <p>A user joins a channel by sending a MIX "join" command. There is no default set of nodes, so the user MUST specify the set of nodes to be subscribed to. To achieve the equivalent service to MUC, a user would subscribe to both messages and presence nodes.  A user will typically subscribe to at least the message and/or presence nodes but MAY join and not subscribe to any nodes. The &lt;join/&gt; is a child element of &lt;iq/&gt; element.     The &lt;join/&gt; element is qualified by the 'urn:xmpp:mix:1' namespace.  The channel is specified by a 'channel' attribute in the &lt;join/&gt; element.  The requested nodes are encoded as &lt;subscribe/&gt; child elements of the &lt;join/&gt; element.
         The join leads to the server subscribing the user to each of the requested nodes associated with the channel. The MIX service will also add the user to the participant list by injecting a new item into the "urn:xmpp:mix:nodes:participants" node automatically.

      </p>
      <p>The default MIX model is that only channel participants are allowed to subscribe to nodes.    A MIX channel MAY allow non-participant subscription.   This will be handled by clients directly subscribing to the desired PubSub nodes.</p>

      <p>
        The user's server needs to make roster changes as part of the join functionality.   Because of this, the join and leave operations need to operate indirectly.
        For this reason the initial join request is sent to the local server with the MIX channel specified as an attribute to the join.
      </p>

        <example caption="Client sends request to Local Server to Join a Channel"><![CDATA[
<iq type='set'
    from='hag66@shakespeare.example/UUID-a1j/7533'
    to='hag66@shakespeare.example'
    id='E6E10350-76CF-40C6-B91B-1EA08C332FC7'>
  <join xmlns='urn:xmpp:mix:1'
         channel='coven@mix.shakespeare.example'>
    <subscribe node='urn:xmpp:mix:nodes:messages'/>
    <subscribe node='urn:xmpp:mix:nodes:presence'/>
    <subscribe node='urn:xmpp:mix:nodes:participants'/>
    <subscribe node='urn:xmpp:mix:nodes:config'/>
  </join>
</iq>
]]></example>

      <p>
        The user’s server will then pass the request to the MIX channel, with the request coming from the user's bare JID.
      </p>
      <example caption="User's Server sends  Join request to MIX Channel"><![CDATA[
<iq type='set'
    from='hag66@shakespeare.example'
    to='coven@mix.shakespeare.example'
    id='E6E10350-76CF-40C6-B91B-1EA08C332FC7'>
  <join xmlns='urn:xmpp:mix:1'>
    <subscribe node='urn:xmpp:mix:nodes:messages'/>
    <subscribe node='urn:xmpp:mix:nodes:presence'/>
    <subscribe node='urn:xmpp:mix:nodes:participants'/>
    <subscribe node='urn:xmpp:mix:nodes:config'/>
  </join>
</iq>
]]></example>
      <p>The channel responds to the user's sever with an IQ-result addressed to the user's bare JID. This stanza includes the nodes to which the user has been successfully subscribed, as well as the bare JID that will be used for the user in this channel and added to the participant list.  The JID returned in the join is the user's bare proxy JID.  The following example shows the result of the above request when the request is completed in full. </p>
      <example caption="Channel responds to User's Server"><![CDATA[
<iq type='result'
    from='coven@mix.shakespeare.example'
    to='hag66@shakespeare.example'
    id='E6E10350-76CF-40C6-B91B-1EA08C332FC7'>
  <join xmlns='urn:xmpp:mix:1' jid='123456#coven@mix.shakespeare.example'>
    <subscribe node='urn:xmpp:mix:nodes:messages'/>
    <subscribe node='urn:xmpp:mix:nodes:presence'/>
    <subscribe node='urn:xmpp:mix:nodes:participants'/>
    <subscribe node='urn:xmpp:mix:nodes:config'/>
  </join>
</iq>
]]></example>

      <p>
     The user's server will then send the join response back to the client that made the join request.   The only change is that the incoming message is addressed to bare JID and the outgoing message is addressed to client's full JID.   Prior to sending this response, the user's server will make roster modifications as set out in the next section.
      </p>

      <example caption="User's Server sends response to Client"><![CDATA[
<iq type='result'
    from='hag66@shakespeare.example'
    to='hag66@shakespeare.example/UUID-a1j/7533'
    id='E6E10350-76CF-40C6-B91B-1EA08C332FC7'>
  <join xmlns='urn:xmpp:mix:1' jid='123456#coven@mix.shakespeare.example'>
    <subscribe node='urn:xmpp:mix:nodes:messages'/>
    <subscribe node='urn:xmpp:mix:nodes:presence'/>
    <subscribe node='urn:xmpp:mix:nodes:participants'/>
    <subscribe node='urn:xmpp:mix:nodes:config'/>
  </join>
</iq>
]]></example>
      <p>
        If a user cannot be subscribed to one or more of the requested nodes (e.g., because the node does not exist), but can be subscribed to some the response simply lists the nodes successfully subscribed.    If at least one node is requested and none of the nodes requested are successfully subscribed to, an error response is sent indicating the reason that the first node requested was not subscribed to.   This error response will also include other nodes requested where subscription failed for the same reason. </p>

      <p>
        The following response example shows a successful response to the initial request example where
        the participant is not subscribed to all nodes associated with the channel (in this case only messages, participants, and information). This example shows the message from the MIX channel to the user's server, which will be modified and sent to the client.
      </p>
      <example caption="Channel Processes Join With Some Nodes Not Subscribed To"><![CDATA[
<iq type='result'
    from='hag66@shakespeare.example'
    to='coven@mix.shakespeare.example'
    id='E6E10350-76CF-40C6-B91B-1EA08C332FC7'>
  <join xmlns='urn:xmpp:mix:1' jid='123456#coven@mix.shakespeare.example'>
    <subscribe node='urn:xmpp:mix:nodes:messages'/>
    <subscribe node='urn:xmpp:mix:nodes:participants'/>
    <subscribe node='urn:xmpp:mix:nodes:info'/>
  </join>
</iq>
]]></example>
      <p>The channel also adds the user to the participants node and sends a notification to subscribers of the participants node.  The following example shows such a notification.</p>
      <example caption="Channel Adds User to Participants Node"><![CDATA[
<message from='coven@mix.shakespeare.example'
         to='hecate@shakespeare.example'
         id='5A9C7398-DB13-4BFA-A091-2D466C710AAF'>
  <event xmlns='http://jabber.org/protocol/pubsub#event'>
    <items node='urn:xmpp:mix:nodes:participants'>
      <item id='123456#coven@mix.shakespeare.example'>
        <participant xmlns='urn:xmpp:mix:1'/>
      </item>
    </items>
  </event>
</message>
]]></example>
      <p>The user that has been added to the channel is identified by the item id of the item added to the Participants node, which is the proxy JID of the new channel participant. Note that the &lt;participant&gt; element MUST NOT include a nick of the user being added. The nick MAY be set after the join.</p>
      <p>
        At the same time the participant MUST be added to the JID Map node, to map from proxy JID to real JID.   For a JID Maybe Visible channel, the participant MUST be added to the JID Maybe Visible Map node.    The value in this node MUST reflect the user's visibility preference for the channel and MUST be updated to reflect any changes to this preference.
      </p>
      <p>
        A user MAY subsequently modify subscription to nodes in a channel by sending a subscription modification request encoded as a &lt;update-subscription/$gt;  child element of &lt;iq/&gt; element. The &lt;update-subscription/$gt; element is qualified by the 'urn:xmpp:mix:1' namespace.  The requested notes are encoded as &lt;subscribe/&gt; child elements of the &lt;update-subscription/$gt; element with the node name encoded as a 'node' attribute.  This modification goes directly from client to MIX channel, as this change does not impact the roster and so does not need any local action.  The following example shows subscription modification.
      </p>
      <example caption="User Modifies Subscription Request"><![CDATA[
<iq type='set'
    from='hag66@shakespeare.example/UUID-a1j/7533'
    to='coven@mix.shakespeare.example'
    id='E6E10350-76CF-40C6-B91B-1EA08C332FC7'>
  <update-subscription xmlns='urn:xmpp:mix:1'>
    <subscribe node='urn:xmpp:mix:nodes:messages'/>
  </update-subscription>
</iq>

<iq type='result'
     from='coven@mix.shakespeare.example'
     to='hag66@shakespeare.example/UUID-a1j/7533'
    id='E6E10350-76CF-40C6-B91B-1EA08C332FC7'>
  <update-subscription xmlns='urn:xmpp:mix:1' jid='hag66@shakespeare.example'>
    <subscribe node='urn:xmpp:mix:nodes:messages'/>
  </update-subscription>
</iq>
]]></example>
    </section3>
    <section3 topic="Roster Management" anchor="usecase-roster-management">
      <p>
        As part of the channel joining process, the user's server MUST add the MIX channel to the user's roster.  This is done to share the user's presence status with the channel and channel participants subscribing to presence, when the user wishes this presence to be shared.  These roster entries also enables the user's client to quickly determine which channels the user has joined.
        This roster entry will lead to the user's server correctly sending user's presence from all the user's MIX clients to the MIX channel.  Where the user wishes to share presence, the roster subscription is configured with one way presence, as presence is sent to the MIX channel but no presence information is sent about the MIX channel to the user.
      </p>
      <p>
        If the user does not wish to publish presence information to the channel, the user's server will  add the roster entry with mode subscription=none.  The roster entry will be present to record that the user has joined the channel, but it will not send presence information to the channel.    The user's server MUST do this when the user has chosen Presence preference of 'not share' as described below.   If the user changes the value of the preference, the server MUST modify subscription mode to reflect this.

      </p>
      <p>
        The user's server MUST remove this roster entry when the user leaves the channel.
      </p>

      <p>
       A channel MAY publish an Avatar following &xep0084;.  A client MAY make use of this information to associate an Avatar with the roster entry for a channel.
      </p>
    </section3>

   <section3 topic="User Preferences and Additional Information" anchor="usecase-visibilty-pref">
     <p>A channel MAY store user preferences and parameters with each user.    A user  JID visibility preference has the following values:
       </p>

     <ol>
       <li>'default'.   In this setting, the channel default value will be used.  This value is used if another value is not explicitly set. This means JID is visible for a JID Visible channel and JID is hidden for JID Hidden and JID Maybe Visible channels.</li>
       <li>'never'.  If this is set, JID will never be shared and user will be removed from the channel if its mode changes to JID Visible.</li>
       <li>'always'.  If this is set, JID will always be shared and users will be removed from the channel if its mode changes to JID Hidden.</li>
       <li>'prefer not'.   If this is set, JID will only be shared if mode is JID Visible.</li>
     </ol>
     <p>
      The user MAY specify that no Private Messages are to be sent from the channel, and allow vCard retrieval.
     </p>
     <p>
       The user MAY specify that presence is not to be shared, which will prevent the MIX Channel from sending a presence probe for the user on channel start-up.  The user will also choose to not include the MIX channel in the user's roster, so that presence will not be updated.    Where the channel configuration sets 'Participants Must Provide Presence', this variable MUST be set to 'Share'.
     </p>
     <p>
       The following table sets out the standardized user preference values.   A MIX implementation MAY use other values.
     </p>
     <table caption="Standard User Preference Options">
       <tr><th>Option</th> <th>Values</th><th>Default</th></tr>
       <tr><td>'JID Visibility'</td> <td>'default', 'never', 'always', 'prefer not'</td>  <td>'default'</td></tr>
       <tr><td>'Private Messages'</td><td>'allow', 'block'</td> <td>'allow'</td></tr>
       <tr><td>'vCard'</td><td>'allow', 'block'</td> <td>'block'</td></tr>
       <tr><td>'Presence'</td><td>'share', 'not share'</td><td>'share'</td></tr>
     </table>
     <p>When joining a channel, the client MAY specify one or more preference options as a &xep0004; form.   In the response, the  server MUST specify all of the user preferences supported by the server, with default values if the user has not requested a different value.  The following example shows joining a channel and setting a preference.  The following example shows the message sent from the user's server to the MIX channel, which will have been preceded by a message from the user's client to the user's server.</p>
     <example caption="User Joins a Channel and Specifies a preference"><![CDATA[
<iq type='set'
    from='hag66@shakespeare.example'
    to='coven@mix.shakespeare.example'
    id='E6E10350-76CF-40C6-B91B-1EA08C332FC7'>
    <join xmlns='urn:xmpp:mix:1'>
    <subscribe node='urn:xmpp:mix:nodes:messages'/>
    <subscribe node='urn:xmpp:mix:nodes:presence'/>
    <x xmlns='jabber:x:data' type='submit'>
        <field var='FORM_TYPE' type='hidden'>
             <value>urn:xmpp:mix:1</value>
        </field>
        <field var='JID Visibility'>
            <value>never</value>
        </field>
     </x>
  </join>
</iq>
]]></example>
     <p>The following example shows the result of a successful join, which also reports all the user preferences. This example shows the message coming from the MIX channel to the user's server, which will be sent on to the user.</p>
     <example caption="Channel Successfully Processes Join and returns the preferences set"><![CDATA[
<iq type='result'
    from='coven@mix.shakespeare.example'
    to='hag66@shakespeare.example'
    id='E6E10350-76CF-40C6-B91B-1EA08C332FC7'>
  <join xmlns='urn:xmpp:mix:1' jid='hag66@shakespeare.example'>
    <subscribe node='urn:xmpp:mix:nodes:messages'/>
    <subscribe node='urn:xmpp:mix:nodes:presence'/>
    <x xmlns='jabber:x:data' type='result'>
        <field var='FORM_TYPE' type='hidden'>
             <value>urn:xmpp:mix:1</value>
        </field>
        <field var='JID Visibility'>
            <value>never</value>
        </field>
        <field var='Private Messages'>
           <value>allow</value>
         </field>
        <field var='vCard'>
          <value>block</value>
         </field>
     </x>
  </join>
</iq>
]]></example>
     <p>The client MAY also query the channel in order to find out which user preferences are supported and the options available.  This will allow users to set options not specified in the standard, by providing a form template in the result.  The request is encoded as a &lt;user-preference/&gt; child element of &lt;iq/&gt;.  &lt;user-preference/&gt; is qualified by the 'urn:xmpp:mix:1' namespace.  The result is encoded as a form child element in the &lt;user-preference/&gt; element.</p>
     <example caption="User Requests and Recieves Preferences Template Form"><![CDATA[
<iq type='get'
    from='hag66@shakespeare.example/UUID-a1j/7533'
    to='coven@mix.shakespeare.example'
    id='E6E10350-76CF-40C6-B91B-1EA08C332FC7'>
    <user-preference xmlns='urn:xmpp:mix:1'/>
</iq>

<iq type='result'
    from='coven@mix.shakespeare.example'
    to='hag66@shakespeare.example/UUID-a1j/7533'
    id='E6E10350-76CF-40C6-B91B-1EA08C332FC7'>
    <user-preference xmlns='urn:xmpp:mix:1'>
    <x xmlns='jabber:x:data' type='form'>
        <field var='FORM_TYPE' type='hidden'>
             <value>urn:xmpp:mix:1</value>
        </field>
        <field type='list-single' label='Preference for JID Visibility'
                   var='JID Visibility'>
            <option label='JID Never Shown'><value>Never</value></option>
            <option label='Default Behaviour'>
                    <value>default</value></option>
            <option label='Try not to show JID'>
                     <value>prefer not</value></option>
         </field>
         <field type='list-single' label='Example Custom Preference'
                 var='Custom Preference'>
            <option label='One Option'><value>a</value></option>
            <option label='Another Option'><value>b</value></option>
         </field>
     </x>
  </user-preference>
</iq>
]]></example>
     <p>
       A user MAY modify preferences using the corresponding set operation.  The set MAY specify values for some or all attributes.  All attributes are returned in the result.
     </p>
     <example caption="User Updates Preferences"><![CDATA[
<iq type='set'
    from='hag66@shakespeare.example/UUID-a1j/7533'
    to='coven@mix.shakespeare.example'
    id='E6E10350-76CF-40C6-B91B-1EA08C332FC7'>
    <user-preference xmlns='urn:xmpp:mix:1'/>
     <x xmlns='jabber:x:data' type='submit'>
        <field var='FORM_TYPE' type='hidden'>
             <value>urn:xmpp:mix:1</value>
        </field>
        <field var='JID Visibility'>
            <value>never</value>
        </field>
        <field var='Private Messages'>
           <value>allow</value>
         </field>
        <field var='vCard'>
          <value>block</value>
         </field>
     </x>
</iq>

<iq type='result'
    from='coven@mix.shakespeare.example'
    to='hag66@shakespeare.example/UUID-a1j/7533'
    id='E6E10350-76CF-40C6-B91B-1EA08C332FC7'>
    <user-preference xmlns='urn:xmpp:mix:1'>
    <x xmlns='jabber:x:data' type='result'>
        <field var='FORM_TYPE' type='hidden'>
             <value>urn:xmpp:mix:1</value>
        </field>
        <field var='JID Visibility'>
            <value>never</value>
        </field>
        <field var='Private Messages'>
           <value>allow</value>
         </field>
        <field var='vCard'>
          <value>block</value>
         </field>
     </x>
  </user-preference>
</iq>
]]></example>
   </section3>

    <section3 topic='Leaving a Channel' anchor='usecase-user-leaving'>
      <p>Users generally remain in a channel for an extended period of time.  In particular the user remains as a participant the channel when the user goes offline.  Note that this is different to  &xep0045;, where the client leaves a room when going offline. So, leaving a MIX channel is a permanent action for a user across all clients.  In order to  leave a channel, a user sends a MIX "leave" command to the channel.  The leave command is encoded as a &lt;leave/&gt; child element of &lt;iq/&gt; element.  The &lt;leave/&gt; element is qualified by the 'urn:xmpp:mix:1' namespace, with the channel specified as a 'channel" attribute.  When a user leaves the channel, the user's server will remove the channel from the user's roster.   Leave commands are sent indirectly through the user's server, to enable roster removal.   Leaving is initiated by a client request, as shown in the following example.</p>


      <example caption="Client Requests to Leave a Channel"><![CDATA[
<iq type='set'
    from='hag66@shakespeare.example/UUID-a1j/7533'
    to='hag66@shakespeare.example'
    id='E6E10350-76CF-40C6-B91B-1EA08C332FC7'>
  <leave xmlns='urn:xmpp:mix:1'
          channel=`coven@mix.shakespeare.example`/>
</iq>
]]></example>

      <p>
        The user's server will then generate a matching request to the MIX channel.
      </p>

      <example caption="User's Server sends  Leave Request to  a Channel"><![CDATA[
<iq type='set'
    from='hag66@shakespeare.example'
    to='coven@mix.shakespeare.example'
    id='E6E10350-76CF-40C6-B91B-1EA08C332FC7'>
  <leave xmlns='urn:xmpp:mix:1'/>
</iq>
]]></example>

    <p>
      The MIX channel will then remove the user from the channel, as described below.   A response is sent to the user's server.
    </p>
      <example caption="Channel Confirms Leave to User's Server"><![CDATA[
<iq type='result'
    from='coven@mix.shakespeare.example'
    to='hag66@shakespeare.example'
    id='E6E10350-76CF-40C6-B91B-1EA08C332FC7'>
  <leave xmlns='urn:xmpp:mix:1'/>
</iq>
]]></example>


      <p>
        After receiving the confirmation that the user has left the MIX channel, the user's server will remove the MIX channel entry from the user's roster.   The user's server will then notify the client that requested to leave.
      </p>

      <example caption="User's Server Confirms Leave to Client"><![CDATA[
<iq type='result'
    from='hag66@shakespeare.example'
    to='hag66@shakespeare.example/UUID-a1j/7533'
    id='E6E10350-76CF-40C6-B91B-1EA08C332FC7'>
  <leave xmlns='urn:xmpp:mix:1'/>
</iq>
]]></example>
      <p>When the user leaves the channel, the MIX service is responsible for unsubscribing the user from all nodes in the channel and for removing the user from the participants and presence list.  If the user has online presence when the user leaves the channel, the change of presence status caused by removing the user's entry or entries from the presence node will ensure that subscribers to the presence node are correctly updated on presence status.


        Deletion from the participants and presence functions as if the item (channel participant) had been deleted using the PubSub retract mechanism with notification set to true.    Notification of the deletion is sent to clients subscribed to the participants  PubSub nodes, as shown in the example below.
        </p>
      <example caption="Reporting when User Leaves a Channel"><![CDATA[
<message from='coven@mix.shakespeare.example'
                to='hecate@shakespeare.example' id='f5pp2toz'>
  <event xmlns='http://jabber.org/protocol/pubsub#event'>
    <items node='urn:xmpp:mix:nodes:participants'>
      <retract id='123456#coven@mix.shakespeare.example'/>
    </items>
  </event>
</message>

<message from='coven@mix.shakespeare.example'
                to='other-witch@shakespeare.example' id='bar'>
  <event xmlns='http://jabber.org/protocol/pubsub#event'>
    <items node='urn:xmpp:mix:nodes:presence'>
      <retract id='123456#coven@mix.shakespeare.example/8765'/>
    </items>
  </event>
</message>
]]></example>


    </section3>

    <section3 topic="Setting a Nick" anchor="usecase-setting-nick">
    <p>
      Each participant of a channel MAY have a nick, which is how other users in the channel will see the user.  In some cases a nick is not needed, for example where a user reads messages in a channel but does not send messages or share presence information.    A nick MUST be present for a user to send a message to a channel or for a user's presence to be shared on a channel.   There are four ways that a user's nick can be obtained.   The choice of mechanism or mechanisms is dependent on channel policy:
    </p>
    <ol>
      <li>The nick is registered with the user account in some way, for example as part of user provisioning with nick configured as an attribute in a directory service.   For example, this could be chosen by corporate services that wish to ensure consistent nick values for a set of users and channels.</li>
      <li>The nick is registered with the MIX service, as described in  <link url='#usecase-user-register'> Registering a Nick </link>.</li>
      <li>The user explicitly sets the nick, as described in this section.</li>
      <li>The MIX service generates the nick.  In this case it is RECOMMENDED that the assigned nick is a UUID following &rfc4122;.</li>
    </ol>
    <p>
      A user will typically set a nick when joining a channel and MAY update this nick from time to time.   The user does this by sending a command to the channel to set the nick.  This command is a &lt;setnick/&gt; child element of &lt;iq/&gt; element. The &lt;setnick/&gt; element is qualified by the 'urn:xmpp:mix:1' namespace.   The nick is encoded as a &lt;nick/&gt; child element of the &lt;setnick/&gt; element. If the user wishes the channel to assign a nick (or knows that the channel will assign a nick) the nick field can be left blank, so that the user can see what is assigned in the result.
    </p>
    <example caption="User sets Nick on Channel"><![CDATA[
<iq type='set'
    from='hag66@shakespeare.example/UUID-a1j/7533'
    to='coven@mix.shakespeare.example'
    id='7nve413p'>
  <setnick xmlns='urn:xmpp:mix:1'>
    <nick>thirdwitch</nick>
  </setnick>
</iq>
]]></example>

    <p>
      On successful nick assignment, the channel will return the nick that is to be used, noting that this MAY be different to the requested nick. MIX services SHOULD apply the "nickname" profile of the PRECIS OpaqueString class, as defined in &rfc7700;.  The channel MAY return a conflict error or other appropriate error.
    </p>

    <example caption="Channel informs user of Nick"><![CDATA[
<iq type='result'
    from='coven@mix.shakespeare.example'
    to'hag66@shakespeare.example/UUID-a1j/7533'
    id='7nve413p'>
  <setnick xmlns='urn:xmpp:mix:1'>
    <nick>thirdwitch</nick>
  </setnick>
</iq>
]]></example>
    </section3>
    <section3 topic='Registering a Nick' anchor='usecase-user-register'>
      <p>A nick MAY be associated with the user's bare JID.  A user can register a nick with the MIX service.  Nick registration can be used ensure that a user is able to use the same nick in all channels in the service and to prevent other users from using a registered nick.   This can help achieve a consistent experience across a set of channels and prevent user confusion.  Support for nick registration by a MIX service is OPTIONAL.  Where nick registration is supported, nick registration MAY be OPTIONAL or MANDATORY.
        Where a user has registered a Nick with the MIX service, it MAY be used by each channel according to policy for the channel.  A channel MAY enforce use of a registered nick.  A channel MUST NOT use a registered nick for any other participant.
      </p>
      <p>
        In order to determine if a Nick is allowed to be registered, the user MAY use disco to determine capabilities of the MIX service.
      </p>
      <example caption="User Determines features of the MIX service"><![CDATA[
<iq type='get'
    from='hag66@shakespeare.example/UUID-a1j/7533'
    to='mix.shakespeare.example'
    id='7nve413p'>
  <query xmlns='http://jabber.org/protocol/disco#info'/>
</iq>

<iq type='result'
    to='hag66@shakespeare.example/UUID-a1j/7533'
    from='mix.shakespeare.example'
    id='7nve413p'>
    <query xmlns='http://jabber.org/protocol/disco#info'/>
        <feature var='urn:xmpp:mix:1#nick-register'/>
    </query>
</iq>
]]></example>
      <p>
        The response will be a list of features of the MIX channel.  If Nick Registration is supported, then the result set will include &lt;feature var="urn:xmpp:mix:1#nick-register"/&gt;.
      </p>
      <p>
        To register a nick with the MIX service the user sends
        a register command to the service. This is encoded as a &lt;register/&gt; child element of an &lt;iq/&gt; element. The &lt;register/&gt; element is  qualified by the urn:xmpp:mix:1' namespace.  The nick is encoded in a &lt;nick/&gt; child element of the &lt;register/&gt; element. </p>
      <example caption="User Registers with Service"><![CDATA[
<iq type='set'
    from='hag66@shakespeare.example/UUID-a1j/7533'
    to='mix.shakespeare.example'
    id='7nve413p'>
  <register xmlns='urn:xmpp:mix:1'>
    <nick>thirdwitch</nick>
  </register>
</iq>
]]></example>
      <p>On success, the service informs the user of its nick. MIX  SHOULD apply the "nickname" profile of the PRECIS OpaqueString class, as defined in &rfc7700; to the requested nick.  This means that  nick that is issued might be different from the nick that was requested.</p>
      <p>
        When an Nick is assigned, the MIX server MUST update the Participants Node in the channel to reflect this change.   Any users subscribed to this node will be notified of the change of Nick.
      </p>

      <p>The following example shows an example of reporting successful Nick assignment.</p>
      <example caption="Service Returns User of Nick"><![CDATA[
<iq type='result'
    to='mix.shakespeare.example'
    from='hag66@shakespeare.example/UUID-a1j/7533'
    id='7nve413p'>
  <register xmlns='urn:xmpp:mix:1'>
    <nick>thirdwitch</nick>
  </register>
</iq>
]]></example>
      <p>If the requested nick is already taken and the MIX service does not assign an alternate nick, the MIX service MUST return a &lt;conflict/&gt; error:</p>
      <example caption="Nick is Taken">
<![CDATA[<iq type='error'
    to='mix.shakespeare.example'
    from='hag66@shakespeare.example/UUID-a1j/7533'
    id='7nve413p'>
  <error type='cancel'>
    <conflict xmlns='urn:ietf:params:xml:ns:xmpp-stanzas'/>
  </error>
</iq>
]]></example>
      <p>If the register request does not contain a &lt;nick/&gt; element, then the MIX service MUST assign one.  It is RECOMMENDED that the assigned nick is a UUID following &rfc4122;.
</p>


    </section3>
    <section3 topic='Setting User Presence' anchor='usecase-user-presence'>
      <p>

        A user joins a channel over an extended period, and participation in a channel does not generally change when user goes online or offline.   The user's  participation in a channel is reflected by the user's bare JID in the participant node.   All messages to the channel are sent to this JID.

      </p>
      <p>

        A user MAY share presence information with the channel, for one or more online clients.   Where a user shares presence information with a channel, the channel is entered by the user's server into the user's roster when the user subscribes to the channel.  When an XMPP client comes online or changes presence status, this will be communicated by the user to the user's server using broadcast presence.  The user's XMPP server is then responsible to share this presence information to each entry in the roster and in particular to each MIX channel in the roster.  The MIX channel will update the "urn:xmpp:mix:nodes:presence" node with any change of status and the updated presence information and then share this updated presence with users subscribed to this node, as described below.   When the user sets an explicit status, this is used to modify the presence node in the channel.   When a client being used by the user goes offline, the associated server will send presence status "unavailable" to the MIX channel, which will cause the full JID for that client to be removed from the presence node.
      </p>
      <p>
        A channel MAY require that all channel participants share presence information with the channel, which is represented in the "urn:xmpp:mix:nodes:presence" node.   If sharing presences is needed by the channel, an XMPP client conforming to this specification MUST share presence with the channel by including the channel in the user's roster. Note that the MIX service cannot generally enforce this, but it can require and enforce that when a message is sent to the channel, that the sender of the message is in the presence list.
      </p>
      <p>
      Presence status and availability is set in a MIX channel by standard presence stanzas sent to the MIX channel by the user's server.   Users wishing to receive presence updates will subscribe to the MIX channel presence node.   Presence updates are sent out to subscribing participants using standard presence stanzas.
      </p>
      <p>
        A user setting status is now used as an example.   Unlike in &xep0045; where coming online is a special action, coming online in MIX is implicit when presence status is set.  Going offline is a achieved by setting presence status to unavailable, which removes the client full JID entry from the presence node.  When a user sets a presence status, the user's server sends updated presence to the MIX channel, and the MIX service then publishes the user's  availability to the "urn:xmpp:mix:nodes:presence" node. If there is not an item named by the full JID of the client with updated presence status, this item is created.   The sequence is shown in the following examples, starting with a client setting presences status on the connected server.</p>
      <example caption="Client Sets Presence Status on Server">
        <![CDATA[<presence xmlns='jabber:client' from=‘hag66@shakespeare.example/UUID-a1j/7533’>
  <show>dnd</show>
  <status>Making a Brew</status>
</presence>]]></example>
      
      <p>
        The server then sends the presence information to roster entries.  The following example then shows the presence message from the client's server to the MIX channel.
      </p>
      <example caption="Server sends Presence Status to MIX Channel">
<![CDATA[<presence  from=‘hag66@shakespeare.example/UUID-a1j/7533’
              to='coven@mix.shakespeare.example'>
  <show>dnd</show>
  <status>Making a Brew</status>
</presence>]]></example>
      <p>The user's presence information is then published by the service to the "urn:xmpp:mix:nodes:presence" node, with the 'publisher' attribute set to the user's participant identifier (the proxy JID). The MIX channel then broadcasts the presence change to all users who are subscribed to the "urn:xmpp:mix:nodes:presence" node.  The presence stanza is sent from the full proxy JID of the client updating status.
      Note that presence is associated with a client and so will have a full JID.  The following example shows a presence message as distributed by the server to a presences subscriber.</p>
      <example caption="Channel Distributes Presence">
        <![CDATA[<presence from='123435#coven@mix.shakespeare.example/678'
          to='hag99@shakespeare.example'
          id='77E07BB0-55CF-4BD4-890E-3F7C0E686BBD'>
  <nick xmlns='http://jabber.org/protocol/nick'>thirdwitch</nick>
  <show>dnd</show>
  <status>Making a Brew</status>
</presence>]]></example>
    <p>
     The presence is distributed to those subscribing to the MIX channel presence node using a standard XMPP presence stanza. The presence change is recorded on the "urn:xmpp:mix:nodes:presence" node. The history of this node will be held as PubSub format in the MAM archive, so that presence history can be viewed.
    </p>
    </section3>

    <section3 topic="Client Coming Online and Obtaining Presence from the Local Server" anchor="usecase-obtaining-presence">
      <p>
        The presence information for a channel  is stored in the urn:xmpp:mix:nodes:presence node and distributed using standard presence stanzas to the server of each user subscribing to this presence node.  The user's local server will then pass this presence information on to all online clients.   This ensures that an online client is kept updated with presence.
        When a client goes offline, it will cease getting presence updates. Presence updates will continue to flow to the user's local server, and so the local server is able maintain up to date presence state for the channel.
      </p>
       <p>
        When the client comes online, it will activate use of the MIX.    The user's server will then send full presence status to the client using standard presence messages.   This will enable the client to update presence information for the channel.  Note that this does not need any interaction with the channel.
       </p>

    </section3>

    <section3 topic="Updating Presence on User&apos;s Server" anchor="usecase-server-presence-update">
      <p>
        In normal operation a MIX participant's server  will hold accurate presence status for the channel which it provides to clients when they are activated.  Incoming presence updates are immediately sent to active MIX clients.
      </p>
      <p>
        There are two situations where a MIX participant's server  will need to get presence status from the channel.   The first time is when a user joins the channel as a participant and subscribes to presence.   Upon this subscription the MIX channel will send to the participant's server (using the user's bare JID) presence for all of the items in the presence node using standard presence stanzas.  This will give the participant's full current presence for the channel.
      </p>
      <p>
        The second scenario is when the MIX participant's server needs to load or refresh presence status for a channel.  This will be needed when the participant's server is started.   This MIX participant's server requests presence update by sending a directed presence stanza to the MIX channel from the user's bare JID. The MIX channel can distinguish this from a presence update, which will always be sent from the clients full JID.   This special presence stanza will send to the participant's server (using the user's bare JID) presence for all of the items in the presence node using standard presence stanzas.
      </p>
    </section3>
    <section3 topic="Determining Real JIDs" anchor="usecase-real-jids">
      <p>
        Presence information will provide a MIX client with the nicks and  proxy JIDs for participants in a channel.    Messages sent to a channel and retrieved from MAM archives will show the proxy JID and nick of the sender.   It is sometimes useful to determine the real JID associated with proxy JID.  This can always be done for JID Visible channels and can sometimes be done for JID Maybe Visible channels.

      </p>
      <p>
        For current users JID visible rooms, the real JID is found by a PubSub lookup on the JID Map node.  This is shown in the following example:
      </p>

      <example caption='Client looks up Real JID from Proxy JID'><![CDATA[
<iq from='hag66@shakespeare.example/UUID-c8y/1573'
    id='kl2fax27'
    to='coven@mix.shakespeare.lit'
    type='get'>
     <pubsub xlns='http://jabber.org/protocol/pubsub'>
          <items node='urn:xmpp:mix:nodes:jidmap'>
              <item id='123456#coven@mix.shakespeare.example'/>
          </items>
     </pubsub>
</iq>

<iq from='coven@mix.shakespeare.lit'
    id='kl2fax27'
    to='hag66@shakespeare.example/UUID-c8y/1573'
    type='result'>
     <pubsub xlns='http://jabber.org/protocol/pubsub'>
          <items node='urn:xmpp:mix:nodes:jidmap'>
             <item id='123456#coven@mix.shakespeare.example'>
<<<<<<< HEAD
                 <participant xmlns='urn:xmpp:mix:0'>
                      <jid>hecate@mix.shakespeare.example</jid>
=======
                 <participant xmlns='urn:xmpp:mix:1'>
                      <jid>hecate@mix.shakespeare.example<jid/>
>>>>>>> 6a4afe20
                 </participant>
             </item>
           </items>
     </pubsub>
  <items>
</iq>]]> </example>


      <p>For JID Maybe Visible rooms the lookup is performed on the JID Maybe Visible Map node.   Note that where a user prefers to not share real JID, the result of this lookup of proxy JID will be the (same) proxy JID. </p>

      <p>
        When an older message is considered, it is possible that the proxy JID of the sender is not current.   Such a JID can be looked up in the MAM Archive of the JID Map Node.  This is shown in the following example:
      </p>
      <example caption='Client looks up Real JID from Proxy JID in MAM Archive'><![CDATA[
<iq from='hag66@shakespeare.example/UUID-c8y/1573'
    id='kl2fax27'
    to='coven@mix.shakespeare.lit'
    type='set'>
     <query xlns='urn:xmpp:mam:2'
          queryid='f28'
          node='urn:xmpp:mix:nodes:jidmap'>
            <x xmlns='jabber:x:data' type='submit'>
               <field var='FORM_TYPE' type='hidden'>
                     <value>urn:xmpp:mam:2</value>
               </field>
               <field var='id'>
                    <value>123456#coven@mix.shakespeare.example</value>
                </field>
            </x>
     </query>
</iq>

<message id='iasd208' to='hag66@shakespeare.example/UUID-c8y/1573'>
  <result xmlns='urn:xmpp:mam:2' queryid='f28' id='28482-20987-73623'>
    <forwarded xmlns='urn:xmpp:forward:0'>
      <delay xmlns='urn:xmpp:delay' stamp='2010-07-10T23:08:25Z'/>
         <message xmlns="jabber:client">
                  <event xmlns='http://jabber.org/protocol/pubsub#event'>
                       <items node='urn:xmpp:mix:nodes:jidmap'>
                           <item id='123456#coven@mix.shakespeare.example'>
<<<<<<< HEAD
                                  <participant xmlns='urn:xmpp:mix:0'>
                                      <jid>hecate@mix.shakespeare.example</jid>
=======
                                  <participant xmlns='urn:xmpp:mix:1'>
                                      <jid>hecate@mix.shakespeare.example<jid/>
>>>>>>> 6a4afe20
                                  </participant>
                           </item>
                       </items>
                  </event>
         </message>
    </forwarded>
  </result>
</message>

<iq from='coven@mix.shakespeare.lit'
    to='hag66@shakespeare.example/UUID-c8y/1573'
    id='kl2fax27'
    type='result'>
</iq>]]> </example>



    </section3>

    <section3 topic="Coming Online: Synchronizing Message History" anchor="usecase-sync-history">
      <p>
        A MIX client will typically display message history of the channel to the user.   When a client comes online it will need to obtain this message history from the MAM archive associated with the channel.  There are three basic approaches a client will take:
      </p>
      <ol>
        <li>If the client has previously displayed message history and has been offline for a reasonably small time, the client MAY wish to retrieve all messages since the last one displayed to the user.</li>
        <li>The client MAY wish to display a fixed number of messages, perhaps finding more messages if the user subsequently requests.</li>
        <li>The client MAY wish to display messages from a recent time period, perhaps finding more messages if the user subsequently requests.</li>
      </ol>
      <p>To achieve this, the client will query the user's own MAM archive using &xep0313;, with the query filtered by the channel JID.   This gives the client flexibility to retrieve and display message history in a manner appropriate to the client implementation.</p>
      <p>
        The only exception to this is when a user wishes to access message history in the channel prior to when the user joined the channel.  To achieve this, the client will use MAM to retrieve message history directly from the MAM Archive of the MUX channel.
      </p>
    </section3>


    <section3 topic='Going Offline' anchor='usecase-user-offline'>
      <p>When a client goes offline, this presence update is sent by the client's server to the MIX channel.   From the client perspective, this is the same as any other presence change.   Handling by the MIX channel is slightly different.</p>
      <example caption="Client Goes Offline in the Channel"><![CDATA[
<presence type='unavailable'
          from='hag66@shakespeare.example/UUID-a1j/7533'
          to='coven@mix.shakespeare.example'/>
]]></example>
      <p>The MIX channel will retract (remove) the item in the presence node of the MIX channel identified by the client's full JID.  The MIX channel will notify subscribers to the presence node of the user going offline by sending a presence stanza to the full proxy JID of each client.</p>
      <example caption="Channel Distributes Notification of Client going Offline">
<![CDATA[<presence from='12345#coven@mix.shakespeare.example/678'
          to='hecate@shakespeare.example'
          id='77E07BB0-55CF-4BD4-890E-3F7C0E686BBD'
          type='unavailable'/>]]></example>

      <p>
        There is the possibility that the message associated with the user going offline will be lost.   If this happens, "ghost" entries will appear in the presence node.   A MIX service MAY take steps to address this, for example by probing client with a disco for presence items that remain unchanged for a long period.
      </p>
      <p>
        It is desirable to prevent clients from going offline briefly and then coming back online again, as this will lead to "flapping presence".   The RECOMMENDED approach to achieve this is use of &xep0198; to maintain an XMPP client connection in the event of short term TCP failure.
      </p>
    </section3>



    <section3 topic='Sending a Message' anchor='usecase-user-message'>
      <p>A client sends a message directly to a MIX channel as a standard groupchat message, in exactly the same way as for &xep0045;. Messages are sent directly to the MIX channel from the user's client. The message id is selected by the client.</p>
      <example caption="User Sends Message to Channel"><![CDATA[
<message from='hag66@shakespeare.example/UUID-a1j/7533'
         to='coven@mix.shakespeare.example'
         id='92vax143g'
         type='groupchat'>
  <body>Harpier cries: 'tis time, 'tis time.</body>
</message>
]]></example>
      <p>
        The MIX channel then adds information to the message using a &lt;mix&gt; element qualified by the 'urn:xmpp:mix:1' namespace.   This element contains two child elements:
      </p>
      <ol>
        <li>A &lt;nick&gt; element that contains the Nick of the message sender, taken from the Participants Node.</li>
        <li>A &lt;jid&gt; element containing the full proxy JID of the sender.</li>
      </ol>
      <p>The MIX channel then puts a copy of the message into the MAM archive for the channel and sends a copy of  the message to each participant in
<<<<<<< HEAD
        standard groupchat format.    These messages sent by the channel are addressed to the bare JID of each participant and this will be handled by the participant's local server.  The message from value is the JID of the channel.  To enable sender identification, the Nick and bare proxy JID of the sender are included in the message as MIX parameters.   The id of the message is the ID from the MAM archive and NOT the id used by the sender. The message placed in the MAM archive is the reflected message without a 'to' element.</p>


=======
        standard groupchat format.    These messages sent by the channel are addressed to the bare JID of each participant and this will be handled by the participant's local server.  The message 'from' attribute is the JID of the channel.   The id of the message is the ID from the MAM archive and NOT the id used by the sender. The message placed in the MAM archive is the reflected message without a 'to' attribute.</p>
      
      
>>>>>>> 6a4afe20
      <example caption="Channel Puts Message in MAM Archive"><![CDATA[
<message from='coven@mix.shakespeare.example'
         id='77E07BB0-55CF-4BD4-890E-3F7C0E686BBD'
         type='groupchat'>
  <body>Harpier cries: 'tis time, 'tis time.</body>
  <mix xmlns='urn:xmpp:mix:1'>
        <nick>thirdwitch</nick>
        <jid>123456#coven@mix.shakespeare.example</jid>
  </mix>
</message>
]]></example>

      <example caption="Channel Reflects Message to Participants"><![CDATA[
<message from='coven@mix.shakespeare.example'
         to='hecate@shakespeare.example'
         id='77E07BB0-55CF-4BD4-890E-3F7C0E686BBD'
         type='groupchat'>
  <body>Harpier cries: 'tis time, 'tis time.</body>
  <mix xmlns='urn:xmpp:mix:1'>
        <nick>thirdwitch</nick>
        <jid>123456#coven@mix.shakespeare.example</jid>
  </mix>
</message>
]]></example>
      <p>
        The messages sent to participants have a different message id to the originally submitted message.  This does not impact most recipients, but it does not allow the message originator to correlate the message with the submitted message.   To address this the MIX channel MUST include an additional &lt;submission-id&gt; element in the &lt;mix&gt; element of the message copy going back to the originator's bare JID.  The &lt;submission-id&gt; element holds the original id provided by the sender.  This enables the originator to correlate the received message with the message submitted.
      </p>
      <example caption="Channel Reflects Message back to Originator"><![CDATA[
<message from='coven@mix.shakespeare.example'
         to='hag66@shakespeare.example'
         id='77E07BB0-55CF-4BD4-890E-3F7C0E686BBD'
         type='groupchat'>
  <body>Harpier cries: 'tis time, 'tis time.</body>
 <mix xmlns='urn:xmpp:mix:1'>
        <nick>thirdwitch</nick>
        <jid>123456#coven@mix.shakespeare.example</jid>
        <submission-id>92vax143g</submission-id>
  </mix>
</message>
]]></example>
    </section3>

    <section3 topic="Retracting a Message" anchor="usecase-retract">
      <p>
        A MIX channel MAY support message retraction, where the sender of a messages or an authorized administrator deletes a message.   If this is done the original message MAY be replaced by a tombstone.  The protocol to request retraction does this by adding to the  message  a &lt;retract&gt; element qualified by the 'urn:xmpp:mix:1' namespace.   The &lt;retract&gt; element MUST include an &lt;id&gt; attribute that holds the id of the original  message.  A message and it's retraction shown in the following example.
      </p>
      <example caption="User Retracts a Message"><![CDATA[
        
<message from='hag66@shakespeare.example/UUID-a1j/7533'
         to='coven@mix.shakespeare.example'
         id='abcde'>
  <body> A Message I did not mean to send </body>
</message>

<message from='hag66@shakespeare.example/UUID-a1j/7533'
         to='coven@mix.shakespeare.example'
         id='92vax143g'>
  <retract id='abcde' xmlns='urn:xmpp:mix:1'/>
</message>
]]></example>
      <p>
        The MIX channel will allow a user to retract a message sent by the user if the 'Allow User Message Retraction' option is configured.    The MIX channel will allow an administrative user to retract any message if the user is in the group specified by the 'Administrator Message Retraction Rights' option.
      </p>
      <p>
        If the retraction message is accepted, it will be distributed to channel participants.  This will allow retraction to happen in the MAM archive of each channel participant and to reflect the retraction in client GUI.   A client receiving a retraction message SHOULD ensure that the retracted message is no longer displayed to the end user.
      </p>
      <p>
        Two approaches to message retraction can be used.  In the first approach, the retracted message is simply removed.   This is appropriate where retraction is provided as a user service and the user has rights to remove messages sent from the record.
      </p>
      <p>
        The second approach is to leave a tombstone, which if taken MUST be done in the following manner.   This is appropriate where it is desired to leave a record of the message that was redacted.
        With this approach, the original message &lt;body&gt; is removed and replaced with a tombstone using the &lt;retracted&gt; element qualified by the 'urn:xmpp:mix:1' namespace that shows the JID of user performing the retraction and the time of the retraction.
      </p>
      <example caption="Retracted message tombstone in a MAM result"><![CDATA[
<message id='aeb213' to='juliet@capulet.lit/UUID-e3r/9264'>
  <result xmlns='urn:xmpp:mam:1' queryid='f27' id='28482-98726-73623'>
    <forwarded xmlns='urn:xmpp:forward:0'>
      <delay xmlns='urn:xmpp:delay' stamp='2010-07-10T23:08:25Z'/>
      <message xmlns='jabber:client' from="hag66@shakespeare.example"
                 to="macbeth@shakespeare.lit">
        <retracted xmlns='urn:xmpp:mix:1' by='hag66@shakespeare.example'
                 time='2010-07-10T23:08:25Z'/>
      </message>
    </forwarded>
  </result>
</message>
]]></example>
    </section3>

    <section3 topic='Telling another User about a Channel' anchor='usecase-user-tell'>
      <p>
        A convenient way to reference another channel is to use &xep0372; which enables the JID of a channel to be shared.  This might be used simply to inform the message recipient about the channel or as mechanism to invite the user to join the channel.   This is useful as an invitation mechanism to a channel that any user can join or where the invitee knows that the user is allowed to join (e.g., because the channel is for all users in an organization).
      </p>
    </section3>
    <section3 topic='Inviting another User to join a Channel that the user does not have Permission to Join' anchor='usecase-user-invite'>
      <p> Invitation by reference, as described in the previous section, is a convenient approach to invite a user to join a channel that the user has permission to join.   This section describes the approach used when the inviter has permission to grant rights for the invitee to become a channel participant.   This might be because the inviter is an administrator of the channel or the channel  or if the inviter is a channel participant and the channel allows invitation by participants (this channel capability is controlled by the channel configuration variable 'Participation Addition by Invitation from Participant').   Invitation by reference is used to avoid cluttering the allowed node with JIDs of users who are invited to join, but do not accept the invitation.
        When a channel participant(the inviter) invites  another user (the invitee) to join a channel, the following sequence of steps is followed:

      </p>
      <ol>
        <li>The inviter checks with disco that the invitee supports MIX.</li>
        <li>The channel inviter sends to the channel requesting an invite for the invitee.</li>
        <li>The channel sends an invitation to the inviter.</li>
        <li>The inviter sends the invitation to the invitee.</li>
        <li>The invitee MAY use the invitation to join the channel.</li>
        <li>The invitee MAY send a response to the inviter, indicating if the invitation was accepted or declined.</li>
      </ol>
      <p>
        The first step is for the inviter to request an invitation from the channel.   The invitation contains inviter, invitee and a token.  The channel will evaluate if the inviter has rights to issue the invitation.   This will be because the inviter is a channel administrator or if the inviter is a channel participant and the channel allows invitation by participants.  If the inviter has rights to make the invitation, the channel will return a token.  The token is a string that the channel can subsequently use to validate an invitation.   The format of the token is not specified in this standard.   The encoded token MAY reflect a validity time.  The invitation request is encoded as an &lt;invite/&gt; child element of an &lt;iq/&gt; element. The &lt;invite/&gt; element is qualified by the 'urn:xmpp:mix:1' namespace.  &lt;invite/&gt; contains an &lt;invitation/&gt; child element, which contain &lt;inviter/&gt;, &lt;invitee/&gt;, &lt;channel/&gt; and &lt;token/&gt; child elements.
      </p>
      <example caption='Inviter Requests and Receives Invitation'><![CDATA[
<iq from='hag66@shakespeare.lit/UUID-h5z/0253'
    id='kl2fax27'
    to='coven@mix.shakespeare.lit'
    type='get'>
  <invite xmlns='urn:xmpp:mix:1'>
      <invitee>cat@shakespeare.lit</invitee>
  </invite>
</iq>


<iq from='coven@mix.shakespeare.lit'
    id='kl2fax27'
    to='hag66@shakespeare.lit/UUID-h5z/0253'
    type='result'>
  <invite xmlns='urn:xmpp:mix:1'>
        <invitation>
           <inviter>hag66@shakespeare.lit</inviter>
           <invitee>cat@shakespeare.lit</invitee>
           <channel>coven@mix.shakespeare.lit</channel>
           <token>ABCDEF</token>
        </invitation>
  <invite/>
</iq>
]]></example>
      <p>
        The inviter can now send the invitee a message containing the invitation within the &lt;message/&gt; element, as shown in the following example.
      </p>
      <example caption='Inviter sends Invitation to Invitee'><![CDATA[
<message from='hag66@shakespeare.lit/UUID-h5z/0253'
    id='f5pp2toz'
    to='cat@shakespeare.lit'>
    <body>Would you like to join the coven?<body>
    <invitation xmlns='urn:xmpp:mix:1'>
        <inviter>hag66@shakespeare.lit</inviter>
        <invitee>cat@shakespeare.lit</invitee>
        <channel>coven@mix.shakespeare.lit</channel>
        <token>ABCDEF</token>
   </invitation>
</iq>
]]></example>
  <p>The invitation can now be used by the invitee to join a channel. The &lt;invitation/&gt; child element is simply added to the standard channel &lt;join/&gt; element, so that the channel can validate the invitation using the token. If the allowed node is present and the invitee is not matched against any item, the channel MUST add the invitee to the allowed node as part of the join.</p>
      <example caption="User Joins a Channel with an Invitation"><![CDATA[
<iq type='set'
    from='cat@shakespeare.example'
    to='coven@mix.shakespeare.example'
    id='E6E10350-76CF-40C6-B91B-1EA08C332FC7'>
  <join xmlns='urn:xmpp:mix:1'>
    <subscribe node='urn:xmpp:mix:nodes:messages'/>
    <invitation>
        <inviter>hag66@shakespeare.lit</inviter>
        <invitee>cat@shakespeare.lit</invitee>
        <channel>coven@mix.shakespeare.lit</channel>
        <token>ABCDEF</token>
   </invitation>
  </join>
</iq>
]]></example>
      <p>The invitee MAY send an acknowledgement back to the inviter, noting the status of the invitation. 
        This is encoded as an &lt;invitation-ack/&gt; child element of &lt;message/&gt; element.  The &lt;invitation-ack/&gt; element is qualified by the 'urn:xmpp:mix:1' namespace.   The &lt;invitation-ack/&gt; has an &lt;invitation/&gt; child element that encodes the invitation being acknowledged and a &lt;value/&gt; child element to encode the acknowledgement value.
        &lt;value/&gt; has the following values:</p>
      <ul>
        <li>'Joined': The invitee has joined the channel.</li>
        <li>'Declined': The invitee is not taking up the invitation.</li>
        <li>'Acknowledged': The invitation is acknowledged, without information on action taken or planned.</li>
      </ul>
      <example caption='Invitee sends Acknowledgement to Inviter'><![CDATA[
<message from='cat@shakespeare.lit/UUID-l1w/8813'
    id='b6p9llze'
    to='hag66@shakespeare.lit/UUID-h5z/0253'>
    <body>No Thanks - too busy chasing mice....<body>
    <invitation-ack xmlns='urn:xmpp:mix:1'>
        <value>Declined</value>
        <invitation>
             <inviter>hag66@shakespeare.lit</inviter>
             <invitee>cat@shakespeare.lit</invitee>
              <channel>coven@mix.shakespeare.lit</channel>
              <token>ABCDEF</token>
         </invitation>
     </invitation-ack>
</iq>
]]></example>
    </section3>


    <section3 topic='Sending Private Messages' anchor='usecase-user-private-messages'>

      <p>
       Private Messages are used to provide communication with another channel participant through the MIX channel, without the initiating  user knowing the real JID of the channel participant.  A channel MAY support use of Private Messages.  Private messages are standard XMPP messages.   A message goes through a number of stages with different addressing.  This is set out in the following table.
      </p>
      <table caption="Setting From and To when sending Private Messages">
        <tr><th>Message</th><th>From</th><th>To</th></tr>
        <tr><td>First Message from Client to MIX Channel</td><td>Full JID of initiator's client</td><td>Proxy bare JID of responder</td></tr>
        <tr><td>First Message from MIX Channel to responder's server</td><td>Proxy full JID of initiator's client</td><td>Bare JID of responder</td></tr>
        <tr><td>First Message from responder's server to one or more of the responder's clients</td><td>Proxy full JID of initiator</td><td>Full JID of responder's client</td></tr>
        <tr><td>Messages from responder's client to MIX Channel</td><td>Full JID of responder's client</td><td>Proxy full JID of initiator's client</td></tr>
        <tr><td>Messages from MIX channel to initiator's client</td><td>Proxy full JID of responder's client</td><td>Full JID of initiator's client</td></tr>
        <tr><td>Messages from initiator's client to MIX Channel</td><td>Full JID of initiator's client</td><td>Proxy full JID of responder's client</td></tr>
        <tr><td>Message from MIX Channel to responder's client</td><td>Proxy full JID of initiator's client</td><td>Full JID of responder's client</td></tr>
      </table>
      <p>Private Messages MAY be archived using MAM by the XMPP servers associated with initiator and responder.   Private Messages MUST NOT be archived by the MIX channel.</p>
    </section3>



    <section3 topic="Requesting vCard" anchor="usecase-vcard">
      <p>A client  MAY request the vCard of a channel participant by sending a request through the channel.  The MIX channel MAY pass this request on or MAY block it.  vCard requests MAY use &xep0054; (vcard-temp) or &xep0292; (vCard4 over XMPP).  The MIX channel does not process the vCard requests, but simply relays them on to real bare JID of the target.  A MIX service MAY choose to relay one or both protocols.   Where a MIX service relays  one or both of these protocols, each protocol relayed MUST be advertised as a feature of the MIX service.   In the following example, using vcard-temp, the requesting client sends a message to the  bare proxy JID of the channel participant for which the vCard is desired.</p>
      <example caption="Client directly requests vCard through channel" ><![CDATA[
<iq from='hag66@shakespeare.example/UUID-c8y/1573'
    id='lx09df27'
    to='989898#coven@mix.shakespeare.example'
    type='get'>
  <vCard xmlns='vcard-temp'/>
</iq>
]]></example>
      <p>The MIX channel MAY pass on the vCard request or MAY reject with an error, dependent on channel policy.  The MIX service will then address the vCard request to the user's server (using bare JID) using a full proxy JID to hide the requester.  </p>
      <example caption="Channel passes on vCard request to the User&apos;s Server" ><![CDATA[
<iq from='123456#coven@mix.shakespeare.example/6789'
    id='lx09df27'
    to='peter@shakespeare.lit'
    type='get'>
  <vCard xmlns='vcard-temp'/>
</iq>
]]></example>
    <p>
      The user's server, on behalf of the user, MAY send a response or reject with an error.   The user's server will send the vCard back to the channel.
    </p>
      <example caption="User's Server sends vCard Response via MIX channel" ><![CDATA[
<iq from='peter@shakespeare.lit'
    id='lx09df27'
    to='123456#coven@mix.shakespeare.example/6789'
    type='result'>
    <vCard xmlns='vcard-temp'>
    <FN>Peter Saint-Andre</FN>
    <N>
      <FAMILY>Saint-Andre</FAMILY>
      <GIVEN>Peter</GIVEN>
      <MIDDLE/>
    </N>
    <NICKNAME>stpeter</NICKNAME>
    <URL>http://www.xmpp.org/xsf/people/stpeter.shtml</URL>
  </vCard>
  <query xmlns='http://jabber.org/protocol/disco#info'>
</iq>
]]></example>
      <p>
        The MIX channel will then send the vCard response to the requesting client on behalf of the client sending the response.
      </p>
      <example caption="MIX Channel sends vCard responst to Client" ><![CDATA[
<iq from='989898#coven@mix.shakespeare.example'
    id='lx09df27'
    to='hag66@shakespeare.example/UUID-c8y/1573'
    type='result'>
 <vCard xmlns='vcard-temp'>
    <FN>Peter Saint-Andre</FN>
    <N>
      <FAMILY>Saint-Andre</FAMILY>
      <GIVEN>Peter</GIVEN>
      <MIDDLE/>
    </N>
    <NICKNAME>stpeter</NICKNAME>
    <URL>http://www.xmpp.org/xsf/people/stpeter.shtml</URL>
  </vCard>
</iq>
]]></example>
    </section3>
  </section2>

<section2 topic="Presence Initializion" anchor="use-presence-initialize">
  <p>
    For an active MIX Channel, the presence node is updated as channel participants change status and presence information is sent to the channel.  When a MIX channel starts, typically when the associated MIX Service and Server start, there is a need to initialize the presence node.    This is done by the XMPP server associated with the MIX channel sending out a presence probe for each channel participant, following the presence probe process specified in &rfc6121;.   A presence probe MUST NOT be sent for users who have set presence preference to not sharing.
  </p>
</section2>
  <section2 topic="Ensuring Message Delivery" anchor="use-ensure-delivery">
    <p>
      It is important that messages are all transferred from the MIX channel to the server associated with the each channel participant.   Transfer between servers will typically happen quickly and &xep0198; will deal with short connection failures between servers.   Longer connection failures could lead to message loss.  This would lead to online users (who remain connected to their servers) missing messages, and to messages being missed out of the user archive.  This section describes how MIX addresses this.
    </p>
    <p>
      When there is a long term connection failure, the MIX channel will receive an error from the XMPP server indicating that a message failed to transfer to a recipient.   When this happens, the MIX channel MUST take responsibility to ensure that the message is retransmitted and delivered.   When the MIX channel detects a failure it will make use of an IQ Marker message to determine when the connection to the peer server is working again.  Once the channel has received a response to the marker IQ it will retransmit the pending messages.  The marker is encoded as a &lt;marker/&gt; child element of an &lt;iq/&gt; element. The &lt;marker/&gt; element is qualified by the 'urn:xmpp:mix:1' namespace.
    </p>
    <example caption="Channel Sends Marker Message" ><![CDATA[
 <iq from='coven@mix.shakespeare.example'
    id='lx09df27'
    to='hag66@shakespeare.example'
    type='get'>
  <marker xmlns='urn:xmpp:mix:1'/>
</iq>


<iq from='hag66@shakespeare.example'
    id='lx09df27'
    to='coven@mix.shakespeare.example'
    type='result'>
 <marker xmlns='urn:xmpp:mix:1'/>
</iq>
]]></example>
  </section2>

  <section2 topic="Use of MAM" anchor="use-mam">
   <p>
     All messages sent to a MIX channel MUST be archived using MAM in association with the MIX channel.   All messages MUST also be archived on the server associated with each channel participant receiving the message, which enables clients to always retrieve messages from the clients MAM archive.  Other channel nodes MAY be archived.
   </p>
    <section3 topic="Archive of Messages" anchor="use-mam-messages">
      <p>
        Messages sent to participants MUST be archived by both the MIX channel and by the user's server.   This  MAY include presence messages.   Correct MIX operation relies on messages being archived.
      </p>
    </section3>
    <section3 topic="Retrieving Messages" anchor="use-mam-retrieve">
      <p>
        Clients will retrieve MIX messages using standard MAM protocol from the user's archive.  The MAM query will filter based on the channel JID to enable access to messages from a given channel. This gives the user a simple mechanism to access all messages sent to the channel.   MAM can be used to retrieve older messages that have not been cached by the client.
      </p>
      <p>
        Messages can also be retrieved from the channel by addressing MAM queries to the channel JID.   This will behave like a standard MAM archive.  This can be useful for administrators to access archived messages.  It can also be useful for new channel participants to access the historical archives.
      </p>
    </section3>
    <section3 topic="MAM Use with other Channel Nodes" anchor="use-mam-other-nodes">
      <p>
        A MIX Channel MAY use MAM to archive nodes other than message nodes.   Clients with rights to access these archives MAY use MAM to do this, specifying the PubSub node in the MAM query addressed to the channel.
      </p>
    </section3>

  </section2>


  <section2 topic='Administrative Use Cases' anchor='usecases-admin'>


    <section3 topic='Checking For Permission To Create a Channel' anchor='usecase-admin-check-create'>
      <p>
        MIX does not standardize an access control model for creating and deleting MIX channels.    The choice is left to the MIX implementer, and could be a very simple or complex approach.  A client can determine if it has permission to create a channel on a MIX service, which MAY be used to control options presented to the user.   This is achieved by a disco command on the MIX service.   If the 'urn:xmpp:mix:1#create-channel' feature is returned, the user is able to create a channel.
      </p>
        <example caption="Client determines Capability to Create a Channel" ><![CDATA[
 <iq from='hag66@shakespeare.example/UUID-c8y/1573'
    id='lx09df27'
    to='mix.shakespeare.example'
    type='get'>
  <query xmlns='http://jabber.org/protocol/disco#info'/>
</iq>

<iq from='mix.shakespeare.example'
    id='lx09df27'
    to='hag66@shakespeare.example/UUID-c8y/1573'
    type='result'>
  <query xmlns='http://jabber.org/protocol/disco#info'>
    <identity
        category='conference'
        name='Shakespearean Chat Service'
        type='text'/>
    <feature var='urn:xmpp:mix:1'/>
    <feature var='urn:xmpp:mix:1#create-channel'>
  </query>
</iq>
]]></example>
    </section3>
    <section3 topic='Creating a Channel' anchor='usecase-admin-create'>
      <p>
        A client creates a channel by sending a simple request to the MIX service.   A channel MAY be created with default parameters, as shown in the following example.   The result MUST include the name of the channel which MUST match the channel name in the request (if present).  The create is encoded as a &lt;create/&gt; child element of &lt;iq/&gt; element.   The &lt;create/&gt; is qualified by the 'urn:xmpp:mix:1' namespace.   The &lt;create/&gt; element MUST have a 'channel' attribute to specify the channel name.
      </p>
        <example caption="Creating a Channel with Default Parameters" ><![CDATA[
<iq from='hag66@shakespeare.example/UUID-a1j/7533'
    id='lx09df27'
    to='mix.shakespeare.example'
    type='set'>
  <create channel='coven' xmlns='urn:xmpp:mix:1'/>
</iq>

<iq from='mix.shakespeare.example'
    id='lx09df27'
    to='hag66@shakespeare.example/UUID-a1j/7533'
    type='result'>
  <create channel='coven' xmlns='urn:xmpp:mix:1'/>
</iq>
]]></example>
      <p>
        The client MAY also include parameters in &xep0004; format as part of channel creation.    If the client wishes to inspect configuration, channel administration procedures SHOULD be used.
      </p>
      <example caption="Creating a Channel with Client Specified Parameters" ><![CDATA[
<iq from='hag66@shakespeare.example/UUID-a1j/7533'
    id='lx09df27'
    to='mix.shakespeare.example'
    type='set'>
  <create channel='coven' xmlns='urn:xmpp:mix:1'>
     <x xmlns='jabber:x:data' type='submit'>
        <field var='FORM_TYPE' type='hidden'>
             <value>urn:xmpp:mix:1</value>
        </field>
        <field var='Owner'>
            <value>hecate@shakespeare.lit</value>
            <value>greymalkin@shakespeare.lit</value>
        </field>
        <field var='Messages Node Subscription'>
           <value>allowed</value>
         </field>
        <field var='JID Visibility'>
           <value>jid-mandatory-visible</value>
         </field>
         <field var='No Private Messages'>
            <value>true</value>
         </field>
         </x>
  </create>
</iq>

<iq from='mix.shakespeare.example'
    id='lx09df27'
    to='hag66@shakespeare.example/UUID-a1j/7533'
    type='result'>
  <create channel='coven' xmlns='urn:xmpp:mix:1'/>
</iq>
]]></example>

    </section3>


    <section3 topic='Creating a Channel for Ad Hoc Use' anchor='usecase-admin-create-adhoc'>
      <p>
        Channels MAY be created for ad hoc use between a set of users.  Channels of this nature will have channel name created by the server and will not be addressable or discoverable.  Here a channel is created without specifying the channel name.   Parameters for the channel MAY also be specified.
      </p>
      <example caption="Creating a Channel for Ad Hoc Use" ><![CDATA[
<iq from='hag66@shakespeare.example/UUID-a1j/7533'
    id='lx09df27'
    to='mix.shakespeare.example'
    type='set'>
  <create xmlns='urn:xmpp:mix:1'/>
</iq>

<iq from='mix.shakespeare.example'
    id='lx09df27'
    to='hag66@shakespeare.example/UUID-a1j/7533'
    type='result'>
  <create channel='A1B2C345' xmlns='urn:xmpp:mix:1'/>
</iq>
]]></example>
   </section3>
   <section3 topic="Converting a 1:1 Conversation to a Channel" anchor="usecase-admin-converting-chat">
     <p>
       A common use case for an ad hoc channel is where two users are engaged in a 1:1 chat and wish to broaden the discussion. Prior to bringing more users into a channel, using standard invitation process, there is a need to create and populate a channel.  The first step is for one of the two users to create an ad hoc channel, as described in the previous section.   The other user will then be invited, and can switch to the new channel.
     </p>
     <p>
       It can also be useful to share some or all of the messages from the 1:1 discussion into the new channel.  The mechanism to do this is to forward messages to be shared in the MUC using &xep0297;.  A body SHOULD NOT be used in the outer message.
       This will generally be done by the user creating the channel before the other user is invited, but MAY be sent by either the user creating the channel or the 1:1 chat partner at any time subsequently.
     </p>
     <example caption="Forwarding a message to create History" ><![CDATA[
<message from='hag66@shakespeare.example/UUID-a1j/7533'
         to='A1B2C345@mix.shakespeare.example'
         id='92vax143g'
         type='groupchat'>
         <forwarded xmlns='urn:xmpp:forward:0'>
          <delay xmlns='urn:xmpp:delay' stamp='2010-07-10T23:08:25Z'/>
          <message from='hag67@shakespeare.example/pda'
                   id='0202197'
                   to='hag66@shakespeare.example/UUID-a1j/7533'
                   type='chat'
                   xmlns='jabber:client'>
              <body>Harpier cries: 'tis time, 'tis time.</body>
          </message>
        </forwarded>
</message>
]]></example>
   </section3>

    <section3 topic='Destroying a Channel' anchor='usecase-admin-destroy'>
      <p>
        MIX channels are always explicitly destroyed by an owner of the channel or by a server operator. There is no concept of temporary channel, equivalent to &xep0045; temporary room which is automatically destroyed by the server when the users leave.   However, channels MAY be configured with an explicit lifetime, after which the channel MUST be removed by the MIX service.   Where a channel is created for ad hoc use, it MAY be desirable to keep the channel for history reference or for re-use by the same set of users.  Note that the owner of the channel does not need to have presence registered in the channel in order to destroy it.
     </p>
      <p>
        The destroy operation is encoded as a &lt;destroy/&gt; child element of an &lt;iq/&gt; element.  The &lt;destroy/&gt; element is qualified by the 'urn:xmpp:mix:1' namespace.  The &lt;destroy/&gt; element MUST have a 'channel' attribute to specify the channel to be destroyed.
        A client destroys a channel using a simple set operation, as shown in the following example.
      </p>
      <example caption="Client Destroys a Channel" ><![CDATA[
 <iq from='hag66@shakespeare.example/UUID-a1j/7533'
    id='lx09df27'
    to='mix.shakespeare.example'
    type='set'>
  <destroy channel='coven' xmlns='urn:xmpp:mix:1'/>
</iq>

<iq from='mix.shakespeare.example'
    id='lx09df27'
    to='hag66@shakespeare.example/UUID-a1j/7533'
    type='result'>
</iq>
]]></example>
    </section3>
    <section3 topic='Server Destroying a Channel' anchor='usecase-server-destroy'>
      <p>
        A server MUST destroy a channel that has exceeded its specified explicit lifetime.
        Servers MAY destroy channels which have no participants and/or presence according to local policy.   There will often be good reasons to not destroy rooms in these scenarios, in particular to facilitate channel re-use and history access.
      </p>
    </section3>
    <section3 topic='Modifying Channel Information' anchor='usecase-admin-information'>
      <p>Authorized users, typically owners and sometimes administrators, MAY modify the channel information.   The client MAY issue a pubsub get command to obtain a form that will facilitate update of the information node.   The values in the form show current values, which be defaults or MAY have been explicitly set.  In the following example, the channel name was previously set, but other values were not. </p>
      <example caption="Getting Information Form" ><![CDATA[
 <iq from='hag66@shakespeare.example/UUID-a1j/7533'
    id='lx09df27'
    to='mix.shakespeare.example'
    type='get'>
     <pubsub xmlns='http://jabber.org/protocol/'>
         <items node='urn:xmpp:mix:nodes:info'/>
     </pubsub>
</iq>

<iq from='mix.shakespeare.example'
    id='lx09df27'
    to='hag66@shakespeare.example/UUID-a1j/7533'
    type='result'>
    <pubsub xmlns='http://jabber.org/protocol/'>
     <items node='urn:xmpp:mix:nodes:info'>
       <x xmlns='jabber:x:data' type='form'>
        <field var='FORM_TYPE' type='hidden'>
             <value>urn:xmpp:mix:1</value>
        </field>
        <title>Information Node Modification</title>
        <field type='text-multi'
               label='Channel Name'
               var='Name'>
            <value>Witches Coven</value>
        </field>
        <field type='text-multi'
               label='Channel Description'
               var='Description'/>
         <field type=jid-single'
                label='Channel Administrative Contact'
                var='Contact'/>
      </x>
    </items>
  </pubsub>
</iq>
]]></example>
      <p>  Updating the information node is done using a pubsub set command.  The MIX channel MUST update the fields with values provided, leaving other fields unchanged.  The result returns the id used in the information node item, which is the date/time of the modification. </p>
      <example caption="Modifying Channel Information" ><![CDATA[
 <iq from='hag66@shakespeare.example/UUID-a1j/7533'
    id='lx09df27'
    to='mix.shakespeare.example'
    type='set'>
    <pubsub xmlns='http://jabber.org/protocol/pubsub'>
     <publish node='urn:xmpp:mix:nodes:info'>
       <x xmlns='jabber:x:data' type='submit'>
        <field var='FORM_TYPE' type='hidden'>
             <value>urn:xmpp:mix:1</value>
        </field>
        <field var='Name'>
            <value>Witches Coven</value>
        </field>
        <field var='Description'>
           <value>A location not far from the blasted heath where
                        the three witches meet</value>
         </field>
         <field var='Contact'>
           <value>greymalkin@shakespeare.lit</value>
         </field>
      </x>
     </publish>
  </pubsub>
</iq>

<iq from='mix.shakespeare.example'
    id='lx09df27'
    to='hag66@shakespeare.example/UUID-a1j/7533'
    type='result'>
    <pubsub xmlns='http://jabber.org/protocol/pubsub'>
      <publish node='urn:xmpp:mix:nodes:info'>
        <item id='2016-05-30T09:00:00' xmlns='urn:xmpp:mix:1'/>
       </publish>
   </pubsub>
</iq>
]]></example>
    </section3>
    <section3 topic='Modifying Channel Configuration' anchor='usecase-admin-information'>
      <p>Channel owners are allowed to modify the channel configuration.    The client MAY issue a pubsub get command to obtain a form that will facilitate update of the configuration node.  Other clients MAY be authorized to use this command to see the channel configuration, but only owners MAY update the configuration.   The values in the form show current values, which MAY be defaults or MAY have been explicitly set.  The following example shows a short form returned to illustrate the syntax.   A typical configuration form will be much larger with many fields.  Modifying channel configuration is done directly by a client.
      </p>
      <example caption="Getting Configuration Form" ><![CDATA[
 <iq from='hag66@shakespeare.example/UUID-a1j/7533'
    id='lx09df27'
    to='mix.shakespeare.example'
    type='get'>
    <pubsub xmlns='http://jabber.org/protocol/pubsub'>
      <items node='urn:xmpp:mix:nodes:config'/>
     </pubsub>
</iq>

<iq from='mix.shakespeare.example'
    id='lx09df27'
    to='hag66@shakespeare.example/UUID-a1j/7533'
    type='result'>
     <pubsub xmlns='http://jabber.org/protocol/pubsub'>
      <items xmlns='urn:xmpp:mix:1'  node='urn:xmpp:mix:nodes:config'>
       <x xmlns='jabber:x:data' type='form'>
        <field var='FORM_TYPE' type='hidden'>
             <value>urn:xmpp:mix:1</value>
        </field>
        <title>Configuration Node Modification</title>
         <field type=jid-multi'
                label='Channel Administrator'
                var='Administrator'/>
      </x>
     </items>
   </pubsub>
</iq>
]]></example>
      <p>  Updating the information node is done using a pubsub set command.  The MIX channel MUST update the fields with values provided, leaving other fields unchanged.  The result returns the id used in the configuration node item, which is the date/time of the modification. </p>
      <example caption="Modifying Channel Configuration" ><![CDATA[
 <iq from='hag66@shakespeare.example/UUID-a1j/7533'
    id='lx09df27'
    to='mix.shakespeare.example'
    type='set'>
    <pubsub xmlns='http://jabber.org/protocol/pubsub'>
      <publish node='urn:xmpp:mix:nodes:config'>
      <x xmlns='jabber:x:data' type='submit'>
        <field var='FORM_TYPE' type='hidden'>
             <value>urn:xmpp:mix:1</value>
        </field>
        <field var='Owner'>
            <value>hecate@shakespeare.lit</value>
            <value>greymalkin@shakespeare.lit</value>
        </field>
        <field var='Messages Node Subscription'>
           <value>allowed</value>
         </field>
        <field var='JID Visibility'>
           <value>jid-mandatory-visible</value>
         </field>
         <field var='No Private Messages'>
            <value>true</value>
         </field>
      </x>
     </publish>
   </pubsub>
</iq>

<iq from='mix.shakespeare.example'
    id='lx09df27'
    to='hag66@shakespeare.example/UUID-a1j/7533'
    type='result'>
    <pubsub xmlns='http://jabber.org/protocol/pubsub'>
      <publish node='urn:xmpp:mix:nodes:config'>
        <item id='2016-05-30T09:00:00' xmlns='urn:xmpp:mix:1'/>
       </publish>
   </pubsub>
</iq>
]]></example>
    </section3>
    <section3 topic='Controlling Channel Partipcipants' anchor='usecase-admin-participants'>
      <p>
       Owners and Administrators are allowed to  control which users can participate in a channel by use of Allowed and Banned lists using PubSub.  These operations follow &xep0060; which sets out detailed protocol use and error handling.
       Allowed and Banned lists MAY be read by PubSub get of the Banned and Allowed Nodes.  This operation MAY be used by users as controlled by 'Allowed Node Subscription' and 'Banned Node Subscription' configuration node options (default Administrators).
      </p>
      <example caption="Client Reads Allowed Node" ><![CDATA[
<iq from='hag66@shakespeare.example/UUID-a1j/7533'
    id='lx09df27'
    to='mix.shakespeare.example'
    type='get'>
    <pubsub xmlns='http://jabber.org/protocol/pubsub'>
         <items node='urn:xmpp:mix:nodes:allowed'/>
    </pubsub>
</iq>

<iq from='mix.shakespeare.example'
    id='lx09df27'
    to='hag66@shakespeare.example/UUID-a1j/7533'
    type='result'>
    <pubsub xmlns='http://jabber.org/protocol/pubsub'>
         <items node='urn:xmpp:mix:nodes:allowed'>
            <item id='shakespeare.lit'/>
            <item id='alice@wonderland.lit'/>
         </items>
    </pubsub>
</iq>
]]></example>
      <p>
        JIDs can be added to the  Allowed and Banned nodes  by a pubsub set command.  This is used to add one item to a node.
      </p>
 <example caption="Client Adds a JID to the Allowed Node" ><![CDATA[
<iq from='hag66@shakespeare.example/UUID-a1j/7533'
    id='lx09df27'
    to='mix.shakespeare.example'
    type='set'>
    <pubsub xmlns='http://jabber.org/protocol/pubsub'>
        <publish node='urn:xmpp:mix:nodes:allowed'>
            <item id='marlow.lit'/>
         </items>
    </pubsub>
</iq>

<iq from='mix.shakespeare.example'
    id='lx09df27'
    to='hag66@shakespeare.example/UUID-a1j/7533'
    type='result'>
    <pubsub xmlns='http://jabber.org/protocol/pubsub'/>
</iq>
]]></example>
      <p>
        JIDs can be removed from the Allowed and Banned nodes by pubsub retract command.
      </p>
    <example caption="Client Removes a JID to the Banned Node" ><![CDATA[
<iq from='hag66@shakespeare.example/UUID-a1j/7533'
    id='lx09df27'
    to='mix.shakespeare.example'
    type='set'>
    <pubsub xmlns='http://jabber.org/protocol/pubsub'>
        <retract node='urn:xmpp:mix:nodes:banned'>
            <item id='lear@shakespeare.lit'/>
         </items>
    </pubsub>
</iq>

<iq from='mix.shakespeare.example'
    id='lx09df27'
    to='hag66@shakespeare.example/UUID-a1j/7533'
    type='result'>
    <pubsub xmlns='http://jabber.org/protocol/pubsub'/>
</iq>
]]></example>
      <p>
        When the MIX channel adds a JID to the banned node, other nodes in the MIX channel will be appropriately updated to reflect this change.  In particular, the participants nodes and presence nodes will be updated to remove matching JIDs.    This will have the effect of immediately removing the user from the channel.  For this reason, there is no requirement to have the "kick" functionality of MUC, as this is achieved by banning the user.
      </p>
    </section3>

  </section2>

</section1>


<section1 topic="MIX Requirements on Participant's Server" anchor="mix-requirements-participant-server">
  <p>
    This section defines behaviour REQUIRED by MIX for servers supporting MIX participants.  This provides the full MIX specification for clients and servers is set out in a single document.    This functionality MUST be provided by servers used by clients that participate in MIX channels.  In future, the specifications in this section MAY be moved to a separate XEP or it MAY be incorporated into
 &xep0376; (PAM) which follows a similar model.
  </p>

  <section2 topic="Server Identification of MIX Capabable Clients" anchor="server-identification-mix-clients">
    <p>
      A MIX User's server MUST determine which online clients support MIX.   This will enable the server to send MIX traffic to all MIX capable clients.   A MIX capable client MAY choose to come online and not advertise MIX capability.   The mechanism for a server to discover client capability is described in <link url="#mix-client-discovery">Discovering Client MIX Capability</link>.
    </p>

  </section2>

  <section2 topic="Messages From MIX Channels" anchor="mix-from">
    <p>
      Messages from a MIX channel will usually go to the participant's server.   The only exception to this is where the MIX channel is responding directly to messages from the client.   Messages and presence distributed but a MIX channel will always be sent to the participant's server and addressed to the user's bare JID.  The participant's server will simply send on the messages from the channel to each of the user's online clients which advertise MIX capability.   If there are no such clients activated, the message is dropped.
    </p>
    <p>
      Messages sent to the participant's sever will always be addressed to the user's bare JID.  The participant’s server will modify the recipient to the full JID of each client to which the message is forwarded.    The participant's server MUST NOT make any other modifications to each message.  The following example, repeated from earlier, shows a message distributed by a MIX channel and directed to the participant’s server with the participant's bare JID.
    </p>
    <example caption="Channel Reflects Message to Participants"><![CDATA[
<message from='coven@mix.shakespeare.example'
         to='hecate@shakespeare.example'
         id='77E07BB0-55CF-4BD4-890E-3F7C0E686BBD'
         type='groupchat'>
  <body>Harpier cries: 'tis time, 'tis time.</body>
  <mix xmlns='urn:xmpp:mix:1'>
        <nick>thirdwitch</nick>
        <jid>123456#coven@mix.shakespeare.example</jid>
  </mix>
</message>
]]></example>

  <p>
    The server receiving the message will then deliver the messages to all online clients.   Messages are delivered to all available online resources irrespective of 
    status  and resource priority.
    The following example shows how the participant's server modifies the inbound message to replace the bare JID in the 'to' with a full JID for each of two active MIX clients.
  </p>

    <example caption="Participant's Server Sends Modified Message to two Clients"><![CDATA[
<message from='coven@mix.shakespeare.example'
         to='hecate@shakespeare.example/UUID-x4r/2491'
         id='77E07BB0-55CF-4BD4-890E-3F7C0E686BBD'
         type='groupchat'>
  <body>Harpier cries: 'tis time, 'tis time.</body>
  <mix xmlns='urn:xmpp:mix:1'>
        <nick>thirdwitch</nick>
        <jid>123456#coven@mix.shakespeare.example</jid>
  </mix>
</message>

<message from='coven@mix.shakespeare.example'
         to='hecate@shakespeare.example/UUID-b5b/0114'
         id='77E07BB0-55CF-4BD4-890E-3F7C0E686BBD'
         type='groupchat'>
  <body>Harpier cries: 'tis time, 'tis time.</body>
   <mix xmlns='urn:xmpp:mix:1'>
        <nick>thirdwitch</nick>
        <jid>123456#coven@mix.shakespeare.example</jid>
  </mix>
</message>

]]></example>
  </section2>

  <section2 topic="Messages To MIX Channels" anchor="user-server-to">
    <p>
      Messages sent by a MIX channel participant to the MIX channel are always sent from a MIX client directly to the channel. The participant's server relays the message but does not modify the messages.
    </p>
  </section2>


  <section2 topic="Client Determines MIX Capability of Local Server" anchor="user-server-client-capability">
    <p>
      Servers supporting the capabilities necessary to enable MIX clients MUST advertise this.   A client wishing to use MIX MUST check for this capability in the server before using MIX.  The capability is represented by the 'urn:xmpp:mix:account:0' feature.
    </p>
    <example caption="Client Determines MIX Capability of Local Server"><![CDATA[
<iq from='hag66@shakespeare.example/UUID-c8y/1573'
    id='lx09df27'
    type='get'>
  <query xmlns='http://jabber.org/protocol/disco#info'/>
</iq>

<iq from='shakespeare.example'
    id='lx09df27'
    to='hag66@shakespeare.example/UUID-c8y/1573'
    type='result'>
  <query xmlns='http://jabber.org/protocol/disco#info'>
    <feature var='urn:xmpp:mix:account:0'/>
  </query>
</iq>
]]></example>
    
  </section2>
#
  <section2 topic="MIX Management and Discovery" anchor="user-server-disco">
    <p>
      Most interaction between  a MIX client and a MIX channel is directly between the client and the channel. The participant's server relays the message but does not modify the messages.   In particular configuration management and discovery is direct.   Interaction will be direct, unless explicitly stated otherwise.
    </p>
  </section2>
  <section2 topic="IQ Support on Local Server" anchor="mix-diso">
  <p>
    Channel Join and Leave functions operate indirectly through the participant's server.  The reason for this is that where a channel shares user presence, the channel is included in the user's roster which is managed in the local server.  The Join and Leave functions lead to roster changes and so they MUST go through the participant's server.   This is included in each of the operations that work in this manner.   The general mechanism to achieve this is illustrated by example in this section.
    The client addresses indirect messages to the user's own bare JID, indicating the channel with the channel attribute.  This is illustrated below.

  </p>



  <example caption="Client sends request to local server to Join a MIX Channel"><![CDATA[
<iq type='set'
    from='hag66@shakespeare.example/UUID-a1j/7533'
    to='hag66@shakespeare.example'
    id='E6E10350-76CF-40C6-B91B-1EA08C332FC7'>
  <join xmlns='urn:xmpp:mix:1'
         channel='coven@mix.shakespeare.example'>
    <subscribe node='urn:xmpp:mix:nodes:messages'/>
    <subscribe node='urn:xmpp:mix:nodes:presence'/>
    <subscribe node='urn:xmpp:mix:nodes:participants'/>
    <subscribe node='urn:xmpp:mix:nodes:config'/>
  </join>
</iq>
]]></example>

   <p>This is then modified by the local server and sent to the MIX channel.  This is shown in the following example, repeated from the earlier specification of channel behaviour. </p>

    <example caption="Participant's Server sends Join to MIX Channel"><![CDATA[
<iq type='set'
    from='hag66@shakespeare.example'
    to='coven@mix.shakespeare.example'
    id='E6E10350-76CF-40C6-B91B-1EA08C332FC7'>
  <join xmlns='urn:xmpp:mix:1'>
    <subscribe node='urn:xmpp:mix:nodes:messages'/>
    <subscribe node='urn:xmpp:mix:nodes:presence'/>
    <subscribe node='urn:xmpp:mix:nodes:participants'/>
    <subscribe node='urn:xmpp:mix:nodes:config'/>
  </join>
</iq>
]]></example>

  <p>
    The MIX service will send the IQ response to indirect messages to the user's server using the user's bare JID.   The user's server will then route the response back to the user's client.
  </p>
  </section2>


  <section2 topic="Roster Management" anchor="proxy-roster">
    <p>
      The participant's server is responsible for ensuring that MIX channels are correctly entered into the user's roster when user's join MIX channels and for removing them when they leave.
    </p>
    <p>
      The participant's server MUST ensure that only presence information from clients that advertise MIX capability is sent to the MIX channel.  So, if a user has two online clients, but only one is MIX capable, then the channel will only receive presence information relating to the MIX client.
    </p>

  </section2>

  <section2 topic="MIX Roster Item Capability Sharing" anchor="mix-roster-capability-sharing">
    <p>It is useful for a MIX client to know which roster members are MIX channels, as this will facilitate convenient presentation of subscribed MIX channels to the user.  A MIX client MAY request that the server return this additional information that annotates roster elements with MIX capability. The server MUST return the additional information. The request is made by extending the standard roster get request by adding a child element &lt;annotate/&gt; to the &lt;query/&gt; element.  The &lt;annotate/&gt; element is qualified by the ‘urn:xmpp:mix:roster:0' namespace.</p>
    <example caption="Roster Get Requesting MIX Information"><![CDATA[
<iq from='juliet@example.com/balcony'
          id='bv1bs71f'
          type='get'>
       <query xmlns='jabber:iq:roster'>
              <annotate xmlns=‘urn:xmpp:mix:roster:0'/>
       <query/>
     </iq>
]]></example>  
    
    <p>A standard roster item is encoded as follows.</p>
    <example caption="Standard Roster Item Encoding"><![CDATA[
<item jid='romeo@example.net'/>
]]></example>

    <p>
      MIX channels in the roster information returned in response to a request for this additional MIX information MUST have an element &lt;channel/&gt; qualified by the ‘urn:xmpp:mix:roster:0' namespace  included in the roster item, as shown inf the following example.
    </p>

    <example caption="Roster Item Encoding of a MIX Channel"><![CDATA[
  <item jid='balcony@example.net'>
      <channel xmlns=‘urn:xmpp:mix:roster:0'/>
  </item>
]]></example>

   
  </section2>

  <section2 topic="MAM Archive Support" anchor="proxy-mam">
    <p>
      Archive of MIX channel messages is done by the participant's server.   Where a message is sent to the participant's server and discarded because there are no active clients, it will still be archived.   This means that the messages will be available in the local archive and can be picked up by clients when they come online.
    </p>
  </section2>
</section1>

<section1 topic="Supporting MIX and MUC together" anchor="mix-and-muc-together">
  <p>
    MIX is specified as a service that can be used independent of MUC and a MIX service MAY be implemented without MUC.  If both MIX and MUC are implemented, three approaches are noted.
  </p>
  <ol>
    <li>Entirely separate MIX and MUC implementation, with MIX and MUC using separate domains and MIX channels being completely separate from MUC rooms.</li>
    <li>Fully integrated MIX and MUC implementation, with MIX and MUC sharing a single domain and rooms/channels equivalent.</li>
    <li>Partially integrated MIX and MUC implementation, with MIX and MUC using separate domains, but rooms/channel are common.  This means that each MIX channel will have MUC room of the same name and same participants.</li>
  </ol>
  <p>The fully integrated approach would be transparent to clients.      The following example shows how a MIX service that also supported MUC would respond:</p>
  <example caption="Service responds with Disco Info result showing MIX and MUC support" ><![CDATA[
<iq from='mix.shakespeare.example'
    id='lx09df27'
    to='hag66@shakespeare.example/UUID-c8y/1573'
    type='result'>
  <query xmlns='http://jabber.org/protocol/disco#info'>
    <identity
        category='conference'
        name='Shakespearean Chat Service'
        type='text'/>
    <feature var='urn:xmpp:mix:1'/>
    <feature var='http://jabber.org/protocol/muc'/>
    <x xmlns='jabber:x:data' type='result'>
      <field var='FORM_TYPE' type='hidden'>
        <value>urn:xmpp:mix:1#serviceinfo</value>
      </field>
    </x>
  </query>
</iq>
]]></example>
  <p>In the fully integrated service item discovery on the MIX/MUC service determines a list of channels.   The protocol used for this is the same in MUC and MIX.   Discovery actions on a channel in MIX MUST use 'node=mix' attribute in the discovery which will lead to the return of MIX channel specific information, as mandated for this discovery in MIX.   If is not set, MUC room specific information is returned.
  </p>
  <p>For the partially integrated service, it will be useful for clients that support both MIX and MUC to be able to determine that the server supports both protocols.   For a MIX client, it will be useful to know the MUC service, so that this information can be shared with a MUC client invitation.   This information is provided by the initial service discovery:</p>
    <example caption="MIX Service responds with Disco Info result sharing MUC service location" ><![CDATA[
<iq from='mix.shakespeare.example'
    id='lx09df27'
    to='hag66@shakespeare.example/UUID-c8y/1573'
    type='result'>
  <query xmlns='http://jabber.org/protocol/disco#info'>
    <identity
        category='conference'
        name='Shakespearean Chat Service'
        type='text'/>
    <feature var='urn:xmpp:mix:1'/>
    <x xmlns='jabber:x:data' type='result'>
      <field var='FORM_TYPE' type='hidden'>
        <value>urn:xmpp:mix:1#serviceinfo</value>
      </field>
      <field var='muc-mirror'
             type='jid-single'
             label='Location of MUC mirror service'>
        <value>chat.shakespeare.example</value>
      </field>
    </x>
  </query>
</iq>
]]></example>
    <p>The result is returned in an extended disco results in a form whose type value is 'urn:xmpp:mix:1#serviceinfo'.  The  field with var='muc-mirror' is the value of which is the mirrored MUC domain's JID.  </p>
    <p>Where a client supporting both MIX and MUC is given a reference to a MUC room, it is desirable that the client can determine the MIX channel and join using MIX.   This is achieved by an equivalent extension to MUC service discover.</p>
  <example caption="MUC Service responds with Disco Info result sharing MIX service location" ><![CDATA[
<iq from='chat.shakespeare.example'
    id='lx09df27'
    to='hag66@shakespeare.example/UUID-c8y/1573'
    type='result'>
  <query xmlns='http://jabber.org/protocol/disco#info'>
    <identity
        category='conference'
        name='Shakespearean Chat Service'
        type='text'/>
    <feature var='http://jabber.org/protocol/muc'/>
    <x xmlns='jabber:x:data' type='result'>
      <field var='FORM_TYPE' type='hidden'>
        <value>urn:xmpp:mix:1#serviceinfo</value>
      </field>
      <field var='mix-mirror'
             type='jid-single'
             label='Location of MUC mirror service'>
        <value>mix.shakespeare.example</value>
      </field>
    </x>
  </query>
</iq>
]]></example>
  <p>The result is returned in an extended disco results in a form whose type value is 'urn:xmpp:mix:1#serviceinfo'.  The  field with var='mix-mirror' is the value of which is the mirrored MIX domain's JID.  </p>
  <section2 topic="Choosing Which Invite to Send" anchor="mix-muc-invite-choice">
    <p>
      Where a client supports MUC and MIX and has determined that for a channel that the server also supports a MUC room, the client has a choice as to which type of invite to send.   This SHOULD be done by determining if the client support MIX using the mechanism specified in
       <link url='#mix-client-discovery'>Discovering Client MIX Capability</link>.  If the client supports MIX a MIX invite SHOULD be sent.
    </p>
  </section2>

</section1>

<section1  topic="Capabilities not provided in MIX" anchor="not-included-from45">
  <p>This section lists a number of capabilities not specified in the core MIX which are provided in &xep0045;.   These capabilities will not be added to core MIX but they could in the future be specified as independent XEPs.</p>
  <section2 topic="Password Controlled Channels" anchor="password-control">
    <p>
      &xep0045; provides a mechanism to control access to MUC rooms using passwords.  An equivalent mechanism is not included in core MIX, as it has a number of security issues.  Control of access to channels is better achieved using an explicit list of participants.
    </p>
  </section2>
  <section2 topic="Voice Control" anchor="voice-control">
    <p>
      &xep0045; defines a mechanism so that MUC moderators can control who is able to send messages to a MUC room using a "voice" mechanism.  MIX does not provide an exact functional equivalent, although access control to channels enables some of the goals of voice control to be achieved in a different manner.

    </p>
  </section2>

<section2 anchor="not-subject" topic="Subject">
  <p>&xep0045; provide a Subject capability to enable setting of the current topic of discussion.   The Name and Description attributes provided by MIX enable descriptive information to be associated with a channel.   These attributes can replace Subject in the way it is used in many MUC rooms, but they do not reflect the more limited topic nature of Subject.</p>
  <p>It is likely that a new XEP to be used with MIX will be written, perhaps using a "Sticky Messages" approach to fulfil the Subject capability using a different approach. </p>
</section2>
</section1>

<section1 topic='Internationalization Considerations' anchor='i18n'>
  <p>MIX allows specification of a number of human readable strings associated with a MIX channel, in particular the name and description information of a  MIX channel.   These strings MAY have language set using an xml:lang attribute, and multiple values MAY be set provided that each one is distinguished using xml:lang.
  </p>

  <p>Nicknames SHOULD be normalized using the "nickname" profile of the PRECIS OpaqueString class, as defined in &rfc7700;. </p>
</section1>

<section1 topic='Security Considerations' anchor='security'>
  <p>MIX is built over MAM and PubSub and the security considerations of &xep0313; and &xep0060; MUST be considered. These services protect MIX channel information, which can be sensitive and needs appropriate protection.</p>
  <p>MIX channels MAY be JID Hidden, in order to hide the JIDs of channel participants from those accessing the channel.  Care MUST be taken to ensure that JIDs are fully hidden. In particular when proxy JIDs are prepared, this MUST be done in a manner which ensure that the real JIDs cannot be determined.   Where nicks are assigned by a channel, this MUST be done in a way that does not expose the JID.</p>
  <p>
    There is no MIX equivalent to &xep0045; password controlled rooms, which avoids a number of security issues.
  </p>
  <p>
    MIX provides flexible access control options, which MUST be used in a manner appropriate to the security requirements of MIX users and services.
  </p>

</section1>

<section1 topic='IANA Considerations' anchor='iana'>
  <p>None.</p>
</section1>

<section1 topic='XMPP Registrar Considerations' anchor='registrar'>
  <p>The urn:xmpp:mix namespace needs to be registered.</p>
</section1>

<section1 topic='XML Schema' anchor='schema'>
  <p>To be supplied when MIX progresses to proposed standard.</p>
</section1>

<section1 topic='Acknowledgements' anchor='ack'>
  <p>Thanks to the following who have made contributions: Dave Cridland, Tarun Gupta, Philipp Hancke, Waqas Hussain, Timothée Jaussoin, Evgeny Khramtsov, Georg Lukas, Tobias Markmann, Ralph Meijer, Edwin Mons, Emmanuel Gil Peyrot, Florian Schmaus, Lance Stout, Sam Whited, Jonas Wielicki, Matthew Wild and one anonymous reviewer.</p>
</section1>

</xep><|MERGE_RESOLUTION|>--- conflicted
+++ resolved
@@ -542,13 +542,7 @@
     </section3>
 
     <section3 topic="JID Maybe Visible Map Node" anchor="jid-map2-node">
-<<<<<<< HEAD
-
-      <p>The JID Maybe Visible Map node is a similar node to the JID Map node that is used in addition to the JID Map Node in JID Maybe Visible channels.   All participants may subscribe to and access this node.    It uses the same encoding as JID Map node and all participant JIDs MUST be included.    Where a participant's preference is to not share the JID, the encoded participant value is the proxy JID.   This will enable a user looking up a JID to clearly determine that the user preference is to not share the JID and to clearly distinguish this case from an erroneous proxy JID.
-=======
-      
       <p>The JID Maybe Visible Map node is a similar node to the JID Map node that is used in addition to the JID Map Node in JID Maybe Visible channels.   It is a PubSub node with the 'node' attribute set to 'urn:xmpp:mix:nodes:jidmap-visible'. All participants may subscribe to and access this node.    It uses the same encoding as JID Map node and all participant JIDs MUST be included.    Where a participant's preference is to not share the JID, the encoded participant value is the proxy JID.   This will enable a user looking up a JID to clearly determine that the user preference is to not share the JID and to clearly distinguish this case from an erroneous proxy JID.
->>>>>>> 6a4afe20
       </p>
 
     </section3>
@@ -1489,7 +1483,7 @@
   <show>dnd</show>
   <status>Making a Brew</status>
 </presence>]]></example>
-      
+
       <p>
         The server then sends the presence information to roster entries.  The following example then shows the presence message from the client's server to the MIX channel.
       </p>
@@ -1564,13 +1558,8 @@
      <pubsub xlns='http://jabber.org/protocol/pubsub'>
           <items node='urn:xmpp:mix:nodes:jidmap'>
              <item id='123456#coven@mix.shakespeare.example'>
-<<<<<<< HEAD
-                 <participant xmlns='urn:xmpp:mix:0'>
+                 <participant xmlns='urn:xmpp:mix:1'>
                       <jid>hecate@mix.shakespeare.example</jid>
-=======
-                 <participant xmlns='urn:xmpp:mix:1'>
-                      <jid>hecate@mix.shakespeare.example<jid/>
->>>>>>> 6a4afe20
                  </participant>
              </item>
            </items>
@@ -1611,13 +1600,8 @@
                   <event xmlns='http://jabber.org/protocol/pubsub#event'>
                        <items node='urn:xmpp:mix:nodes:jidmap'>
                            <item id='123456#coven@mix.shakespeare.example'>
-<<<<<<< HEAD
-                                  <participant xmlns='urn:xmpp:mix:0'>
+                                  <participant xmlns='urn:xmpp:mix:1'>
                                       <jid>hecate@mix.shakespeare.example</jid>
-=======
-                                  <participant xmlns='urn:xmpp:mix:1'>
-                                      <jid>hecate@mix.shakespeare.example<jid/>
->>>>>>> 6a4afe20
                                   </participant>
                            </item>
                        </items>
@@ -1695,15 +1679,9 @@
         <li>A &lt;jid&gt; element containing the full proxy JID of the sender.</li>
       </ol>
       <p>The MIX channel then puts a copy of the message into the MAM archive for the channel and sends a copy of  the message to each participant in
-<<<<<<< HEAD
-        standard groupchat format.    These messages sent by the channel are addressed to the bare JID of each participant and this will be handled by the participant's local server.  The message from value is the JID of the channel.  To enable sender identification, the Nick and bare proxy JID of the sender are included in the message as MIX parameters.   The id of the message is the ID from the MAM archive and NOT the id used by the sender. The message placed in the MAM archive is the reflected message without a 'to' element.</p>
-
-
-=======
         standard groupchat format.    These messages sent by the channel are addressed to the bare JID of each participant and this will be handled by the participant's local server.  The message 'from' attribute is the JID of the channel.   The id of the message is the ID from the MAM archive and NOT the id used by the sender. The message placed in the MAM archive is the reflected message without a 'to' attribute.</p>
-      
-      
->>>>>>> 6a4afe20
+
+
       <example caption="Channel Puts Message in MAM Archive"><![CDATA[
 <message from='coven@mix.shakespeare.example'
          id='77E07BB0-55CF-4BD4-890E-3F7C0E686BBD'
@@ -1751,7 +1729,7 @@
         A MIX channel MAY support message retraction, where the sender of a messages or an authorized administrator deletes a message.   If this is done the original message MAY be replaced by a tombstone.  The protocol to request retraction does this by adding to the  message  a &lt;retract&gt; element qualified by the 'urn:xmpp:mix:1' namespace.   The &lt;retract&gt; element MUST include an &lt;id&gt; attribute that holds the id of the original  message.  A message and it's retraction shown in the following example.
       </p>
       <example caption="User Retracts a Message"><![CDATA[
-        
+
 <message from='hag66@shakespeare.example/UUID-a1j/7533'
          to='coven@mix.shakespeare.example'
          id='abcde'>
@@ -1872,7 +1850,7 @@
   </join>
 </iq>
 ]]></example>
-      <p>The invitee MAY send an acknowledgement back to the inviter, noting the status of the invitation. 
+      <p>The invitee MAY send an acknowledgement back to the inviter, noting the status of the invitation.
         This is encoded as an &lt;invitation-ack/&gt; child element of &lt;message/&gt; element.  The &lt;invitation-ack/&gt; element is qualified by the 'urn:xmpp:mix:1' namespace.   The &lt;invitation-ack/&gt; has an &lt;invitation/&gt; child element that encodes the invitation being acknowledged and a &lt;value/&gt; child element to encode the acknowledgement value.
         &lt;value/&gt; has the following values:</p>
       <ul>
@@ -2471,7 +2449,7 @@
 ]]></example>
 
   <p>
-    The server receiving the message will then deliver the messages to all online clients.   Messages are delivered to all available online resources irrespective of 
+    The server receiving the message will then deliver the messages to all online clients.   Messages are delivered to all available online resources irrespective of
     status  and resource priority.
     The following example shows how the participant's server modifies the inbound message to replace the bare JID in the 'to' with a full JID for each of two active MIX clients.
   </p>
@@ -2529,9 +2507,9 @@
   </query>
 </iq>
 ]]></example>
-    
-  </section2>
-#
+
+  </section2>
+
   <section2 topic="MIX Management and Discovery" anchor="user-server-disco">
     <p>
       Most interaction between  a MIX client and a MIX channel is directly between the client and the channel. The participant's server relays the message but does not modify the messages.   In particular configuration management and discovery is direct.   Interaction will be direct, unless explicitly stated otherwise.
@@ -2603,8 +2581,8 @@
               <annotate xmlns=‘urn:xmpp:mix:roster:0'/>
        <query/>
      </iq>
-]]></example>  
-    
+]]></example>
+
     <p>A standard roster item is encoded as follows.</p>
     <example caption="Standard Roster Item Encoding"><![CDATA[
 <item jid='romeo@example.net'/>
@@ -2620,7 +2598,7 @@
   </item>
 ]]></example>
 
-   
+
   </section2>
 
   <section2 topic="MAM Archive Support" anchor="proxy-mam">
