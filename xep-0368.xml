<?xml version='1.0' encoding='UTF-8'?>
<!DOCTYPE xep SYSTEM 'xep.dtd' [
  <!ENTITY % ents SYSTEM 'xep.ent'>
%ents;
]>
<?xml-stylesheet type='text/xsl' href='xep.xsl'?>
<xep>
<header>
  <title>SRV records for XMPP over TLS</title>
  <abstract>This specification defines a procedure to look up xmpps-client/xmpps-server SRV records (for direct TLS connections) in addition to xmpp-client/xmpp-server and mix weights/priorities.</abstract>
  &LEGALNOTICE;
  <number>0368</number>
  <status>Draft</status>
  <lastcall>2017-02-22</lastcall>
  <lastcall>2017-02-11</lastcall>
  <type>Standards Track</type>
  <sig>Standards</sig>
  <approver>Council</approver>
  <dependencies>
    <spec>XMPP Core</spec>
    <spec>RFC 2782</spec>
  </dependencies>
  <supersedes/>
  <supersededby/>
  <shortname>NOT_YET_ASSIGNED</shortname>
  <author>
    <firstname>Travis</firstname>
    <surname>Burtrum</surname>
    <email>travis@burtrum.org</email>
    <jid>travis@burtrum.org</jid>
  </author>
  <revision>
<<<<<<< HEAD
    <version>1.0.1</version>
    <date>2019-07-15</date>
    <initials>Nyco</initials>
    <remark><p>Fix trivial 'to' vs. 'two' typo.</p></remark>
=======
    <version>1.1.0</version>
    <date>2019-08-20</date>
    <initials>jsc</initials>
    <remark><p>Describe how to fall back if _xmpps-server/_xmpps-client records cannot be found.</p></remark>
>>>>>>> 95a7245a
  </revision>
  <revision>
    <version>1.0.0</version>
    <date>2017-03-09</date>
    <initials>XEP Editor (ssw)</initials>
    <remark><p>Advance to draft as approved by the XMPP Council.</p></remark>
  </revision>
  <revision>
    <version>0.1.2</version>
    <date>2017-02-15</date>
    <initials>tjb</initials>
    <remark><p>Implement more last call comments, editorial changes, mixing SRV records is now SHOULD.</p></remark>
  </revision>
  <revision>
    <version>0.1.1</version>
    <date>2017-02-06</date>
    <initials>tjb</initials>
    <remark><p>Implement last call comments, editorial changes, SNI is now MUST.</p></remark>
  </revision>
  <revision>
    <version>0.1</version>
    <date>2015-12-15</date>
    <initials>XEP Editor (asw)</initials>
    <remark><p>Initial published version approved by the XMPP Council.</p></remark>
  </revision>
  <revision>
    <version>0.0.2</version>
    <date>2015-12-15</date>
    <initials>tjb</initials>
    <remark><p>tls proto to tcp, change service instead.  Set SNI correctly.</p></remark>
  </revision>
  <revision>
    <version>0.0.1</version>
    <date>2015-10-31</date>
    <initials>psa</initials>
    <remark><p>First draft.</p></remark>
  </revision>
</header>
<section1 topic='Introduction' anchor='intro'>
  <p>&xmppcore; specifies the use of xmpp-client/xmpp-server SRV records as the method of discovering how to connect to an XMPP server. This XEP extends that to include new xmpps-client/xmpps-server SRV records pointing to direct TLS ports and combine priorities and weights as if they were a single SRV record similar to &rfc6186;. It also provides an easy way for clients to bypass restrictive firewalls that only allow HTTPS, for servers to host multiple protocols/services on a single port, and for servers and clients to take advantage of less round trips and existing direct TLS loadbalancers.</p>
</section1>
<section1 topic='Glossary' anchor='glossary'>
  <dl>
    <di>
      <dt>Direct TLS</dt>
      <dd>
        Where TLS is attempted immediately on connect to a TCP socket, like how HTTPS works, not like how STARTTLS works with any protocol.
      </dd>
    </di>
  </dl>
</section1>
<section1 topic='Requirements' anchor='reqs'>
    <p>The following format for DNS SRV resource records is specified in &rfc2782;:</p>
    <code><![CDATA[
    _service._proto.name. TTL class SRV priority weight port target.
]]></code>
    <p>&xmppcore; defines SRV records only where 'service' is 'xmpp-client' and 'xmpp-server'. This document specifies two additionally look up records where 'service' is 'xmpps-client' and 'xmpps-server'. This document specifies that the following additional rules apply:</p>
    <ol>
      <li>Both 'xmpp-' and 'xmpps-' records SHOULD be treated as the same record with regard to connection order as specified by &rfc2782;, in that all priorities and weights are mixed. This enables the server operator to decide if they would rather clients connect with STARTTLS or direct TLS.  However, clients MAY choose to prefer one type of connection over the other.</li>
      <li>Where 'service' starts with 'xmpps-' the client or server MUST connect with direct TLS enabled.</li>
      <li>Where 'service' starts with 'xmpp-' the client or server MUST NOT connect with direct TLS enabled, connection method is unchanged from &xmppcore;.</li>
      <li>TLS certificates MUST be validated the same way as for STARTTLS. (i.e., as specified in &xmppcore;).</li>
      <li>STARTTLS MUST NOT be used over direct TLS connections.</li>
      <li>Client or server MUST set SNI TLS extension to the JID's domain part.</li>
      <li>Client or server SHOULD set the ALPN (&rfc7301;) TLS extension.</li>
      <li>When ALPN is used, the ALPN protocol MUST be '<strong>xmpp-client</strong>', where the SRV service is '<strong>xmpps-client</strong>'.</li>
      <li>When ALPN is used, the ALPN protocol MUST be '<strong>xmpp-server</strong>', where the SRV service is '<strong>xmpps-server</strong>'.</li>
    </ol>
</section1>
<section1 topic='Use Cases' anchor='usecases'>
  <p>For server operators, this provides a way to host multiple services on the same port, especially when SNI or ALPN extensions are used. Servers could even host xmpp-client and xmpp-server services on the same TLS port. For clients, this provides a virtually zero overhead way to bypass restrictive firewalls that only allow HTTP over port 80 and HTTPS over port 443, as XMPP-over-TLS is indistinguishable from HTTP-over-TLS when ALPN is not used. For clients and servers, direct TLS saves round trips vs STARTTLS.</p>
</section1>
<section1 topic='Implementation Notes' anchor='impl'>
  <p>The only overhead is the single additional SRV lookup. All clients that support STARTTLS already have support for direct TLS.</p>
  <p>Server operators should not expect multiplexing (via ALPN) to work in all scenarios and therefore should provide additional SRV record(s) that do not require multiplexing (either standard STARTTLS or dedicated direct XMPP-over-TLS).  This is a result of relying on ALPN for multiplexing, where ALPN might not be supported by all devices or may be disabled by a user due to privacy reasons.</p>
  <p>If the <tt>_xmpps-client</tt> (or <tt>_xmpps-server</tt>) target is set to <tt>.</tt> (dot), this indicates as per &rfc2782; that the service is not provided for the given domain. In this context, this means that Direct TLS is not supported. In this case, the initiating party SHOULD look up <tt>_xmpp-client</tt> (or <tt>_xmpp-server</tt>) records. The initiating party MUST NOT perform A/AAAA fallback as per &rfc6120; (since the service provider has already indicated that the SRV protocol is supported).</p>
</section1>
<section1 topic='Security Considerations' anchor='security'>
    <p>Direct TLS provides AT LEAST the same level of security as STARTTLS, and more privacy without ALPN as using STARTTLS leaks that the underlying protocol is XMPP, while any direct TLS stream should be indistinguishable from any other direct TLS stream. Direct TLS provides more security than STARTTLS if &rfc7590; is not followed, as it isn't subject to STARTTLS stripping. All security setup and certificate validation code SHOULD be shared between the STARTTLS and direct TLS logic as well. All SRV-based connection methods are subject to DNS modification/stripping/spoofing of SRV records in the absence of DNSSEC.</p>
</section1>
<section1 topic='IANA Considerations' anchor='iana'>
    <p>ALPN (&rfc7301;) requires registration of new Protocol IDs.  This document specifies two Protocol IDs:</p>

<p>
Protocol: XMPP jabber:client namespace<br/>
Identification Sequence:<br/>
&nbsp;&nbsp;&nbsp;0x78 0x6d 0x70 0x70 0x2d 0x63 0x6c 0x69 0x65 0x6e 0x74 ("xmpp-client")<br/>
Reference: [&xep0368;]
</p>

<p>
Protocol: XMPP jabber:server namespace<br/>
Identification Sequence:<br/>
&nbsp;&nbsp;&nbsp;0x78 0x6d 0x70 0x70 0x2d 0x73 0x65 0x72 0x76 0x65 0x72 ("xmpp-server")<br/>
Reference: [&xep0368;]
</p>

<p>The ALPN registry is currently located <link url='https://www.iana.org/assignments/tls-extensiontype-values/tls-extensiontype-values.xhtml#alpn-protocol-ids'>here</link>.</p>

<p>Issues with direct TLS ports mentioned in &rfc2595; <link url='https://tools.ietf.org/html/rfc2595#section-7'>Section 7</link> do not apply here for these reasons:</p>
    <ol>
      <li>URL scheme is unchanged.</li>
      <li>"Security" is the same between STARTTLS and direct TLS, and post-2014 the general consensus is that no public XMPP server or client should connect without some form of TLS per the <link url='https://github.com/stpeter/manifesto/blob/master/manifesto.txt'>ubiquitous encryption manifesto</link>.</li>
      <li>A "Use TLS when available" security model is possible here because the client could fall back to standard STARTTLS SRV records if the server administrator supplies them.</li>
      <li>No port numbers are assigned because SRV allows using arbitrary ports at the server administrator's discretion.</li>
    </ol>
</section1>
<section1 topic='XMPP Registrar Considerations' anchor='registrar'>
  <p>This document requires no interaction with the &REGISTRAR;.</p>
</section1>
</xep><|MERGE_RESOLUTION|>--- conflicted
+++ resolved
@@ -30,17 +30,16 @@
     <jid>travis@burtrum.org</jid>
   </author>
   <revision>
-<<<<<<< HEAD
+    <version>1.1.0</version>
+    <date>2019-08-20</date>
+    <initials>jsc</initials>
+    <remark><p>Describe how to fall back if _xmpps-server/_xmpps-client records cannot be found.</p></remark>
+  </revision>
+  <revision>
     <version>1.0.1</version>
     <date>2019-07-15</date>
     <initials>Nyco</initials>
     <remark><p>Fix trivial 'to' vs. 'two' typo.</p></remark>
-=======
-    <version>1.1.0</version>
-    <date>2019-08-20</date>
-    <initials>jsc</initials>
-    <remark><p>Describe how to fall back if _xmpps-server/_xmpps-client records cannot be found.</p></remark>
->>>>>>> 95a7245a
   </revision>
   <revision>
     <version>1.0.0</version>
